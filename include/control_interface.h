/*
 * Copyright 2017-2019 Modern Ancient Instruments Networked AB, dba Elk
 *
 * SUSHI is free software: you can redistribute it and/or modify it under the terms of
 * the GNU Affero General Public License as published by the Free Software Foundation,
 * either version 3 of the License, or (at your option) any later version.
 *
 * SUSHI is distributed in the hope that it will be useful, but WITHOUT ANY WARRANTY;
 * without even the implied warranty of MERCHANTABILITY or FITNESS FOR A PARTICULAR
 * PURPOSE.  See the GNU Affero General Public License for more details.
 *
 * You should have received a copy of the GNU Affero General Public License along with
 * SUSHI.  If not, see http://www.gnu.org/licenses/
 */

/**
 * @brief Abstract interface for external control of sushi over rpc, osc or similar
 * @copyright 2017-2019 Modern Ancient Instruments Networked AB, dba Elk, Stockholm
 */

#ifndef SUSHI_CONTROL_INTERFACE_H
#define SUSHI_CONTROL_INTERFACE_H

#include <utility>
#include <optional>
#include <vector>
#include <chrono>

namespace sushi {
namespace ext {

enum class ControlStatus
{
    OK,
    ERROR,
    UNSUPPORTED_OPERATION,
    NOT_FOUND,
    OUT_OF_RANGE,
    INVALID_ARGUMENTS
};

enum class PlayingMode
{
    STOPPED,
    PLAYING,
    RECORDING
};

enum class SyncMode
{
    INTERNAL,
    MIDI,
    GATE,
    LINK
};

struct TimeSignature
{
    int numerator;
    int denominator;
};

struct CpuTimings
{
    float avg;
    float min;
    float max;
};

enum class PluginType
{
    INTERNAL,
    VST2X,
    VST3X,
    LV2
};

enum class ParameterType
{
    BOOL,
    INT,
    FLOAT,
    STRING_PROPERTY,
    DATA_PROPERTY,
};

struct ParameterInfo
{
    int             id;
    ParameterType   type;
    std::string     label;
    std::string     name;
    std::string     unit;
    bool            automatable;
    float           min_domain_value;
    float           max_domain_value;
};

struct ProcessorInfo
{
    int         id;
    std::string label;
    std::string name;
    int         parameter_count;
    int         program_count;
};

struct ProgramInfo
{
    int         id;
    std::string name;
};

struct TrackInfo
{
    int         id;
    std::string label;
    std::string name;
    int         input_channels;
    int         input_busses;
    int         output_channels;
    int         output_busses;
    std::vector<int> processors;
};

<<<<<<< HEAD
struct SushiBuildInfo
{
    std::string                 version;
    std::vector<std::string>    build_options;
    int                         audio_buffer_size;
    std::string                 commit_hash;
    std::string                 build_date;
};


enum class MidiChannel
{
    MIDI_CH_1,
    MIDI_CH_2,
    MIDI_CH_3,
    MIDI_CH_4,
    MIDI_CH_5,
    MIDI_CH_6,
    MIDI_CH_7,
    MIDI_CH_8,
    MIDI_CH_9,
    MIDI_CH_10,
    MIDI_CH_11,
    MIDI_CH_12,
    MIDI_CH_13,
    MIDI_CH_14,
    MIDI_CH_15,
    MIDI_CH_16,
    MIDI_CH_OMNI
}

struct AudioConnection
{
    int track_id;
    int track_channel;
    int engine_channel;
};

struct CvConnection
{
    int track_id;
    int parameter_id;
    int cv_port_id;
};

struct GateConnection
{
    int processor_id;
    int gate_port_id;
    int channel;
    int note_no;
};

struct MidiKbdConnection
{
    int         track_id;
    MidiChannel channel;
    int         port;
    bool        raw_midi;
};

struct MidiCCConnection
{
    int         processor_id;
    MidiChannel channel;
    int         port;
    int         cc_number;
    int         min_range;
    int         max_range;
    bool        relative_mode;
};

struct MidiPCConnection
{
    int         processor_id;
    MidiChannel channel;
    int         port;
};

class SystemController
=======

using Time = std::chrono::microseconds;

enum class NotificationType
{
    PARAMETER_CHANGE,
    TRACK_ADDED,
    TRACK_REMOVED,
    TRACK_CHANGED,
    PROCESSOR_ADDED,
    PROCESSOR_REMOVED
};

class ControlNotification
{
public:
    virtual ~ControlNotification() = default;

    NotificationType type() const {return _type;}
    Time timestamp() const {return _timestamp;}

protected:
    ControlNotification(NotificationType type, Time timestamp) : _type(type),
                                                                 _timestamp(timestamp) {}

private:
    NotificationType _type;
    Time _timestamp;
};


class ControlListener
{
public:
    virtual void notification(const ControlNotification* notification) = 0;
}; 

class SushiControl
>>>>>>> f98eea2f
{
public:
    virtual ~SystemController() = default;

    virtual std::string         get_interface_version() const = 0;
    virtual std::string         get_sushi_version() const = 0;
    virtual SushiBuildInfo      get_sushi_buildinfo) const = 0;
    virtual int                 get_input_audio_channel_count() const = 0;
    virtual int                 get_output_audio_channel_count() const = 0;

protected:
    SystemController() = default;
};


class TransportController
{
public:
    virtual ~TransportController() = default;

    virtual float               get_samplerate() const = 0;
    virtual PlayingMode         get_playing_mode() const = 0;
    virtual SyncMode            get_sync_mode() const = 0;
    virtual TimeSignature       get_time_signature() const = 0;
    virtual float               get_tempo() const = 0;

    virtual void                set_sync_mode(SyncMode sync_mode) = 0;
    virtual void                set_playing_mode(PlayingMode playing_mode) = 0;
    virtual ControlStatus       set_tempo(float tempo) = 0;
    virtual ControlStatus       set_time_signature(TimeSignature signature) = 0;

protected:
    TransportController() = default;
};

class TimingController
{
public:
    virtual ~TimingController() = default;

    virtual bool                                    get_timing_statistics_enabled() const = 0;
    virtual void                                    set_timing_statistics_enabled(bool enabled) = 0;

    virtual std::pair<ControlStatus, CpuTimings>    get_engine_timings() const = 0;
    virtual std::pair<ControlStatus, CpuTimings>    get_track_timings(int track_id) const = 0;
    virtual std::pair<ControlStatus, CpuTimings>    get_processor_timings(int processor_id) const = 0;
    virtual ControlStatus                           reset_all_timings() = 0;
    virtual ControlStatus                           reset_track_timings(int track_id) = 0;
    virtual ControlStatus                           reset_processor_timings(int processor_id) = 0;

protected:
    TimingController() = default;
};

class KeyboardController
{
public:
    virtual ~KeyboardController() = default;

    virtual ControlStatus   send_note_on(int track_id, int channel, int note, float velocity) = 0;
    virtual ControlStatus   send_note_off(int track_id, int channel, int note, float velocity) = 0;
    virtual ControlStatus   send_note_aftertouch(int track_id, int channel, int note, float value) = 0;
    virtual ControlStatus   send_aftertouch(int track_id, int channel, float value) = 0;
    virtual ControlStatus   send_pitch_bend(int track_id, int channel, float value) = 0;
    virtual ControlStatus   send_modulation(int track_id, int channel, float value) = 0;

protected:
    KeyboardController() = default;
};

class AudioGraphController
{
public:
    virtual ~AudioGraphController() = default;

    virtual std::pair<ControlStatus, std::vector<ProcessorInfo>>  get_all_processors() const = 0;
    virtual std::pair<ControlStatus, std::vector<TrackInfo>>      get_all_tracks() const = 0;
    virtual std::pair<ControlStatus, int>                         get_track_id(const std::string& track_name) const = 0;
    virtual std::pair<ControlStatus, TrackInfo>                   get_track_info(int track_id) const = 0;
    virtual std::pair<ControlStatus, std::vector<ProcessorInfo>>  get_track_processors(int track_id) const = 0;
    virtual std::pair<ControlStatus, int>                         get_processor_id(const std::string& processor_name) const = 0;
    virtual std::pair<ControlStatus, ProcessorInfo>               get_processor_info(int processor_id) const = 0;
    virtual std::pair<ControlStatus, bool>                        get_processor_bypass_state(int processor_id) const = 0;

    virtual ControlStatus   set_processor_bypass_state(int processor_id, bool bypass_enabled) = 0;

    virtual ControlStatus   create_track(const std::string& name, int channels) = 0;
    virtual ControlStatus   create_multibus_track(const std::string& name, int input_busses, int output_channels) = 0;
    virtual ControlStatus   move_processor_on_track(int processor_id, int source_track_id, int dest_track_id, std::optional<int> before_processor) = 0;
    virtual ControlStatus   create_processor_on_track(const std::string& name, const std::string& uid, const std::string& file,
                                                      PluginType type, int track_id, std::optional<int> before_processor_id) = 0;

    virtual ControlStatus   delete_processor_from_track(int processor_id, int track_id) = 0;
    virtual ControlStatus   delete_track(int track_id) = 0;

protected:
    AudioGraphController() = default;
};

class ProgramController
{
public:
    virtual ~ProgramController() = default;

    virtual std::pair<ControlStatus, int>                       get_processor_current_program(int processor_id) const = 0;
    virtual std::pair<ControlStatus, std::string>               get_processor_current_program_name(int processor_id) const = 0;
    virtual std::pair<ControlStatus, std::string>               get_processor_program_name(int processor_id, int program_id) const = 0;
    virtual std::pair<ControlStatus, std::vector<std::string>>  get_processor_programs(int processor_id) const = 0;

    virtual ControlStatus                                       set_processor_program(int processor_id, int program_id)= 0;

protected:
    ProgramController() = default;
};

class ParameterController
{
public:
    virtual ~ParameterController() = default;

    virtual std::pair<ControlStatus, std::vector<ParameterInfo>>  get_processor_parameters(int processor_id) const = 0;
    virtual std::pair<ControlStatus, std::vector<ParameterInfo>>  get_track_parameters(int processor_id) const = 0;
    virtual std::pair<ControlStatus, int>                         get_parameter_id(int processor_id, const std::string& parameter) const = 0;
    virtual std::pair<ControlStatus, ParameterInfo>               get_parameter_info(int processor_id, int parameter_id) const = 0;
    virtual std::pair<ControlStatus, float>                       get_parameter_value(int processor_id, int parameter_id) const = 0;
    virtual std::pair<ControlStatus, float>                       get_parameter_value_in_domain(int processor_id, int parameter_id) const = 0;
    virtual std::pair<ControlStatus, std::string>                 get_parameter_value_as_string(int processor_id, int parameter_id) const = 0;
    virtual std::pair<ControlStatus, std::string>                 get_string_property_value(int processor_id, int parameter_id) const = 0;

    virtual ControlStatus                                         set_parameter_value(int processor_id, int parameter_id, float value) = 0;
    virtual ControlStatus                                         set_string_property_value(int processor_id, int parameter_id, const std::string& value) = 0;

protected:
    ParameterController() = default;
};

class MidiController
{
public:
    virtual ~MidiController() = default;

    virtual int                            get_input_ports() const = 0;
    virtual int                            get_output_ports() const = 0;
    virtual std::vector<MidiKbdConnection> get_all_kbd_input_connections() const = 0;
    virtual std::vector<MidiKbdConnection> get_all_kbd_output_connections() const = 0;
    virtual std::vector<MidiCCConnection>  get_all_cc_input_connections() const = 0;
    virtual std::vector<MidiCCConnection>  get_all_cc_output_connections() const = 0;
    virtual std::pair<ControlStatus, std::vector<MidiCCConnection>> get_cc_input_connections_for_processor(int processor_id) const = 0;
    virtual std::pair<ControlStatus, std::vector<MidiCCConnection>> get_cc_output_connections_for_processor(int processor_id) const = 0;

    virtual ControlStatus connect_kbd_input_to_track(int track_id, MidiChannel channel, int port, bool raw_midi) = 0;
    virtual ControlStatus connect_kbd_output_from_track(int track_id, MidiChannel channel, int port, bool raw_midi) = 0;
    virtual ControlStatus connect_cc_to_parameter(int processor_id, MidiChannel channel, int port, int cc_number,
                                                            int min_range, int max_range, bool relative_mode ) = 0;
    virtual ControlStatus connect_pc_to_processor(int processor_id, MidiChannel channel, int port) = 0;

    virtual ControlStatus disconnect_kbd_input(int track_id, MidiChannel channel, int port) = 0;
    virtual ControlStatus disconnect_kbd_output(int track_id, MidiChannel channel, int port) = 0;
    virtual ControlStatus disconnect_cc(int processor_id, MidiChannel channel, int port, int cc_number) = 0;
    virtual ControlStatus disconnect_pc(int processor_id, MidiChannel channel, int port) = 0;
    virtual ControlStatus disconnect_all_cc_from_processor(int processor_id) = 0;
    virtual ControlStatus disconnect_all_pc_from_processor(int processor_id) = 0;

protected:
    MidiController() = default;
};

class AudioRoutingController
{
public:
    virtual ~AudioRoutingController() = default;

    virtual std::vector<AudioConnection> get_all_input_connections() const = 0;
    virtual std::vector<AudioConnection> get_all_output_connections() const = 0;
    virtual std::pair<ControlStatus, std::vector<AudioConnection>> get_input_connections_for_track(int track_id) const = 0;
    virtual std::pair<ControlStatus, std::vector<AudioConnection>> get_output_connections_for_track(int track_id) const = 0;

    virtual ControlStatus                connect_input_channel_to_track(int track_id, int track_channel, int input_channel) = 0;
    virtual ControlStatus                connect_output_channel_to_track(int track_id, int track_channel, int output_channel) ==;

    virtual ControlStatus                disconnect_input(int track_id, int track_channel, int input_channel) = ;
    virtual ControlStatus                disconnect_output(int track_id, int track_channel, int output_channel) = 0;
    virtual ControlStatus                disconnect_all_inputs_from_track(int track_id) = 0;
    virtual ControlStatus                disconnect_all_outputs_from_track(int track_id) = 0;

protected:
    AudioRoutingController() = default;
};

class CvGateController
{
public:
    virtual ~CvGateRoutingController() = default;

    virtual int                         get_cv_input_ports() const = 0;
    virtual int                         get_cv_output_ports() const = 0;


    virtual std::vector<CvConnection>   get_all_cv_input_connections() const = 0;
    virtual std::vector<CvConnection>   get_all_cv_output_connections() const = 0;
    virtual std::vector<GateConnection> get_all_gate_input_connections() const = 0;
    virtual std::vector<GateConnection> get_all_gate_output_connections() const = 0;
    virtual std::pair<ControlStatus, std::vector<CvConnection>>   get_cv_input_connections_for_processor(int processor_id) const = 0;
    virtual std::pair<ControlStatus, std::vector<CvConnection>>   get_cv_output_connections_for_processor(int processor_id) const = 0;
    virtual std::pair<ControlStatus, std::vector<GateConnection>> get_gate_input_connections_for_processor(int processor_id) const = 0;
    virtual std::pair<ControlStatus, std::vector<GateConnection>> get_gate_output_connections_for_processor(int processor_id) const = 0;

    virtual ControlStatus               connect_cv_input_to_parameter(int processor_id, int parameter_id, int cv_input_id) = 0;
    virtual ControlStatus               connect_cv_output_from_parameter(int processor_id, int parameter_id, int cv_output_id) = 0;
    virtual ControlStatus               connect_gate_input_to_processor(int processor_id, int gate_input_id, int channel, int note_no) = 0;
    virtual ControlStatus               connect_gate_output_from_processor(int processor_id, int gate_output_id, int channel, int note_no) = 0;

    virtual ControlStatus               disconnect_cv_input(int processor_id, int parameter_id, int cv_input_id) = 0;
    virtual ControlStatus               disconnect_cv_output(int processor_id, int parameter_id, int cv_output_id) = 0;
    virtual ControlStatus               disconnect_gate_input(int processor_id, int gate_input_id, int channel, int note_no) = 0;
    virtual ControlStatus               disconnect_gate_output(int processor_id, int gate_output_id, int channel, int note_no) = 0;
    virtual ControlStatus               disconnect_all_cv_inputs_from_processor(int processor_id) = 0;
    virtual ControlStatus               disconnect_all_cv_outputs_from_processor(int processor_id) = 0;
    virtual ControlStatus               disconnect_all_gate_inputs_from_processor(int processor_id) = 0;
    virtual ControlStatus               disconnect_all_gate_outputs_from_processor(int processor_id) = 0;

protected:
    CvGateRoutingController() = default;
};

class OscController
{
public:
    virtual ~OscController() = default;

    virtual int get_send_port() const = 0;
    virtual int get_receive_port() const = 0;
    virtual std::vector<std::string> get_enabled_parameter_outputs() const = 0;
    virtual ControlStatus enable_output_for_parameter(int processor_id, int parameter_id) = 0;
    virtual ControlStatus disable_output_for_parameter(int processor_id, int parameter_id) = 0;

protected:
    OscController() = default;
};
class SushiControl
{
public:
    virtual ~SushiControl() = default;

    SystemController*       system_controller() {return _system_controller.get();}
    TransportController*    transport_controller() {return _transport_controller.get();}
    TimingController*       timing_controller() {return _timing_controller.get();}
    KeyboardController*     keyboard_controller() {return _keyboard_controller.get();}
    AudioGraphController*   audio_graph_controller() {return _audio_graph_controller.get();}
    ProgramController*      program_controller() {return _program_controller.get();}
    ParameterController*    parameter_controller() {return _parameter_controller.get();}
    MidiController*         midi_controller() {return _midi_controller.get();}
    AudioRoutingController* audio_routing_controller() {return _audio_routing_controller.get();}
    CvGateController*       cv_gate_controller() {return _cv_gate_controller.get();}
    OscController*          osc_controller() {return _osc_controller.get();}

    virtual ControlStatus                              subscribe_to_notifications(NotificationType type, ControlListener* listener) = 0;

protected:
    SushiControl() = default;

    std::unique_ptr<SystemController>           _system_controller;
    std::unique_ptr<TransportController>        _transport_controller;
    std::unique_ptr<TimingController>           _timing_controller;
    std::unique_ptr<KeyboardController>         _keyboard_controller;
    std::unique_ptr<AudioGraphController>       _audio_graph_controller;
    std::unique_ptr<ProgramController>          _program_controller;
    std::unique_ptr<ParameterController>        _parameter_controller;
    std::unique_ptr<MidiController>             _midi_controller;
    std::unique_ptr<AudioRoutingController>     _audio_routing_controller;
    std::unique_ptr<CvGateController>           _cv_gate_controller;
    std::unique_ptr<OscController>              _osc_controller;
    //std::unique_ptr<NotificationController>    _notification_controller;

};




} // ext
} // sushi


#endif //SUSHI_CONTROL_INTERFACE_H<|MERGE_RESOLUTION|>--- conflicted
+++ resolved
@@ -29,6 +29,8 @@
 namespace sushi {
 namespace ext {
 
+using Time = std::chrono::microseconds;
+
 enum class ControlStatus
 {
     OK,
@@ -123,7 +125,6 @@
     std::vector<int> processors;
 };
 
-<<<<<<< HEAD
 struct SushiBuildInfo
 {
     std::string                 version;
@@ -132,7 +133,6 @@
     std::string                 commit_hash;
     std::string                 build_date;
 };
-
 
 enum class MidiChannel
 {
@@ -203,11 +203,6 @@
     int         port;
 };
 
-class SystemController
-=======
-
-using Time = std::chrono::microseconds;
-
 enum class NotificationType
 {
     PARAMETER_CHANGE,
@@ -218,32 +213,7 @@
     PROCESSOR_REMOVED
 };
 
-class ControlNotification
-{
-public:
-    virtual ~ControlNotification() = default;
-
-    NotificationType type() const {return _type;}
-    Time timestamp() const {return _timestamp;}
-
-protected:
-    ControlNotification(NotificationType type, Time timestamp) : _type(type),
-                                                                 _timestamp(timestamp) {}
-
-private:
-    NotificationType _type;
-    Time _timestamp;
-};
-
-
-class ControlListener
-{
-public:
-    virtual void notification(const ControlNotification* notification) = 0;
-}; 
-
-class SushiControl
->>>>>>> f98eea2f
+class SystemController
 {
 public:
     virtual ~SystemController() = default;
@@ -436,7 +406,7 @@
 class CvGateController
 {
 public:
-    virtual ~CvGateRoutingController() = default;
+    virtual ~CvGateController() = default;
 
     virtual int                         get_cv_input_ports() const = 0;
     virtual int                         get_cv_output_ports() const = 0;
@@ -466,7 +436,7 @@
     virtual ControlStatus               disconnect_all_gate_outputs_from_processor(int processor_id) = 0;
 
 protected:
-    CvGateRoutingController() = default;
+    CvGateController() = default;
 };
 
 class OscController
@@ -483,6 +453,32 @@
 protected:
     OscController() = default;
 };
+
+
+class ControlNotification
+{
+public:
+    virtual ~ControlNotification() = default;
+
+    NotificationType type() const {return _type;}
+    Time timestamp() const {return _timestamp;}
+
+protected:
+    ControlNotification(NotificationType type, Time timestamp) : _type(type),
+                                                                 _timestamp(timestamp) {}
+
+private:
+    NotificationType _type;
+    Time _timestamp;
+};
+
+
+class ControlListener
+{
+public:
+    virtual void notification(const ControlNotification* notification) = 0;
+};
+
 class SushiControl
 {
 public:
@@ -500,7 +496,7 @@
     CvGateController*       cv_gate_controller() {return _cv_gate_controller.get();}
     OscController*          osc_controller() {return _osc_controller.get();}
 
-    virtual ControlStatus                              subscribe_to_notifications(NotificationType type, ControlListener* listener) = 0;
+    virtual ControlStatus   subscribe_to_notifications(NotificationType type, ControlListener* listener) = 0;
 
 protected:
     SushiControl() = default;
