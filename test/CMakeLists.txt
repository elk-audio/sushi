######################
#  Vst test plugins  #
######################

# Build Again example plugin from VsT SDK, needed for dynamic library loading tests
# Adapted from https://github.com/gmoe/vst-cmake

set(VST2_SDK_PLUGIN_SOURCES
        "${VST_SDK_PATH}/public.sdk/source/vst2.x/audioeffectx.cpp"
        "${VST_SDK_PATH}/public.sdk/source/vst2.x/audioeffect.cpp"
        "${VST_SDK_PATH}/public.sdk/source/vst2.x/vstplugmain.cpp"
        "${VST_SDK_PATH}/pluginterfaces/vst2.x/aeffectx.h"
    )

set(AGAIN_SOURCE_DIR "${VST_SDK_PATH}/public.sdk/samples/vst2.x/again/source")
set(AGAIN_SOURCES
        "${AGAIN_SOURCE_DIR}/again.h"
        "${AGAIN_SOURCE_DIR}/again.cpp"
        "${VST2_SDK_PLUGIN_SOURCES}"
    )

set(VSTXSYNTH_SOURCE_DIR "${VST_SDK_PATH}/public.sdk/samples/vst2.x/vstxsynth/source")
set(VSTXSYNTH_SOURCES
        "${VSTXSYNTH_SOURCE_DIR}/vstxsynth.cpp"
        "${VSTXSYNTH_SOURCE_DIR}/vstxsynthproc.cpp"
        "${VST2_SDK_PLUGIN_SOURCES}"
        )

add_library(again MODULE ${AGAIN_SOURCES})
# Suppress VST SDK warnings
set_target_properties(again PROPERTIES
        COMPILE_FLAGS "-Wno-unused -Wno-multichar -Wno-write-strings -Wno-narrowing"
    )
target_include_directories(again PRIVATE ${VST_SDK_PATH})
target_compile_definitions(again PRIVATE -D__cdecl= )

add_library(vstxsynth MODULE ${VSTXSYNTH_SOURCES})
# Suppress VST SDK warnings
set_target_properties(vstxsynth PROPERTIES
        COMPILE_FLAGS "-Wno-unused -Wno-sequence-point -Wno-multichar -Wno-write-strings -Wno-narrowing"
        )
target_include_directories(vstxsynth PRIVATE ${VST_SDK_PATH})
target_compile_definitions(vstxsynth PRIVATE -D__cdecl= )

#####################################
#  Unit Tests Targets               #
#####################################

# build gtest framework
add_subdirectory(gtest_1_7_0)
enable_testing()

<<<<<<< HEAD
#####################################
#  Build Flags                      #
#####################################

set(CMAKE_CXX_FLAGS "${CMAKE_CXX_FLAGS} -DMIND_DISABLE_LOGGING")

# Disable Link in tests as this slows down the testing a lot due to network activity etc
remove_definitions(-DSUSHI_BUILD_WITH_ABLETON_LINK)

# Overwrite parent definition to avoid issues with Xenomai wrappers
set(CMAKE_EXE_LINKER_FLAGS "")

=======
>>>>>>> 08b7e6a0
#####################
#  Unit Test Files  #
#####################

SET(TEST_FILES unittests/sample_test.cpp
               unittests/plugins/arpeggiator_plugin_test.cpp
               unittests/plugins/plugins_test.cpp
               unittests/plugins/sample_player_plugin_test.cpp
               unittests/engine/track_test.cpp
               unittests/engine/engine_test.cpp
               unittests/engine/midi_dispatcher_test.cpp
               unittests/engine/json_configurator_test.cpp
               unittests/engine/receiver_test.cpp
               unittests/engine/event_dispatcher_test.cpp
               unittests/engine/event_timer_test.cpp
               unittests/engine/transport_test.cpp
               unittests/audio_frontends/offline_frontend_test.cpp
               unittests/control_frontends/osc_frontend_test.cpp
               unittests/dsp_library/envelope_test.cpp
               unittests/dsp_library/sample_wrapper_test.cpp
               unittests/library/event_test.cpp
               unittests/library/processor_test.cpp
               unittests/library/sample_buffer_test.cpp
               unittests/library/midi_decoder_test.cpp
               unittests/library/midi_encoder_test.cpp
               unittests/library/performance_timer_test.cpp
               unittests/library/plugin_parameters_test.cpp
               unittests/library/internal_plugin_test.cpp
               unittests/library/rt_event_test.cpp
               unittests/library/vst2x_plugin_loader_test.cpp
               unittests/library/vst2x_wrapper_test.cpp
               unittests/library/vst2x_midi_event_fifo_test.cpp
               unittests/library/id_generator_test.cpp)

if (${WITH_JACK})
    set(TEST_FILES ${TEST_FILES} unittests/audio_frontends/jack_frontend_test.cpp)
endif()
if (${WITH_VST3})
    set(TEST_FILES ${TEST_FILES} unittests/library/vst3x_wrapper_test.cpp)
endif()

set(TEST_HELPER_FILES ${PROJECT_SOURCE_DIR}/src/library/vst2x_host_callback.cpp)
if (NOT ${WITH_VST3})
    set(TEST_HELPER_FILES ${TEST_HELPER_FILES} ${PROJECT_SOURCE_DIR}/src/library/vst3x_wrapper.cpp)
endif()

add_executable(unit_tests ${TEST_FILES} ${TEST_HELPER_FILES})

target_compile_definitions(unit_tests PRIVATE -DMIND_DISABLE_LOGGING -D__cdecl= )
target_compile_options(unit_tests PRIVATE -Wall -Wextra -Wno-psabi -fno-rtti -ffast-math -mfpmath=sse)
if(CMAKE_CXX_COMPILER_ID STREQUAL "GNU")
    if(NOT (CMAKE_CXX_COMPILER_VERSION VERSION_LESS "7.0"))
        target_compile_options(unit_tests PRIVATE -faligned-new)
    endif()
endif()

if (${WITH_JACK})
    target_compile_definitions(unit_tests PRIVATE -DSUSHI_BUILD_WITH_JACK)
endif()

if (${WITH_VST3})
    target_compile_definitions(unit_tests PRIVATE -DSUSHI_BUILD_WITH_VST3)
endif()

##########################################
#  Include directories relative to test  #
##########################################

set(INCLUDE_DIRS "${INCLUDE_DIRS}"
                 ${PROJECT_SOURCE_DIR}/test/unittests
                 ${PROJECT_SOURCE_DIR}/test/gtest_1_7_0/include)

target_include_directories(unit_tests PRIVATE ${INCLUDE_DIRS})

#################################
#  Statically linked libraries  #
#################################

set(TEST_LINK_LIBRARIES
    ${COMMON_LIBRARIES}
    gtest
    gtest_main
)

set(TEST_DEPENDENCIES
    again
    vstxsynth)

if (${WITH_VST3})
    set(TEST_LINK_LIBRARIES ${TEST_LINK_LIBRARIES} vst3_host sdk base)
    set(TEST_DEPENDENCIES ${TEST_DEPENDENCIES} adelay vst3_host)
endif()

if (${WITH_JACK})
    set(TEST_LINK_LIBRARIES ${TEST_LINK_LIBRARIES} asound)
endif()

target_link_libraries(unit_tests "${TEST_LINK_LIBRARIES}")
add_test(unit_tests unit_tests)
add_dependencies(unit_tests ${TEST_DEPENDENCIES})

### Custom target for running the tests
# Environment variable pointing to test/data/ is set so that
# tests can read it to access data files maintaining an independent out-of-source build

add_custom_target(run_tests ALL
                  ${CMAKE_COMMAND}
                  -E env "SUSHI_TEST_DATA_DIR=${PROJECT_SOURCE_DIR}/test/data"
                  "./unit_tests")
add_dependencies(run_tests unit_tests)
<|MERGE_RESOLUTION|>--- conflicted
+++ resolved
@@ -50,21 +50,6 @@
 add_subdirectory(gtest_1_7_0)
 enable_testing()
 
-<<<<<<< HEAD
-#####################################
-#  Build Flags                      #
-#####################################
-
-set(CMAKE_CXX_FLAGS "${CMAKE_CXX_FLAGS} -DMIND_DISABLE_LOGGING")
-
-# Disable Link in tests as this slows down the testing a lot due to network activity etc
-remove_definitions(-DSUSHI_BUILD_WITH_ABLETON_LINK)
-
-# Overwrite parent definition to avoid issues with Xenomai wrappers
-set(CMAKE_EXE_LINKER_FLAGS "")
-
-=======
->>>>>>> 08b7e6a0
 #####################
 #  Unit Test Files  #
 #####################
@@ -162,6 +147,9 @@
     set(TEST_LINK_LIBRARIES ${TEST_LINK_LIBRARIES} asound)
 endif()
 
+# Disable Link in tests as this slows down the testing a lot due to network activity etc
+remove_definitions(-DSUSHI_BUILD_WITH_ABLETON_LINK)
+
 target_link_libraries(unit_tests "${TEST_LINK_LIBRARIES}")
 add_test(unit_tests unit_tests)
 add_dependencies(unit_tests ${TEST_DEPENDENCIES})
