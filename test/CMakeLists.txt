######################
#  Vst test plugins  #
######################

# Build Test plugin, needed for dynamic library loading unit tests
# Adapted from https://github.com/gmoe/vst-cmake

if (${WITH_VST2})
    set(VST2_SDK_PLUGIN_SOURCES
            "${VST2_SDK_PATH}/public.sdk/source/vst2.x/audioeffectx.cpp"
            "${VST2_SDK_PATH}/public.sdk/source/vst2.x/audioeffect.cpp"
            "${VST2_SDK_PATH}/public.sdk/source/vst2.x/vstplugmain.cpp"
            "${VST2_SDK_PATH}/pluginterfaces/vst2.x/aeffectx.h"
        )

    set(VST2_TEST_PLUGIN_SOURCES
            unittests/test_utils/vst2_test_plugin.h
            unittests/test_utils/vst2_test_plugin.cpp
            ${VST2_SDK_PLUGIN_SOURCES}
        )

    add_library(vst2_test_plugin MODULE ${VST2_TEST_PLUGIN_SOURCES})
    # Suppress VST SDK warnings
    set_target_properties(vst2_test_plugin PROPERTIES
            COMPILE_FLAGS "-Wall -Wno-write-strings -Wno-narrowing"
        )
    target_include_directories(vst2_test_plugin PRIVATE ${VST2_SDK_PATH})
    target_compile_definitions(vst2_test_plugin PRIVATE -D__cdecl= )
endif()

#####################################
#  Unit Tests Targets               #
#####################################

# build gtest framework
add_subdirectory(gtest)
enable_testing()

#####################
#  Unit Test Files  #
#####################

SET(TEST_FILES unittests/sample_test.cpp
               unittests/plugins/arpeggiator_plugin_test.cpp
               unittests/plugins/control_to_cv_plugin_test.cpp
               unittests/plugins/cv_to_control_plugin_test.cpp
               unittests/plugins/plugins_test.cpp
               unittests/plugins/sample_player_plugin_test.cpp
               unittests/plugins/step_sequencer_test.cpp
               unittests/engine/audio_graph_test.cpp
               unittests/engine/track_test.cpp
               unittests/engine/engine_test.cpp
               unittests/engine/processor_container_test.cpp
               unittests/engine/midi_dispatcher_test.cpp
               unittests/engine/json_configurator_test.cpp
               unittests/engine/receiver_test.cpp
               unittests/engine/event_dispatcher_test.cpp
               unittests/engine/event_timer_test.cpp
               unittests/engine/transport_test.cpp
               unittests/engine/controller_test.cpp
               unittests/engine/controllers/midi_controller_test.cpp
               unittests/engine/controllers/audio_routing_controller_test.cpp
               unittests/audio_frontends/offline_frontend_test.cpp
               unittests/control_frontends/osc_frontend_test.cpp
               unittests/dsp_library/envelope_test.cpp
               unittests/dsp_library/sample_wrapper_test.cpp
               unittests/dsp_library/value_smoother_test.cpp
               unittests/library/event_test.cpp
<<<<<<< HEAD
=======
               unittests/engine/controllers/midi_controller_test.cpp
               unittests/engine/controllers/osc_controller_test.cpp
>>>>>>> 2a3c37bf
               unittests/library/processor_test.cpp
               unittests/library/sample_buffer_test.cpp
               unittests/library/midi_decoder_test.cpp
               unittests/library/midi_encoder_test.cpp
               unittests/library/parameter_dump_test.cpp
               unittests/library/performance_timer_test.cpp
               unittests/library/plugin_parameters_test.cpp
               unittests/library/internal_plugin_test.cpp
               unittests/library/rt_event_test.cpp
               unittests/library/id_generator_test.cpp
               unittests/library/simple_fifo_test.cpp)

if (${WITH_JACK})
    set(TEST_FILES ${TEST_FILES} unittests/audio_frontends/jack_frontend_test.cpp)
endif()

if (${WITH_VST2})
    set(TEST_FILES ${TEST_FILES} unittests/library/vst2x_wrapper_test.cpp
                                 unittests/library/vst2x_plugin_loader_test.cpp
                                 unittests/library/vst2x_midi_event_fifo_test.cpp
                                 ${PROJECT_SOURCE_DIR}/src/library/vst2x/vst2x_host_callback.cpp)
else()
    set(TEST_HELPER_FILES ${TEST_HELPER_FILES} ${PROJECT_SOURCE_DIR}/src/library/vst2x/vst2x_wrapper.cpp
                                               ${PROJECT_SOURCE_DIR}/src/library/vst2x/vst2x_wrapper.h)
endif()

if (${WITH_VST3})
    set(TEST_FILES ${TEST_FILES} unittests/library/vst3x_wrapper_test.cpp)
else()
    set(TEST_HELPER_FILES ${TEST_HELPER_FILES} ${PROJECT_SOURCE_DIR}/src/library/vst3x/vst3x_wrapper.cpp)
endif()

set(TEST_HELPER_FILES ${TEST_HELPER_FILES} ${PROJECT_SOURCE_DIR}/src/plugins/transposer_plugin.cpp)

if (${WITH_LV2})
    set(TEST_FILES ${TEST_FILES} unittests/library/lv2_wrapper_test.cpp)
else()
    set(TEST_HELPER_FILES ${TEST_HELPER_FILES} ${PROJECT_SOURCE_DIR}/src/library/lv2/lv2_wrapper.cpp)
    set(TEST_HELPER_FILES ${TEST_HELPER_FILES} ${PROJECT_SOURCE_DIR}/src/library/lv2/lv2_wrapper.h)
endif()

add_executable(unit_tests ${TEST_FILES} ${TEST_HELPER_FILES})

target_compile_definitions(unit_tests PRIVATE -DSUSHI_DISABLE_LOGGING
                                              -D__cdecl=
                                              -DSUSHI_CUSTOM_AUDIO_CHUNK_SIZE=${AUDIO_BUFFER_SIZE})

target_compile_options(unit_tests PRIVATE -Wall -Wextra -Wno-psabi -fno-rtti -ffast-math)
if(CMAKE_CXX_COMPILER_ID STREQUAL "GNU")
    if(NOT (CMAKE_CXX_COMPILER_VERSION VERSION_LESS "7.0"))
        target_compile_options(unit_tests PRIVATE -faligned-new)
    endif()
endif()

if (${WITH_JACK})
    target_compile_definitions(unit_tests PRIVATE -DSUSHI_BUILD_WITH_JACK)
endif()

if (${WITH_VST2})
    target_compile_definitions(unit_tests PRIVATE -DSUSHI_BUILD_WITH_VST2)
endif()

if (${WITH_VST3})
    target_compile_definitions(unit_tests PRIVATE -DSUSHI_BUILD_WITH_VST3)
endif()

if (${WITH_LV2})
    target_compile_definitions(unit_tests PRIVATE -DSUSHI_BUILD_WITH_LV2)
endif()

if (${WITH_LV2_MDA_TESTS})
    target_compile_definitions(unit_tests PRIVATE -DSUSHI_BUILD_WITH_LV2_MDA_TESTS)
endif()

##########################################
#  Include directories relative to test  #
##########################################

set(INCLUDE_DIRS "${INCLUDE_DIRS}"
                 ${PROJECT_SOURCE_DIR}/test/unittests
                 ${PROJECT_SOURCE_DIR}/test/gtest/include)

target_include_directories(unit_tests PRIVATE ${INCLUDE_DIRS})

#################################
#  Statically linked libraries  #
#################################

set(TEST_LINK_LIBRARIES
    ${COMMON_LIBRARIES}
    gtest
    gtest_main
)

if (${WITH_VST2})
    add_dependencies(unit_tests vst2_test_plugin)
endif()

if (${WITH_VST3})
    set(TEST_LINK_LIBRARIES ${TEST_LINK_LIBRARIES} vst3_host sdk base)
    add_dependencies(unit_tests adelay vst3_host)
endif()

if (${WITH_JACK})
    set(TEST_LINK_LIBRARIES ${TEST_LINK_LIBRARIES} asound)
endif()

if (${WITH_LV2})
    set(TEST_LINK_LIBRARIES ${TEST_LINK_LIBRARIES} asound lilv-0 lv2_host)
    add_dependencies(unit_tests lv2_host)
endif()

# Disable Link in tests as this slows down the testing a lot due to network activity etc
remove_definitions(-DSUSHI_BUILD_WITH_ABLETON_LINK)

target_link_libraries(unit_tests "${TEST_LINK_LIBRARIES}")
add_test(unit_tests unit_tests)

### Custom target for running the tests
# Environment variable pointing to test/data/ is set so that
# tests can read it to access data files maintaining an independent out-of-source build

add_custom_target(run_tests ALL
                  ${CMAKE_COMMAND}
                  -E env "SUSHI_TEST_DATA_DIR=${PROJECT_SOURCE_DIR}/test/data"
                  "./unit_tests")
add_dependencies(run_tests unit_tests)<|MERGE_RESOLUTION|>--- conflicted
+++ resolved
@@ -58,19 +58,15 @@
                unittests/engine/event_timer_test.cpp
                unittests/engine/transport_test.cpp
                unittests/engine/controller_test.cpp
+               unittests/engine/controllers/audio_routing_controller_test.cpp
+               unittests/engine/controllers/osc_controller_test.cpp
                unittests/engine/controllers/midi_controller_test.cpp
-               unittests/engine/controllers/audio_routing_controller_test.cpp
                unittests/audio_frontends/offline_frontend_test.cpp
                unittests/control_frontends/osc_frontend_test.cpp
                unittests/dsp_library/envelope_test.cpp
                unittests/dsp_library/sample_wrapper_test.cpp
                unittests/dsp_library/value_smoother_test.cpp
                unittests/library/event_test.cpp
-<<<<<<< HEAD
-=======
-               unittests/engine/controllers/midi_controller_test.cpp
-               unittests/engine/controllers/osc_controller_test.cpp
->>>>>>> 2a3c37bf
                unittests/library/processor_test.cpp
                unittests/library/sample_buffer_test.cpp
                unittests/library/midi_decoder_test.cpp
