--- conflicted
+++ resolved
@@ -73,23 +73,6 @@
     set(TEST_FILES ${TEST_FILES} unittests/audio_frontends/jack_frontend_test.cpp)
 endif()
 
-<<<<<<< HEAD
-if (${WITH_VST3})
-    set(TEST_FILES ${TEST_FILES} unittests/library/vst3x_wrapper_test.cpp)
-endif()
-
-set(TEST_HELPER_FILES ${PROJECT_SOURCE_DIR}/src/library/vst2x_host_callback.cpp
-                      ${PROJECT_SOURCE_DIR}/src/plugins/transposer_plugin.cpp)
-
-if (NOT ${WITH_VST3})
-    set(TEST_HELPER_FILES ${TEST_HELPER_FILES} ${PROJECT_SOURCE_DIR}/src/library/vst3x_wrapper.cpp)
-endif()
-
-if (${WITH_LV2})
-    set(TEST_FILES ${TEST_FILES} unittests/library/lv2_plugin_loader_test.cpp)
-    set(TEST_FILES ${TEST_FILES} unittests/library/lv2_wrapper_test.cpp)
-endif()
-=======
 if (${WITH_VST2})
     set(TEST_FILES ${TEST_FILES} unittests/library/vst2x_wrapper_test.cpp
                                  unittests/library/vst2x_plugin_loader_test.cpp
@@ -107,7 +90,11 @@
 endif()
 
 set(TEST_HELPER_FILES ${TEST_HELPER_FILES} ${PROJECT_SOURCE_DIR}/src/plugins/transposer_plugin.cpp)
->>>>>>> 8bae286d
+
+if (${WITH_LV2})
+    set(TEST_FILES ${TEST_FILES} unittests/library/lv2_plugin_loader_test.cpp)
+    set(TEST_FILES ${TEST_FILES} unittests/library/lv2_wrapper_test.cpp)
+endif()
 
 add_executable(unit_tests ${TEST_FILES} ${TEST_HELPER_FILES})
 
