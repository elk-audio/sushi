--- conflicted
+++ resolved
@@ -55,13 +55,9 @@
     void SetUp() override
     {
         mockPortAudio = std::make_unique<NiceMock<MockPortAudio>>();
-<<<<<<< HEAD
-        _module_under_test = std::make_unique<PortAudioFrontend>(&_engine);
+        _module_under_test = std::make_unique<PortAudioFrontend>(&_test_engine);
 
         _accessor = std::make_unique<PortaudioFrontendAccessor>(*_module_under_test);
-=======
-        _module_under_test = std::make_unique<PortAudioFrontend>(&_test_engine);
->>>>>>> 031115ac
     }
 
     void TearDown() override
