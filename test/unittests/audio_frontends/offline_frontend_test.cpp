--- conflicted
+++ resolved
@@ -56,21 +56,10 @@
         _engine.set_audio_output_channels(AUDIO_CHANNELS);
     }
 
-<<<<<<< HEAD
     EngineMockup _engine {SAMPLE_RATE};
     MidiDispatcher _midi_dispatcher {_engine.event_dispatcher()};
-    std::unique_ptr<OfflineFrontend> _module_under_test;
+    std::unique_ptr<OfflineFrontend> _module_under_test ;
     std::unique_ptr<OfflineFrontendAccessor> _accessor;
-=======
-    void TearDown() override
-    {
-        delete _module_under_test;
-    }
-
-    EngineMockup     _engine {SAMPLE_RATE};
-    MidiDispatcher   _midi_dispatcher {_engine.event_dispatcher()};
-    OfflineFrontend* _module_under_test {};
->>>>>>> 031115ac
 };
 
 TEST_F(TestOfflineFrontend, TestWavProcessing)
