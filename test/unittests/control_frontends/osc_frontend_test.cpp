#include <thread>
#include "gtest/gtest.h"

#pragma GCC diagnostic ignored "-Wunused-parameter"
#define private public
#include "control_frontends/base_control_frontend.cpp"
#include "control_frontends/osc_frontend.cpp"
#pragma GCC diagnostic pop
#include "test_utils/engine_mockup.h"
#include "test_utils/control_mockup.h"


using namespace sushi;
using namespace sushi::control_frontend;
using namespace sushi::osc;

constexpr float TEST_SAMPLE_RATE = 44100;
constexpr int OSC_TEST_SERVER_PORT = 24024;
constexpr int OSC_TEST_SEND_PORT = 24023;
constexpr int EVENT_WAIT_RETRIES = 20;
constexpr auto EVENT_WAIT_TIME = std::chrono::milliseconds(2);

class TestOSCFrontend : public ::testing::Test
{
protected:
    TestOSCFrontend()
    {
    }

    ~TestOSCFrontend()
    {
    }

    void SetUp()
    {
        std::stringstream port_stream;
        port_stream << _server_port;
        auto port_str = port_stream.str();
        _address = lo_address_new("localhost", port_str.c_str());
        ASSERT_EQ(ControlFrontendStatus::OK, _module_under_test.init());
        _module_under_test.run();
    }

    bool wait_for_event()
    {
        for (int i = 0; i < EVENT_WAIT_RETRIES; ++i)
        {
            auto event = _controller.was_recently_called();
            if (event)
            {
                _controller.clear_recent_call();
                return event;
            }
            std::this_thread::sleep_for(EVENT_WAIT_TIME);
        }
        return false;
    }

    void TearDown()
    {
        _module_under_test.stop();
        lo_address_free(_address);
    }


    EngineMockup _test_engine{TEST_SAMPLE_RATE};
    int _server_port{OSC_TEST_SERVER_PORT};
    lo_address _address;
    sushi::ext::ControlMockup _controller;
    OSCFrontend _module_under_test{&_test_engine, &_controller, OSC_TEST_SERVER_PORT, OSC_TEST_SEND_PORT};
};


TEST_F(TestOSCFrontend, TestSendParameterChange)
{
    ASSERT_TRUE(_module_under_test.connect_to_parameter("sampler", "volume"));
    lo_send(_address, "/parameter/sampler/volume", "f", 5.0f);

    ASSERT_TRUE(wait_for_event());
    auto args = _controller.get_args_from_last_call();
    EXPECT_EQ(0, std::stoi(args["processor id"]));
    EXPECT_EQ(0, std::stoi(args["parameter id"]));
    EXPECT_FLOAT_EQ(5.0f, std::stof(args["value"]));

    /* Test with a not registered path */
    lo_send(_address, "/parameter/sampler/attack", "f", 5.0f);
    std::this_thread::sleep_for(std::chrono::milliseconds(5));
    ASSERT_FALSE(_controller.was_recently_called());
}

TEST_F(TestOSCFrontend, TestSendNoteOn)
{
    ASSERT_TRUE(_module_under_test.connect_kb_to_track("sampler"));
    lo_send(_address, "/keyboard_event/sampler", "siif", "note_on", 0, 46, 0.8f);
    
    ASSERT_TRUE(wait_for_event());
    auto args = _controller.get_args_from_last_call();
    EXPECT_EQ(0, std::stoi(args["track id"]));
    EXPECT_EQ(0, std::stoi(args["channel"]));
    EXPECT_EQ(46, std::stoi(args["note"]));
    EXPECT_FLOAT_EQ(0.8f, std::stof(args["velocity"]));

     // Test with a path not registered
    lo_send(_address, "/keyboard_event/drums", "siif", "note_off", 2, 37, 0.8f);
    std::this_thread::sleep_for(std::chrono::milliseconds(5));
    ASSERT_FALSE(_controller.was_recently_called());
}

TEST_F(TestOSCFrontend, TestSendNoteOff)
{
    ASSERT_TRUE(_module_under_test.connect_kb_to_track("sampler"));
    lo_send(_address, "/keyboard_event/sampler", "siif", "note_off", 1, 52, 0.7f);
    
    ASSERT_TRUE(wait_for_event());
    auto args = _controller.get_args_from_last_call();
    EXPECT_EQ(0, std::stoi(args["track id"]));
    EXPECT_EQ(1, std::stoi(args["channel"]));
    EXPECT_EQ(52, std::stoi(args["note"]));
    EXPECT_FLOAT_EQ(0.7f, std::stof(args["velocity"]));

    // Test with a path not registered
    lo_send(_address, "/keyboard_event/drums", "siif", "note_off", 3, 46, 0.8f);
    std::this_thread::sleep_for(std::chrono::milliseconds(5));
    ASSERT_FALSE(_controller.was_recently_called());
}

TEST_F(TestOSCFrontend, TestSendNoteAftertouch)
{
    ASSERT_TRUE(_module_under_test.connect_kb_to_track("sampler"));
    lo_send(_address, "/keyboard_event/sampler", "siif", "note_aftertouch", 10, 36, 0.1f);
    
    ASSERT_TRUE(wait_for_event());
    auto args = _controller.get_args_from_last_call();
    EXPECT_EQ(0, std::stoi(args["track id"]));
    EXPECT_EQ(10, std::stoi(args["channel"]));
    EXPECT_EQ(36, std::stoi(args["note"]));
    EXPECT_FLOAT_EQ(0.1f, std::stof(args["value"]));

    // Test with a path not registered
    lo_send(_address, "/keyboard_event/drums", "siif", "note_aftertouch", 4, 20, 0.2f);
    std::this_thread::sleep_for(std::chrono::milliseconds(5));
    ASSERT_FALSE(_controller.was_recently_called());
}

TEST_F(TestOSCFrontend, TestSendKeyboardModulation)
{
    ASSERT_TRUE(_module_under_test.connect_kb_to_track("sampler"));
    lo_send(_address, "/keyboard_event/sampler", "sif", "modulation", 9, 0.5f);
    
    ASSERT_TRUE(wait_for_event());
    auto args = _controller.get_args_from_last_call();
    EXPECT_EQ(0, std::stoi(args["track id"]));
    EXPECT_EQ(9, std::stoi(args["channel"]));
    EXPECT_FLOAT_EQ(0.5f, std::stof(args["value"]));

    // Test with a path not registered
    lo_send(_address, "/keyboard_event/drums", "sif", "modulation", 4, 0.2f);
    std::this_thread::sleep_for(std::chrono::milliseconds(5));
    ASSERT_FALSE(_controller.was_recently_called());
}

TEST_F(TestOSCFrontend, TestSendKeyboardPitchBend)
{
    ASSERT_TRUE(_module_under_test.connect_kb_to_track("sampler"));
    lo_send(_address, "/keyboard_event/sampler", "sif", "pitch_bend", 3, 0.3f);
    
    ASSERT_TRUE(wait_for_event());
    auto args = _controller.get_args_from_last_call();
    EXPECT_EQ(0, std::stoi(args["track id"]));
    EXPECT_EQ(3, std::stoi(args["channel"]));
    EXPECT_FLOAT_EQ(0.3f, std::stof(args["value"]));

    // Test with a path not registered
    lo_send(_address, "/keyboard_event/drums", "sif", "pitch_bend", 1, 0.2f);
    std::this_thread::sleep_for(std::chrono::milliseconds(5));
    ASSERT_FALSE(_controller.was_recently_called());
}

TEST_F(TestOSCFrontend, TestSendKeyboardAftertouch)
{
    ASSERT_TRUE(_module_under_test.connect_kb_to_track("sampler"));
    lo_send(_address, "/keyboard_event/sampler", "sif", "aftertouch", 11, 0.11f);
    
    ASSERT_TRUE(wait_for_event());
    auto args = _controller.get_args_from_last_call();
    EXPECT_EQ(0, std::stoi(args["track id"]));
    EXPECT_EQ(11, std::stoi(args["channel"]));
    EXPECT_FLOAT_EQ(0.11f, std::stof(args["value"]));

    // Test with a path not registered
    lo_send(_address, "/keyboard_event/drums", "sif", "aftertouch", 12, 0.52f);
    std::this_thread::sleep_for(std::chrono::milliseconds(5));
    ASSERT_FALSE(_controller.was_recently_called());
}

TEST_F(TestOSCFrontend, TestSendProgramChange)
{
    ASSERT_TRUE(_module_under_test.connect_to_program_change("sampler"));
    lo_send(_address, "/program/sampler", "i", 1);

    ASSERT_TRUE(wait_for_event());
    auto args = _controller.get_args_from_last_call();
    EXPECT_EQ(0, std::stoi(args["processor id"]));
    EXPECT_EQ(1, std::stoi(args["program id"]));

    // Test with a path not registerd
    lo_send(_address, "program/drums", "i", 2);
    ASSERT_FALSE(_controller.was_recently_called());
}

TEST_F(TestOSCFrontend, TestSetBypassState)
{
    ASSERT_TRUE(_module_under_test.connect_to_bypass_state("sampler"));
    lo_send(_address, "/bypass/sampler", "i", 1);

    ASSERT_TRUE(wait_for_event());
    auto args = _controller.get_args_from_last_call();
    EXPECT_EQ(0, std::stoi(args["processor id"]));
    EXPECT_EQ("1", args["bypass enabled"]);

    // Test with a path not registered
    lo_send(_address, "bypass/drums", "i", 0);
    ASSERT_FALSE(_controller.was_recently_called());
}

TEST_F(TestOSCFrontend, TestSetTempo)
{
    lo_send(_address, "/engine/set_tempo", "f", 136.0f);

<<<<<<< HEAD
    auto event = wait_for_event();
    ASSERT_NE(nullptr, event);
    EXPECT_TRUE(event->is_engine_event());
=======
    ASSERT_TRUE(wait_for_event());
    auto args = _controller.get_args_from_last_call();
    EXPECT_FLOAT_EQ(136.0, std::stof(args["tempo"]));
>>>>>>> 71da8465
}

TEST_F(TestOSCFrontend, TestSetTimeSignature)
{
    lo_send(_address, "/engine/set_time_signature", "ii", 7, 8);
<<<<<<< HEAD
    auto event = wait_for_event();
    ASSERT_NE(nullptr, event);
    EXPECT_TRUE(event->is_engine_event());
=======

    ASSERT_TRUE(wait_for_event());
    auto args = _controller.get_args_from_last_call();
    EXPECT_EQ(7, std::stoi(args["numerator"]));
    EXPECT_EQ(8, std::stoi(args["denominator"]));
>>>>>>> 71da8465
}

TEST_F(TestOSCFrontend, TestSetPlayingMode)
{
    lo_send(_address, "/engine/set_playing_mode", "s", "playing");
<<<<<<< HEAD
    auto event = wait_for_event();
    ASSERT_NE(nullptr, event);
    EXPECT_TRUE(event->is_engine_event());
=======
    
    ASSERT_TRUE(wait_for_event());
    auto args = _controller.get_args_from_last_call();
    EXPECT_EQ("PLAYING", args["playing mode"]);
>>>>>>> 71da8465
}

TEST_F(TestOSCFrontend, TestSetSyncMode)
{
    lo_send(_address, "/engine/set_sync_mode", "s", "midi");
<<<<<<< HEAD
    auto event = wait_for_event();
    ASSERT_NE(nullptr, event);
    EXPECT_TRUE(event->is_engine_event());
=======
    
    ASSERT_TRUE(wait_for_event());
    auto args = _controller.get_args_from_last_call();
    EXPECT_EQ("MIDI", args["sync mode"]);
}

TEST_F(TestOSCFrontend, TestSetTimingStatisticsEnabled)
{
    lo_send(_address, "/engine/set_timing_statistics_enabled", "i", 1);

    ASSERT_TRUE(wait_for_event());
    auto args = _controller.get_args_from_last_call();
    EXPECT_EQ("1", args["enabled"]);
}

TEST_F(TestOSCFrontend, TestResetAllTimings)
{
    lo_send(_address, "/engine/reset_timing_statistics", "s", "all");

    ASSERT_TRUE(wait_for_event());
}

TEST_F(TestOSCFrontend, TestResetTrackTimings)
{
    lo_send(_address, "/engine/reset_timing_statistics", "ss", "track", "main");

    ASSERT_TRUE(wait_for_event());
    auto args = _controller.get_args_from_last_call();
    EXPECT_EQ(0, std::stoi(args["track id"]));
}

TEST_F(TestOSCFrontend, TestResetProcessorTimings)
{
    lo_send(_address, "/engine/reset_timing_statistics", "ss", "processor", "sampler");

    ASSERT_TRUE(wait_for_event());
    auto args = _controller.get_args_from_last_call();
    EXPECT_EQ(0, std::stoi(args["processor id"]));
>>>>>>> 71da8465
}

TEST(TestOSCFrontendInternal, TestMakeSafePath)
{
    EXPECT_EQ("s_p_a_c_e_", make_safe_path("s p a c e "));
    EXPECT_EQ("in_valid", make_safe_path("in\\\" v*[a]{l}id"));
}<|MERGE_RESOLUTION|>--- conflicted
+++ resolved
@@ -227,56 +227,33 @@
 {
     lo_send(_address, "/engine/set_tempo", "f", 136.0f);
 
-<<<<<<< HEAD
-    auto event = wait_for_event();
-    ASSERT_NE(nullptr, event);
-    EXPECT_TRUE(event->is_engine_event());
-=======
     ASSERT_TRUE(wait_for_event());
     auto args = _controller.get_args_from_last_call();
     EXPECT_FLOAT_EQ(136.0, std::stof(args["tempo"]));
->>>>>>> 71da8465
 }
 
 TEST_F(TestOSCFrontend, TestSetTimeSignature)
 {
     lo_send(_address, "/engine/set_time_signature", "ii", 7, 8);
-<<<<<<< HEAD
-    auto event = wait_for_event();
-    ASSERT_NE(nullptr, event);
-    EXPECT_TRUE(event->is_engine_event());
-=======
 
     ASSERT_TRUE(wait_for_event());
     auto args = _controller.get_args_from_last_call();
     EXPECT_EQ(7, std::stoi(args["numerator"]));
     EXPECT_EQ(8, std::stoi(args["denominator"]));
->>>>>>> 71da8465
 }
 
 TEST_F(TestOSCFrontend, TestSetPlayingMode)
 {
     lo_send(_address, "/engine/set_playing_mode", "s", "playing");
-<<<<<<< HEAD
-    auto event = wait_for_event();
-    ASSERT_NE(nullptr, event);
-    EXPECT_TRUE(event->is_engine_event());
-=======
     
     ASSERT_TRUE(wait_for_event());
     auto args = _controller.get_args_from_last_call();
     EXPECT_EQ("PLAYING", args["playing mode"]);
->>>>>>> 71da8465
 }
 
 TEST_F(TestOSCFrontend, TestSetSyncMode)
 {
     lo_send(_address, "/engine/set_sync_mode", "s", "midi");
-<<<<<<< HEAD
-    auto event = wait_for_event();
-    ASSERT_NE(nullptr, event);
-    EXPECT_TRUE(event->is_engine_event());
-=======
     
     ASSERT_TRUE(wait_for_event());
     auto args = _controller.get_args_from_last_call();
@@ -315,7 +292,6 @@
     ASSERT_TRUE(wait_for_event());
     auto args = _controller.get_args_from_last_call();
     EXPECT_EQ(0, std::stoi(args["processor id"]));
->>>>>>> 71da8465
 }
 
 TEST(TestOSCFrontendInternal, TestMakeSafePath)
