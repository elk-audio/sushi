#include "gtest/gtest.h"

#define private public

#include "test_utils.h"
#include "engine/plugin_chain.cpp"
#include "plugins/passthrough_plugin.h"
#include "plugins/gain_plugin.h"

using namespace sushi;
using namespace engine;

class DummyProcessor : public Processor
{
public:
    DummyProcessor()
    {
        _max_input_channels = 2;
        _max_output_channels = 2;
        _current_input_channels = _max_input_channels;
        _current_output_channels = _max_output_channels;
    }

    ProcessorReturnCode init(float /* sample_rate */) override
    {
        return ProcessorReturnCode::OK;
    }

    void process_event(Event /*event*/) override {}
    void process_audio(const ChunkSampleBuffer& in_buffer, ChunkSampleBuffer& out_buffer)
    {
        out_buffer = in_buffer;
    }
};

class DummyMonoProcessor : public DummyProcessor
{
public:
    DummyMonoProcessor()
    {
        _max_input_channels = 1;
        _max_output_channels = 1;
        _current_input_channels = _max_input_channels;
        _current_output_channels = _max_output_channels;
    }
};

class PluginChainTest : public ::testing::Test
{
protected:
    PluginChainTest() {}

    PluginChain _module_under_test{2};
};


TEST_F(PluginChainTest, TestChannelManagement)
{
    DummyProcessor test_processor;
    test_processor.set_input_channels(2);
    /* Add the test processor to a mono chain and verify
     * it is configured in mono config */
    PluginChain _module_under_test_mono(1);
    _module_under_test_mono.set_input_channels(1);
    _module_under_test_mono.add(&test_processor);
    EXPECT_EQ(1, test_processor.input_channels());
    EXPECT_EQ(1, test_processor.output_channels());

    /* Put a stereo and then a mono-only plugin on a
     * stereo track */
    gain_plugin::GainPlugin gain_plugin;
    DummyMonoProcessor mono_processor;
    _module_under_test.set_output_channels(1);
    _module_under_test.add(&gain_plugin);
    _module_under_test.add(&mono_processor);

    EXPECT_EQ(2, _module_under_test.input_channels());
    EXPECT_EQ(1, _module_under_test.output_channels());
    EXPECT_EQ(2, gain_plugin.input_channels());
    EXPECT_EQ(1, gain_plugin.output_channels());
    EXPECT_EQ(1, mono_processor.input_channels());
    EXPECT_EQ(1, mono_processor.output_channels());

    /* Set the input to mono and watch the plugins adapt */
    _module_under_test.set_input_channels(1);
    EXPECT_EQ(1, _module_under_test.input_channels());
    EXPECT_EQ(1, gain_plugin.input_channels());
    EXPECT_EQ(1, gain_plugin.output_channels());
}

TEST_F(PluginChainTest, TestAddAndRemove)
{
    DummyProcessor test_processor;
    _module_under_test.add(&test_processor);
    EXPECT_EQ(1u, _module_under_test._chain.size());
    EXPECT_FALSE(_module_under_test.remove(1234567u));
    EXPECT_EQ(1u, _module_under_test._chain.size());
    EXPECT_TRUE(_module_under_test.remove(test_processor.id()));
    EXPECT_TRUE(_module_under_test._chain.empty());
}

TEST_F(PluginChainTest, test_nested_bypass)
{
    DummyProcessor test_processor;
    _module_under_test.add(&test_processor);
    _module_under_test.set_bypassed(true);
    EXPECT_TRUE(test_processor.bypassed());
}

<<<<<<< HEAD
TEST_F(PluginChainTest, test_empty_chain_processing)
=======
TEST_F(PluginChainTest, TestBypassProcessing)
>>>>>>> cbaac200
{
    /* Test that audio goes right through an empty chain unaffected */
    ChunkSampleBuffer in_buffer(2);
    ChunkSampleBuffer out_buffer(2);
    _module_under_test.set_input_channels(2);
    _module_under_test.set_output_channels(2);
    test_utils::fill_sample_buffer(in_buffer, 1.0f);
    test_utils::assert_buffer_value(1.0f, in_buffer);

    _module_under_test.process_audio(in_buffer, out_buffer);

    test_utils::assert_buffer_value(1.0f, out_buffer);
}

<<<<<<< HEAD
TEST_F(PluginChainTest, test_event_processing)
=======
TEST_F(PluginChainTest, TestEventBypassProcessing)
>>>>>>> cbaac200
{
    ChunkSampleBuffer buffer(2);
    EventFifo event_queue;
    ASSERT_TRUE(event_queue.empty());
    passthrough_plugin::PassthroughPlugin plugin;
    plugin.init(44100);
    plugin.set_event_output(&event_queue);
    _module_under_test.set_input_channels(2);
    _module_under_test.set_output_channels(2);
    _module_under_test.set_event_output(&event_queue);
    _module_under_test.add(&plugin);

    Event event = Event::make_note_on_event(0, 0, 0, 0);

    _module_under_test.process_event(event);
    _module_under_test.process_audio(buffer, buffer);
    ASSERT_FALSE(event_queue.empty());
}<|MERGE_RESOLUTION|>--- conflicted
+++ resolved
@@ -99,7 +99,7 @@
     EXPECT_TRUE(_module_under_test._chain.empty());
 }
 
-TEST_F(PluginChainTest, test_nested_bypass)
+TEST_F(PluginChainTest, TestNestedBypass)
 {
     DummyProcessor test_processor;
     _module_under_test.add(&test_processor);
@@ -107,11 +107,7 @@
     EXPECT_TRUE(test_processor.bypassed());
 }
 
-<<<<<<< HEAD
-TEST_F(PluginChainTest, test_empty_chain_processing)
-=======
-TEST_F(PluginChainTest, TestBypassProcessing)
->>>>>>> cbaac200
+TEST_F(PluginChainTest, TestEmptyChainProcessing)
 {
     /* Test that audio goes right through an empty chain unaffected */
     ChunkSampleBuffer in_buffer(2);
@@ -126,11 +122,7 @@
     test_utils::assert_buffer_value(1.0f, out_buffer);
 }
 
-<<<<<<< HEAD
-TEST_F(PluginChainTest, test_event_processing)
-=======
-TEST_F(PluginChainTest, TestEventBypassProcessing)
->>>>>>> cbaac200
+TEST_F(PluginChainTest, TestEventProcessing)
 {
     ChunkSampleBuffer buffer(2);
     EventFifo event_queue;
