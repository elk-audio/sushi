#include "gtest/gtest.h"
#include "test_utils.h"

#define private public
#define protected public

#include "engine/event_dispatcher.cpp"
#include "../audio_frontends/engine_mockup.h"

using namespace sushi;
using namespace sushi::dispatcher;

constexpr int DUMMY_POSTER_ID = 1;
constexpr int DUMMY_STATUS = 100;
constexpr auto EVENT_PROCESS_WAIT_TIME = std::chrono::microseconds(2000);

bool completed = false;
int completion_status = 0;

void dummy_callback(void* /*arg*/, Event* /*event*/, int status)
{
    completed = true;
    completion_status = status;
}

class DummyPoster : public EventPoster
{
public:
    int process(Event* /*event*/) override
    {
        _received = true;
        return 100;
    };

    int poster_id() override {return DUMMY_POSTER_ID;}

    bool event_received()
    {
        if (_received)
        {
            _received = false;
            return true;
        }
        return false;
    }

private:
    bool _received{false};
};

class TestEventDispatcher : public ::testing::Test
{
public:
    void crank_event_loop_once()
    {
        _module_under_test->_running = false;
        _module_under_test->_event_loop();
    }
protected:
    TestEventDispatcher()
    {
    }

    void SetUp()
    {
        _module_under_test = new EventDispatcher(&_test_engine,
                                                 &_in_rt_queue,
                                                 &_out_rt_queue);
    }

    void TearDown()
    {
        _module_under_test->stop();
        delete _module_under_test;
    }
    EventDispatcher* _module_under_test;
    EngineMockup     _test_engine{44100};
    RtEventFifo      _in_rt_queue;
    RtEventFifo      _out_rt_queue;

    DummyPoster      _poster;
};

TEST_F(TestEventDispatcher, TestInstantiation)
{
    ASSERT_TRUE(_module_under_test);
    _module_under_test->run();
    std::this_thread::sleep_for(EVENT_PROCESS_WAIT_TIME);
    _module_under_test->stop();
}

TEST_F(TestEventDispatcher, TestSimpleEventDispatching)
{
    _module_under_test->register_poster(&_poster);
    _module_under_test->run();
<<<<<<< HEAD
    auto event = new Event(EventType::BASIC_EVENT, PROCESS_NOW);
=======
    auto event = new Event(0);
>>>>>>> 0f79ed3f
    event->set_receiver(DUMMY_POSTER_ID);
    _module_under_test->post_event(event);
    std::this_thread::sleep_for(EVENT_PROCESS_WAIT_TIME);
    ASSERT_TRUE(_poster.event_received());
    _module_under_test->stop();
}

TEST_F(TestEventDispatcher, TestRegisteringAndDeregistering)
{
    auto status = _module_under_test->register_poster(&_poster);
    EXPECT_EQ(EventDispatcherStatus::OK, status);
    status = _module_under_test->register_poster(&_poster);
    EXPECT_EQ(EventDispatcherStatus::ALREADY_SUBSCRIBED, status);

    status = _module_under_test->deregister_poster(&_poster);
    EXPECT_EQ(EventDispatcherStatus::OK, status);
    status = _module_under_test->deregister_poster(&_poster);
    EXPECT_EQ(EventDispatcherStatus::UNKNOWN_POSTER, status);

    status = _module_under_test->subscribe_to_keyboard_events(&_poster);
    EXPECT_EQ(EventDispatcherStatus::OK, status);
    status = _module_under_test->subscribe_to_keyboard_events(&_poster);
    EXPECT_EQ(EventDispatcherStatus::ALREADY_SUBSCRIBED, status);

    status = _module_under_test->subscribe_to_parameter_change_notifications(&_poster);
    EXPECT_EQ(EventDispatcherStatus::OK, status);
    status = _module_under_test->subscribe_to_parameter_change_notifications(&_poster);
    EXPECT_EQ(EventDispatcherStatus::ALREADY_SUBSCRIBED, status);

    status = _module_under_test->unsubscribe_from_keyboard_events(&_poster);
    EXPECT_EQ(EventDispatcherStatus::OK, status);
    status = _module_under_test->unsubscribe_from_keyboard_events(&_poster);
    EXPECT_EQ(EventDispatcherStatus::UNKNOWN_POSTER, status);

    status = _module_under_test->unsubscribe_from_parameter_change_notifications(&_poster);
    EXPECT_EQ(EventDispatcherStatus::OK, status);
    status = _module_under_test->unsubscribe_from_parameter_change_notifications(&_poster);
    EXPECT_EQ(EventDispatcherStatus::UNKNOWN_POSTER, status);
}

<<<<<<< HEAD
TEST_F(TestEventDispatcher, TestToRtEvent)
{
    auto event = new KeyboardEvent(KeyboardEvent::Subtype::NOTE_ON, "processor", 50, 1.0f, PROCESS_NOW);
    _module_under_test->post_event(event);
    ASSERT_TRUE(_out_rt_queue.empty());
    crank_event_loop_once();

    ASSERT_FALSE(_out_rt_queue.empty());
    RtEvent rt_event;
    _out_rt_queue.pop(rt_event);
    ASSERT_EQ(RtEventType::NOTE_ON, rt_event.type());

    event = new KeyboardEvent(KeyboardEvent::Subtype::WRAPPED_MIDI, "processor", {1u, 2u, 3u, 0u}, PROCESS_NOW);
    _module_under_test->post_event(event);
    ASSERT_TRUE(_out_rt_queue.empty());
    crank_event_loop_once();

    ASSERT_FALSE(_out_rt_queue.empty());
    _out_rt_queue.pop(rt_event);
    ASSERT_EQ(RtEventType::WRAPPED_MIDI_EVENT, rt_event.type());

    event = new KeyboardEvent(KeyboardEvent::Subtype::NOTE_OFF, "processor", 50, 1.0f, PROCESS_NOW);
    _module_under_test->post_event(event);
    crank_event_loop_once();
    _out_rt_queue.pop(rt_event);
    ASSERT_EQ(RtEventType::NOTE_OFF, rt_event.type());

    event = new KeyboardEvent(KeyboardEvent::Subtype::NOTE_AFTERTOUCH, "processor", 50, 1.0f, PROCESS_NOW);
    _module_under_test->post_event(event);
    crank_event_loop_once();
    _out_rt_queue.pop(rt_event);
    ASSERT_EQ(RtEventType::NOTE_AFTERTOUCH, rt_event.type());

    event = new KeyboardEvent(KeyboardEvent::Subtype::PITCH_BEND, "processor", 1.0f, PROCESS_NOW);
    _module_under_test->post_event(event);
    crank_event_loop_once();
    _out_rt_queue.pop(rt_event);
    ASSERT_EQ(RtEventType::PITCH_BEND, rt_event.type());

    event = new KeyboardEvent(KeyboardEvent::Subtype::MODULATION, "processor", 1.0f, PROCESS_NOW);
    _module_under_test->post_event(event);
    crank_event_loop_once();
    _out_rt_queue.pop(rt_event);
    ASSERT_EQ(RtEventType::MODULATION, rt_event.type());

    event = new KeyboardEvent(KeyboardEvent::Subtype::AFTERTOUCH, "processor", 1.0f, PROCESS_NOW);
    _module_under_test->post_event(event);
    crank_event_loop_once();
    _out_rt_queue.pop(rt_event);
    ASSERT_EQ(RtEventType::AFTERTOUCH, rt_event.type());
}
=======
>>>>>>> 0f79ed3f

TEST_F(TestEventDispatcher, TestFromRtEventNoteOnEvent)
{
    RtEvent rt_event = RtEvent::make_note_on_event(10, 0, 50, 10.f);
    _in_rt_queue.push(rt_event);

    _module_under_test->subscribe_to_keyboard_events(&_poster);
    crank_event_loop_once();

    ASSERT_TRUE(_poster.event_received());
}

TEST_F(TestEventDispatcher, TestFromRtEventParameterChangeNotification)
{
    RtEvent rt_event = RtEvent::make_parameter_change_event(10, 0, 10, 5.f);
    _in_rt_queue.push(rt_event);

    _module_under_test->subscribe_to_parameter_change_notifications(&_poster);
    crank_event_loop_once();

    ASSERT_TRUE(_poster.event_received());
}


TEST_F(TestEventDispatcher, TestCompletionCallback)
{
    _module_under_test->register_poster(&_poster);
<<<<<<< HEAD
    auto event = new Event(EventType::BASIC_EVENT, PROCESS_NOW);
=======
    auto event = new Event(0);
>>>>>>> 0f79ed3f
    event->set_receiver(DUMMY_POSTER_ID);
    event->set_completion_cb(dummy_callback, nullptr);
    completed = false;
    completion_status = 0;

    _module_under_test->post_event(event);
    crank_event_loop_once();

    ASSERT_TRUE(_poster.event_received());
    ASSERT_TRUE(completed);
    ASSERT_EQ(DUMMY_STATUS, completion_status);
}<|MERGE_RESOLUTION|>--- conflicted
+++ resolved
@@ -93,11 +93,7 @@
 {
     _module_under_test->register_poster(&_poster);
     _module_under_test->run();
-<<<<<<< HEAD
-    auto event = new Event(EventType::BASIC_EVENT, PROCESS_NOW);
-=======
-    auto event = new Event(0);
->>>>>>> 0f79ed3f
+    auto event = new Event(PROCESS_NOW);
     event->set_receiver(DUMMY_POSTER_ID);
     _module_under_test->post_event(event);
     std::this_thread::sleep_for(EVENT_PROCESS_WAIT_TIME);
@@ -138,60 +134,6 @@
     EXPECT_EQ(EventDispatcherStatus::UNKNOWN_POSTER, status);
 }
 
-<<<<<<< HEAD
-TEST_F(TestEventDispatcher, TestToRtEvent)
-{
-    auto event = new KeyboardEvent(KeyboardEvent::Subtype::NOTE_ON, "processor", 50, 1.0f, PROCESS_NOW);
-    _module_under_test->post_event(event);
-    ASSERT_TRUE(_out_rt_queue.empty());
-    crank_event_loop_once();
-
-    ASSERT_FALSE(_out_rt_queue.empty());
-    RtEvent rt_event;
-    _out_rt_queue.pop(rt_event);
-    ASSERT_EQ(RtEventType::NOTE_ON, rt_event.type());
-
-    event = new KeyboardEvent(KeyboardEvent::Subtype::WRAPPED_MIDI, "processor", {1u, 2u, 3u, 0u}, PROCESS_NOW);
-    _module_under_test->post_event(event);
-    ASSERT_TRUE(_out_rt_queue.empty());
-    crank_event_loop_once();
-
-    ASSERT_FALSE(_out_rt_queue.empty());
-    _out_rt_queue.pop(rt_event);
-    ASSERT_EQ(RtEventType::WRAPPED_MIDI_EVENT, rt_event.type());
-
-    event = new KeyboardEvent(KeyboardEvent::Subtype::NOTE_OFF, "processor", 50, 1.0f, PROCESS_NOW);
-    _module_under_test->post_event(event);
-    crank_event_loop_once();
-    _out_rt_queue.pop(rt_event);
-    ASSERT_EQ(RtEventType::NOTE_OFF, rt_event.type());
-
-    event = new KeyboardEvent(KeyboardEvent::Subtype::NOTE_AFTERTOUCH, "processor", 50, 1.0f, PROCESS_NOW);
-    _module_under_test->post_event(event);
-    crank_event_loop_once();
-    _out_rt_queue.pop(rt_event);
-    ASSERT_EQ(RtEventType::NOTE_AFTERTOUCH, rt_event.type());
-
-    event = new KeyboardEvent(KeyboardEvent::Subtype::PITCH_BEND, "processor", 1.0f, PROCESS_NOW);
-    _module_under_test->post_event(event);
-    crank_event_loop_once();
-    _out_rt_queue.pop(rt_event);
-    ASSERT_EQ(RtEventType::PITCH_BEND, rt_event.type());
-
-    event = new KeyboardEvent(KeyboardEvent::Subtype::MODULATION, "processor", 1.0f, PROCESS_NOW);
-    _module_under_test->post_event(event);
-    crank_event_loop_once();
-    _out_rt_queue.pop(rt_event);
-    ASSERT_EQ(RtEventType::MODULATION, rt_event.type());
-
-    event = new KeyboardEvent(KeyboardEvent::Subtype::AFTERTOUCH, "processor", 1.0f, PROCESS_NOW);
-    _module_under_test->post_event(event);
-    crank_event_loop_once();
-    _out_rt_queue.pop(rt_event);
-    ASSERT_EQ(RtEventType::AFTERTOUCH, rt_event.type());
-}
-=======
->>>>>>> 0f79ed3f
 
 TEST_F(TestEventDispatcher, TestFromRtEventNoteOnEvent)
 {
@@ -219,11 +161,7 @@
 TEST_F(TestEventDispatcher, TestCompletionCallback)
 {
     _module_under_test->register_poster(&_poster);
-<<<<<<< HEAD
-    auto event = new Event(EventType::BASIC_EVENT, PROCESS_NOW);
-=======
-    auto event = new Event(0);
->>>>>>> 0f79ed3f
+    auto event = new Event(PROCESS_NOW);
     event->set_receiver(DUMMY_POSTER_ID);
     event->set_completion_cb(dummy_callback, nullptr);
     completed = false;
