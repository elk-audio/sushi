#include "gtest/gtest.h"
#define private public

#include "engine/midi_dispatcher.cpp"
#include "../test/unittests/audio_frontends/engine_mockup.h"

using namespace midi;
using namespace sushi;
using namespace sushi::engine;
using namespace sushi::midi_dispatcher;

class DummyMidiFrontend : public midi_frontend::BaseMidiFrontend
{
public:
    DummyMidiFrontend() : BaseMidiFrontend(nullptr) {}

    virtual ~DummyMidiFrontend() {};

    bool init() override {return true;}
    void run()  override {}
    void stop() override {}
    void send_midi(int /*input*/, const uint8_t* /*data*/, int64_t /*timestamp*/) override
    {
        _sent = true;
    }
    bool midi_sent()
    {
        if (_sent)
        {
            _sent = false;
            return true;
        }
        return false;
    }
    private:
    bool _sent{false};
};

const uint8_t TEST_NOTE_ON_MSG[]   = {0x92, 62, 55}; /* Channel 2 */
const uint8_t TEST_NOTE_OFF_MSG[]  = {0x83, 60, 45}; /* Channel 3 */
const uint8_t TEST_CTRL_CH_MSG[]   = {0xB4, 67, 75}; /* Channel 4, cc 67 */
const uint8_t TEST_CTRL_CH_MSG_2[] = {0xB5, 40, 75}; /* Channel 5, cc 40 */
const uint8_t TEST_CTRL_CH_MSG_3[] = {0xB5, 39, 75}; /* Channel 5, cc 39 */


TEST(TestMidiDispatcherEventCreation, TestMakeNoteOnEvent)
{
    InputConnection connection = {25, 26, 0, 1};
    NoteOnMessage message = {1, 46, 64};
    Event* event = make_note_on_event(connection, message, 1000);
    EXPECT_EQ(EventType::KEYBOARD_EVENT, event->type());
    EXPECT_EQ(1000, event->time());
    auto typed_event = static_cast<KeyboardEvent*>(event);
    EXPECT_EQ(KeyboardEvent::Subtype::NOTE_ON, typed_event->subtype());
    EXPECT_EQ(25u, typed_event->processor_id());
    EXPECT_TRUE(typed_event->access_by_id());
    EXPECT_EQ(46, typed_event->note());
    EXPECT_NEAR(0.5, typed_event->velocity(), 0.05);
    delete event;
}

TEST(TestMidiDispatcherEventCreation, TestMakeNoteOffEvent)
{
    InputConnection connection = {25, 26, 0, 1};
    NoteOffMessage message = {1, 46, 64};
    Event* event = make_note_off_event(connection, message, 1000);
    EXPECT_EQ(EventType::KEYBOARD_EVENT, event->type());
    EXPECT_EQ(1000, event->time());
    auto typed_event = static_cast<KeyboardEvent*>(event);
    EXPECT_EQ(KeyboardEvent::Subtype::NOTE_OFF, typed_event->subtype());
    EXPECT_EQ(25u, typed_event->processor_id());
    EXPECT_EQ(46, typed_event->note());
    EXPECT_NEAR(0.5, typed_event->velocity(), 0.05);
    delete event;
}

TEST(TestMidiDispatcherEventCreation, TestMakeWrappedMidiEvent)
{
    InputConnection connection = {25, 26, 0, 1};
    uint8_t message[] = {1, 46, 64};
    Event* event = make_wrapped_midi_event(connection, message, sizeof(message), 1000);
    EXPECT_EQ(EventType::KEYBOARD_EVENT, event->type());
    EXPECT_EQ(1000, event->time());
    auto typed_event = static_cast<KeyboardEvent*>(event);
    EXPECT_EQ(KeyboardEvent::Subtype::WRAPPED_MIDI, typed_event->subtype());
    EXPECT_EQ(25u, typed_event->processor_id());
    EXPECT_EQ(1u, typed_event->midi_data()[0]);
    EXPECT_EQ(46u, typed_event->midi_data()[1]);
    EXPECT_EQ(64u, typed_event->midi_data()[2]);
    EXPECT_EQ(0u, typed_event->midi_data()[3]);
    delete event;
}

TEST(TestMidiDispatcherEventCreation, TestMakeParameterChangeEvent)
{
    InputConnection connection = {25, 26, 0, 1};
    ControlChangeMessage message = {1, 50, 32};
    Event* event = make_param_change_event(connection, message, 1000);
    EXPECT_EQ(EventType::PARAMETER_CHANGE, event->type());
    EXPECT_EQ(1000, event->time());
    auto typed_event = static_cast<ParameterChangeEvent*>(event);
    EXPECT_EQ(25u, typed_event->processor_id());
    EXPECT_EQ(26u, typed_event->parameter_id());
    EXPECT_NEAR(0.25, typed_event->float_value(), 0.01);
    delete event;
}

class TestMidiDispatcher : public ::testing::Test
{
protected:
    TestMidiDispatcher()
    {
    }
    void SetUp()
    {
        _test_dispatcher = static_cast<EventDispatcherMockup*>(_test_engine.event_dispatcher());
        _module_under_test.set_frontend(&_test_frontend);
    }

    void TearDown()
    {
    }
    EngineMockup _test_engine{41000};
    MidiDispatcher _module_under_test{&_test_engine};
    EventDispatcherMockup* _test_dispatcher;
    DummyMidiFrontend _test_frontend;
};

TEST_F(TestMidiDispatcher, TestKeyboardDataConnection)
{
    /* Send midi message without connections */
    _module_under_test.send_midi(1, TEST_NOTE_ON_MSG, sizeof(TEST_NOTE_ON_MSG), false);
    _module_under_test.send_midi(0, TEST_NOTE_OFF_MSG, sizeof(TEST_NOTE_OFF_MSG), false);
    EXPECT_FALSE(_test_dispatcher->got_event());

    /* Connect all midi channels (OMNI) */
    _module_under_test.set_midi_input_ports(5);
    _module_under_test.connect_kb_to_track(1, "processor");
    _module_under_test.send_midi(1, TEST_NOTE_ON_MSG, sizeof(TEST_NOTE_ON_MSG), false);
    EXPECT_TRUE(_test_dispatcher->got_event());

    _module_under_test.send_midi(0, TEST_NOTE_OFF_MSG, sizeof(TEST_NOTE_OFF_MSG), false);
    EXPECT_FALSE(_test_dispatcher->got_event());
    _module_under_test.clear_connections();

    /* Connect with a specific midi channel (2) */
    _module_under_test.connect_kb_to_track(2, "processor_2", 3);
    _module_under_test.send_midi(2, TEST_NOTE_OFF_MSG, sizeof(TEST_NOTE_OFF_MSG), false);
    EXPECT_TRUE(_test_dispatcher->got_event());

    _module_under_test.send_midi(2, TEST_NOTE_ON_MSG, sizeof(TEST_NOTE_ON_MSG), false);
    EXPECT_FALSE(_test_dispatcher->got_event());
}

TEST_F(TestMidiDispatcher, TestKeyboardDataOutConnection)
{
    KeyboardEvent event(KeyboardEvent::Subtype::NOTE_ON, 0, 12, 0.5f, 12345);

    /* Send midi message without connections */
    auto status = _module_under_test.process(&event);
    EXPECT_EQ(EventStatus::HANDLED_OK, status);
    EXPECT_FALSE(_test_frontend.midi_sent());

    /* Connect track to output 1, channel 5 */
    _module_under_test.set_midi_output_ports(3);
    auto ret = _module_under_test.connect_track_to_output(1, "processor", 5);
    ASSERT_EQ(MidiDispatcherStatus::OK, ret);
}


TEST_F(TestMidiDispatcher, TestRawDataConnection)
{
    /* Send midi message without connections */
<<<<<<< HEAD
    _module_under_test.process_midi(1, TEST_NOTE_ON_MSG, sizeof(TEST_NOTE_ON_MSG), false);
    _module_under_test.process_midi(0, TEST_NOTE_OFF_MSG, sizeof(TEST_NOTE_OFF_MSG), false);
=======
    _module_under_test.send_midi(1, TEST_NOTE_ON_MSG, sizeof(TEST_NOTE_ON_MSG), false);
    _module_under_test.send_midi(0, TEST_NOTE_OFF_MSG, sizeof(TEST_NOTE_OFF_MSG), false);
>>>>>>> 2ee6f19e
    EXPECT_FALSE(_test_dispatcher->got_event());

    /* Connect all midi channels (OMNI) */
    _module_under_test.set_midi_input_ports(5);
    _module_under_test.connect_raw_midi_to_track(1, "processor");
<<<<<<< HEAD
    _module_under_test.process_midi(1, TEST_NOTE_ON_MSG, sizeof(TEST_NOTE_ON_MSG), false);
    EXPECT_TRUE(_test_dispatcher->got_event());

    _module_under_test.process_midi(0, TEST_NOTE_OFF_MSG, sizeof(TEST_NOTE_OFF_MSG), false);
=======
    _module_under_test.send_midi(1, TEST_NOTE_ON_MSG, sizeof(TEST_NOTE_ON_MSG), false);
    EXPECT_TRUE(_test_dispatcher->got_event());

    _module_under_test.send_midi(0, TEST_NOTE_OFF_MSG, sizeof(TEST_NOTE_OFF_MSG), false);
>>>>>>> 2ee6f19e
    EXPECT_FALSE(_test_dispatcher->got_event());
    _module_under_test.clear_connections();

    /* Connect with a specific midi channel (2) */
    _module_under_test.connect_raw_midi_to_track(2, "processor_2", 3);
<<<<<<< HEAD
    _module_under_test.process_midi(2, TEST_NOTE_OFF_MSG, sizeof(TEST_NOTE_OFF_MSG), false);
    EXPECT_TRUE(_test_dispatcher->got_event());

    _module_under_test.process_midi(2, TEST_NOTE_ON_MSG, sizeof(TEST_NOTE_ON_MSG), false);
=======
    _module_under_test.send_midi(2, TEST_NOTE_OFF_MSG, sizeof(TEST_NOTE_OFF_MSG), false);
    EXPECT_TRUE(_test_dispatcher->got_event());

    _module_under_test.send_midi(2, TEST_NOTE_ON_MSG, sizeof(TEST_NOTE_ON_MSG), false);
>>>>>>> 2ee6f19e
    EXPECT_FALSE(_test_dispatcher->got_event());
}

TEST_F(TestMidiDispatcher, TestCCDataConnection)
{
    /* Test with no connections set */
    _module_under_test.send_midi(1, TEST_CTRL_CH_MSG, sizeof(TEST_CTRL_CH_MSG), false);
    _module_under_test.send_midi(5, TEST_CTRL_CH_MSG, sizeof(TEST_CTRL_CH_MSG), false);
    _module_under_test.send_midi(1, TEST_CTRL_CH_MSG_2, sizeof(TEST_CTRL_CH_MSG_2), false);
    EXPECT_FALSE(_test_dispatcher->got_event());

    /* Connect all midi channels (OMNI) */
    _module_under_test.set_midi_input_ports(5);
    _module_under_test.connect_cc_to_parameter(1, "processor", "parameter", 67, 0, 100);
    _module_under_test.send_midi(1, TEST_CTRL_CH_MSG, sizeof(TEST_CTRL_CH_MSG), false);
    EXPECT_TRUE(_test_dispatcher->got_event());

    /* Send on a different input and a msg with a different cc no */
    _module_under_test.send_midi(5, TEST_CTRL_CH_MSG, sizeof(TEST_CTRL_CH_MSG), false);
    _module_under_test.send_midi(1, TEST_CTRL_CH_MSG_2, sizeof(TEST_CTRL_CH_MSG_2), false);
    EXPECT_FALSE(_test_dispatcher->got_event());

    _module_under_test.clear_connections();

    /* Connect with a specific midi channel (5) */
    _module_under_test.connect_cc_to_parameter(1, "processor", "parameter", 40, 0, 100, 5);
    _module_under_test.send_midi(1, TEST_CTRL_CH_MSG_2, sizeof(TEST_CTRL_CH_MSG_2), false);
    EXPECT_TRUE(_test_dispatcher->got_event());

    _module_under_test.send_midi(1, TEST_CTRL_CH_MSG, sizeof(TEST_CTRL_CH_MSG), false);
    _module_under_test.send_midi(2, TEST_CTRL_CH_MSG_2, sizeof(TEST_CTRL_CH_MSG_2), false);
    _module_under_test.send_midi(1, TEST_CTRL_CH_MSG_3, sizeof(TEST_CTRL_CH_MSG_3), false);
    EXPECT_FALSE(_test_dispatcher->got_event());
}

/*TEST_F(TestMidiDispatcher, TestRtAndNonRtDispatch)
{
    _module_under_test.set_midi_input_ports(1);
    _module_under_test.connect_cc_to_parameter(0, "processor", "parameter", 40, 0, 100, 5);
    _module_under_test.process_midi(0, 0, TEST_CTRL_CH_MSG_2, sizeof(TEST_CTRL_CH_MSG_2), false);
    EXPECT_TRUE(_test_engine.got_event);
    EXPECT_FALSE(_test_engine.got_rt_event);

    _test_engine.got_event = false;
    _module_under_test.process_midi(0, 0, TEST_CTRL_CH_MSG_2, sizeof(TEST_CTRL_CH_MSG_2), true);
    EXPECT_FALSE(_test_engine.got_event);
    EXPECT_TRUE(_test_engine.got_rt_event);
}*/<|MERGE_RESOLUTION|>--- conflicted
+++ resolved
@@ -171,45 +171,26 @@
 TEST_F(TestMidiDispatcher, TestRawDataConnection)
 {
     /* Send midi message without connections */
-<<<<<<< HEAD
-    _module_under_test.process_midi(1, TEST_NOTE_ON_MSG, sizeof(TEST_NOTE_ON_MSG), false);
-    _module_under_test.process_midi(0, TEST_NOTE_OFF_MSG, sizeof(TEST_NOTE_OFF_MSG), false);
-=======
-    _module_under_test.send_midi(1, TEST_NOTE_ON_MSG, sizeof(TEST_NOTE_ON_MSG), false);
-    _module_under_test.send_midi(0, TEST_NOTE_OFF_MSG, sizeof(TEST_NOTE_OFF_MSG), false);
->>>>>>> 2ee6f19e
+    _module_under_test.send_midi(1, TEST_NOTE_ON_MSG, sizeof(TEST_NOTE_ON_MSG), false);
+    _module_under_test.send_midi(0, TEST_NOTE_OFF_MSG, sizeof(TEST_NOTE_OFF_MSG), false);
     EXPECT_FALSE(_test_dispatcher->got_event());
 
     /* Connect all midi channels (OMNI) */
     _module_under_test.set_midi_input_ports(5);
     _module_under_test.connect_raw_midi_to_track(1, "processor");
-<<<<<<< HEAD
-    _module_under_test.process_midi(1, TEST_NOTE_ON_MSG, sizeof(TEST_NOTE_ON_MSG), false);
-    EXPECT_TRUE(_test_dispatcher->got_event());
-
-    _module_under_test.process_midi(0, TEST_NOTE_OFF_MSG, sizeof(TEST_NOTE_OFF_MSG), false);
-=======
-    _module_under_test.send_midi(1, TEST_NOTE_ON_MSG, sizeof(TEST_NOTE_ON_MSG), false);
-    EXPECT_TRUE(_test_dispatcher->got_event());
-
-    _module_under_test.send_midi(0, TEST_NOTE_OFF_MSG, sizeof(TEST_NOTE_OFF_MSG), false);
->>>>>>> 2ee6f19e
+    _module_under_test.send_midi(1, TEST_NOTE_ON_MSG, sizeof(TEST_NOTE_ON_MSG), false);
+    EXPECT_TRUE(_test_dispatcher->got_event());
+
+    _module_under_test.send_midi(0, TEST_NOTE_OFF_MSG, sizeof(TEST_NOTE_OFF_MSG), false);
     EXPECT_FALSE(_test_dispatcher->got_event());
     _module_under_test.clear_connections();
 
     /* Connect with a specific midi channel (2) */
     _module_under_test.connect_raw_midi_to_track(2, "processor_2", 3);
-<<<<<<< HEAD
-    _module_under_test.process_midi(2, TEST_NOTE_OFF_MSG, sizeof(TEST_NOTE_OFF_MSG), false);
-    EXPECT_TRUE(_test_dispatcher->got_event());
-
-    _module_under_test.process_midi(2, TEST_NOTE_ON_MSG, sizeof(TEST_NOTE_ON_MSG), false);
-=======
     _module_under_test.send_midi(2, TEST_NOTE_OFF_MSG, sizeof(TEST_NOTE_OFF_MSG), false);
     EXPECT_TRUE(_test_dispatcher->got_event());
 
     _module_under_test.send_midi(2, TEST_NOTE_ON_MSG, sizeof(TEST_NOTE_ON_MSG), false);
->>>>>>> 2ee6f19e
     EXPECT_FALSE(_test_dispatcher->got_event());
 }
 
