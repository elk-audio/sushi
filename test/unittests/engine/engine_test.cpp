
#include <algorithm>
#include <fstream>
#include <iostream>

#include "gtest/gtest.h"
#include "test_utils.h"

#define private public
#define protected public

#include "engine/engine.cpp"
#include "library/mind_allocator.cpp"

using ::testing::internal::posix::GetEnv;

constexpr unsigned int SAMPLE_RATE = 44000;
using namespace sushi;
using namespace sushi::engine;

/*
* Engine tests
*/
class TestEngine : public ::testing::Test
{
protected:
    TestEngine()
    {
    }

    void SetUp()
    {
        _module_under_test = new AudioEngine(SAMPLE_RATE);
    }

    void TearDown()
    {
        delete _module_under_test;
    }
    AudioEngine* _module_under_test;
};

TEST_F(TestEngine, TestInstantiation)
{
    ASSERT_TRUE(_module_under_test);
}

/*
 * Test that 1:s in gives 1:s out
 */
TEST_F(TestEngine, TestProcess)
{
    /* Add a plugin chain since the engine by default doesn't have any */
    PluginChain chain;
    _module_under_test->_audio_graph.push_back(&chain);

    /* Run tests */
    SampleBuffer<AUDIO_CHUNK_SIZE> in_buffer(2);
    SampleBuffer<AUDIO_CHUNK_SIZE> out_buffer(2);
    test_utils::fill_sample_buffer(in_buffer, 1.0f);
    test_utils::assert_buffer_value(1.0f, in_buffer);

    _module_under_test->process_chunk(&in_buffer, &out_buffer);

    test_utils::assert_buffer_value(1.0f, out_buffer);
}

TEST_F(TestEngine, TestUidNameMapping)
{
    _module_under_test->create_plugin_chain("left",2);
    auto status = _module_under_test->add_plugin_to_chain("left", "sushi.testing.equalizer", "equalizer_0_l");
    ASSERT_EQ(EngineReturnStatus::OK, status);

    ObjectId id;
    std::tie(status, id) = _module_under_test->processor_id_from_name("equalizer_0_l");
    ASSERT_EQ(EngineReturnStatus::OK, status);
    ASSERT_TRUE(_module_under_test->_processor_exists(id));
    std::string name;
    std::tie(status, name) = _module_under_test->processor_name_from_id(id);
    ASSERT_TRUE(_module_under_test->_processor_exists(name));
    ASSERT_EQ(EngineReturnStatus::OK, status);
    ASSERT_EQ("equalizer_0_l", name);

    /* Test with name/id that doesn't match any processors */
    std::tie(status, id) = _module_under_test->processor_id_from_name("not_found");
    ASSERT_EQ(EngineReturnStatus::INVALID_STOMPBOX_UID, status);
    std::tie(status, name) = _module_under_test->processor_name_from_id(123456);
    ASSERT_EQ(EngineReturnStatus::INVALID_STOMPBOX_UID, status);

    /* Test Parameter Lookup */
    std::tie(status, id) = _module_under_test->parameter_id_from_name("equalizer_0_l", "q");
    ASSERT_EQ(EngineReturnStatus::OK, status);
    std::tie(status, id) = _module_under_test->parameter_id_from_name("not_found", "gain");
    ASSERT_EQ(EngineReturnStatus::INVALID_STOMPBOX_UID, status);
<<<<<<< HEAD

    std::tie(status, id) = _module_under_test->parameter_id_from_name("gain_0_l", "not_found");
    ASSERT_EQ(EngineReturnStatus::INVALID_PARAMETER_UID, status);
}

TEST_F(TestEngine, TestProcessorExist)
{
    Json::Value config = read_json_config("config.json");
    ASSERT_FALSE(config.empty());
    EngineReturnStatus status = _module_under_test->init_chains_from_json_array(config["stompbox_chains"]);
    ASSERT_EQ(EngineReturnStatus::OK, status);

    /* Test by passing processor names as arguments */
    ASSERT_TRUE(_module_under_test->_processor_exists("passthrough_0_l"));
    ASSERT_TRUE(_module_under_test->_processor_exists("gain_1_r"));

    /* Test by passing processor names as arguments */
    ObjectId id;
    std::tie(status, id) = _module_under_test->processor_id_from_name("passthrough_0_l");
    ASSERT_TRUE(_module_under_test->_processor_exists(id));
    std::tie(status, id) = _module_under_test->processor_id_from_name("gain_1_r");
    ASSERT_TRUE(_module_under_test->_processor_exists(id));
    ASSERT_EQ(EngineReturnStatus::OK, status);

    /* Test by passing invalid names */
    ASSERT_FALSE(_module_under_test->_processor_exists("not_found"));
    ASSERT_FALSE(_module_under_test->_processor_exists(0u));
=======
    std::tie(status, id) = _module_under_test->parameter_id_from_name("equalizer_0_l", "not_found");
    ASSERT_EQ(EngineReturnStatus::INVALID_PARAMETER_ID, status);
>>>>>>> 79e77f3f
}

TEST_F(TestEngine, TestCreateEmptyPluginChain)
{
    auto status = _module_under_test->create_plugin_chain("left",2);
    ASSERT_EQ(status, EngineReturnStatus::OK);
    ASSERT_TRUE(_module_under_test->_processor_exists("left"));
    ASSERT_EQ(_module_under_test->_audio_graph.size(),1u);
    ASSERT_EQ(_module_under_test->_audio_graph[0]->name(),"left");

    /* Invalid name */
    status = _module_under_test->create_plugin_chain("left",1);
    ASSERT_EQ(status, EngineReturnStatus::INVALID_PLUGIN_CHAIN);
    status = _module_under_test->create_plugin_chain("",1);
    ASSERT_EQ(status, EngineReturnStatus::INVALID_PLUGIN_CHAIN);

    /* Invalid number of channels */
    status = _module_under_test->create_plugin_chain("left",3);
    ASSERT_EQ(status, EngineReturnStatus::INVALID_N_CHANNELS);
}

TEST_F(TestEngine, TestAddPlugin)
{
    _module_under_test->create_plugin_chain("left",2);
    auto status = _module_under_test->add_plugin_to_chain("left","sushi.testing.passthrough","passthrough_0_l");
    ASSERT_EQ(status, EngineReturnStatus::OK);
    status = _module_under_test->add_plugin_to_chain("left","sushi.testing.gain","gain_0_r");
    ASSERT_EQ(status, EngineReturnStatus::OK);

    ASSERT_TRUE(_module_under_test->_processor_exists("passthrough_0_l"));
    ASSERT_TRUE(_module_under_test->_processor_exists("gain_0_r"));
    ASSERT_EQ(_module_under_test->_audio_graph[0]->_chain.size(),2u);
    ASSERT_EQ(_module_under_test->_audio_graph[0]->_chain[0]->name(),"passthrough_0_l");
    ASSERT_EQ(_module_under_test->_audio_graph[0]->_chain[1]->name(),"gain_0_r");

    status = _module_under_test->add_plugin_to_chain("not_found","sushi.testing.passthrough","dummyname");
    ASSERT_EQ(status, EngineReturnStatus::INVALID_PLUGIN_CHAIN);
    status = _module_under_test->add_plugin_to_chain("left","sushi.testing.passthrough","");
    ASSERT_EQ(status, EngineReturnStatus::INVALID_STOMPBOX_NAME);
    status = _module_under_test->add_plugin_to_chain("left","not_found","dummyname");
    ASSERT_EQ(status, EngineReturnStatus::INVALID_STOMPBOX_UID);
}<|MERGE_RESOLUTION|>--- conflicted
+++ resolved
@@ -92,38 +92,8 @@
     ASSERT_EQ(EngineReturnStatus::OK, status);
     std::tie(status, id) = _module_under_test->parameter_id_from_name("not_found", "gain");
     ASSERT_EQ(EngineReturnStatus::INVALID_STOMPBOX_UID, status);
-<<<<<<< HEAD
-
-    std::tie(status, id) = _module_under_test->parameter_id_from_name("gain_0_l", "not_found");
-    ASSERT_EQ(EngineReturnStatus::INVALID_PARAMETER_UID, status);
-}
-
-TEST_F(TestEngine, TestProcessorExist)
-{
-    Json::Value config = read_json_config("config.json");
-    ASSERT_FALSE(config.empty());
-    EngineReturnStatus status = _module_under_test->init_chains_from_json_array(config["stompbox_chains"]);
-    ASSERT_EQ(EngineReturnStatus::OK, status);
-
-    /* Test by passing processor names as arguments */
-    ASSERT_TRUE(_module_under_test->_processor_exists("passthrough_0_l"));
-    ASSERT_TRUE(_module_under_test->_processor_exists("gain_1_r"));
-
-    /* Test by passing processor names as arguments */
-    ObjectId id;
-    std::tie(status, id) = _module_under_test->processor_id_from_name("passthrough_0_l");
-    ASSERT_TRUE(_module_under_test->_processor_exists(id));
-    std::tie(status, id) = _module_under_test->processor_id_from_name("gain_1_r");
-    ASSERT_TRUE(_module_under_test->_processor_exists(id));
-    ASSERT_EQ(EngineReturnStatus::OK, status);
-
-    /* Test by passing invalid names */
-    ASSERT_FALSE(_module_under_test->_processor_exists("not_found"));
-    ASSERT_FALSE(_module_under_test->_processor_exists(0u));
-=======
     std::tie(status, id) = _module_under_test->parameter_id_from_name("equalizer_0_l", "not_found");
     ASSERT_EQ(EngineReturnStatus::INVALID_PARAMETER_ID, status);
->>>>>>> 79e77f3f
 }
 
 TEST_F(TestEngine, TestCreateEmptyPluginChain)
