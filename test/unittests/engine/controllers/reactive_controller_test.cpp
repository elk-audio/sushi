--- conflicted
+++ resolved
@@ -115,13 +115,9 @@
     RtSafeRtEventFifo _in_rt_queue;
     RtSafeRtEventFifo _out_rt_queue;
 
-<<<<<<< HEAD
-    std::unique_ptr<RealTimeController> _real_time_controller;
+    Transport _transport {TEST_SAMPLE_RATE, &_out_rt_queue};
 
     std::unique_ptr<sushi::internal::RtControllerAccessor> _accessor;
-=======
-    Transport _transport {TEST_SAMPLE_RATE, &_out_rt_queue};
->>>>>>> 031115ac
 };
 
 TEST_F(ReactiveControllerTestFrontend, TestRtControllerAudioCalls)
