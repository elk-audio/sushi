#include "gtest/gtest.h"

#include "engine/transport.h"

#include "test_utils/test_utils.h"

#define private public
#define protected public

#include "library/processor.cpp"
#undef private
#include "test_utils/host_control_mockup.h"

using namespace sushi;
using namespace sushi::internal;

constexpr float TEST_SAMPLE_RATE = 44100;

constexpr int TEST_BYPASS_TIME_MS = 13;

/* Implement dummies of virtual methods to we can instantiate a test class */
class ProcessorTest : public Processor
{
public:
    ProcessorTest(HostControl host_control) : Processor(host_control)
    {
        _max_input_channels = 2;
        _max_output_channels = 2;
    }
    virtual ~ProcessorTest() {}
    virtual void process_audio(const ChunkSampleBuffer& /*in_buffer*/,
                               ChunkSampleBuffer& /*out_buffer*/) override {}
    virtual void process_event(const RtEvent& /*event*/) override {}
};


class TestProcessor : public ::testing::Test
{
protected:
    TestProcessor()
    {
    }
    void SetUp()
    {
        _module_under_test = new ProcessorTest(_host_control.make_host_control_mockup());
    }
    void TearDown()
    {
        delete(_module_under_test);
    }
    HostControlMockup _host_control;
    RtEventFifo<10> _event_queue;
    Processor* _module_under_test;
};

TEST_F(TestProcessor, TestBasicProperties)
{
    /* Set the common properties and verify the changes are applied */
    _module_under_test->set_name(std::string("Processor 1"));
    EXPECT_EQ(_module_under_test->name(), "Processor 1");

    _module_under_test->set_label("processor_1");
    EXPECT_EQ("processor_1", _module_under_test->label());

    _module_under_test->set_enabled(true);
    EXPECT_TRUE(_module_under_test->enabled());
}

TEST_F(TestProcessor, TestParameterHandling)
{
    /* Register a single parameter and verify accessor functions */
    auto p = new FloatParameterDescriptor("param", "Float", "fl", 0, 1, Direction::AUTOMATABLE, nullptr);
    _module_under_test->register_parameter(p);

    auto param = _module_under_test->parameter_from_name("not_found");
    EXPECT_FALSE(param);
    param = _module_under_test->parameter_from_name("param");
    EXPECT_TRUE(param);

    ObjectId id = param->id();
    param = _module_under_test->parameter_from_id(id);
    EXPECT_TRUE(param);
    param = _module_under_test->parameter_from_id(1000);
    EXPECT_FALSE(param);

    auto param_list = _module_under_test->all_parameters();
    EXPECT_EQ(1u, param_list.size());
}

TEST_F(TestProcessor, TestDuplicateParameterNames)
{
    _module_under_test->register_parameter(new FloatParameterDescriptor("param", "Float", "fl",
                                                                        0, 1, Direction::AUTOMATABLE, nullptr));
    // Test uniqueness by entering an already existing parameter name
    EXPECT_EQ("param_2", _module_under_test->_make_unique_parameter_name("param"));
    EXPECT_EQ("parameter", _module_under_test->_make_unique_parameter_name(""));
}

TEST_F(TestProcessor, TestBypassProcessing)
{
    ChunkSampleBuffer buffer(2);
    ChunkSampleBuffer out_buffer(2);
    ChunkSampleBuffer mono_buffer(1);
    test_utils::fill_sample_buffer(buffer, 1.0f);
    test_utils::fill_sample_buffer(mono_buffer, 2.0f);

    _module_under_test->set_input_channels(2);
    _module_under_test->set_output_channels(2);
    // Stereo into stereo
    _module_under_test->bypass_process(buffer, out_buffer);
    test_utils::assert_buffer_value(1.0f, out_buffer);

    // Mono into stereo
    _module_under_test->set_input_channels(1);
    _module_under_test->bypass_process(mono_buffer, out_buffer);
    test_utils::assert_buffer_value(2.0f, out_buffer);

    // No input should clear output
    _module_under_test->set_input_channels(0);
    _module_under_test->bypass_process(buffer, out_buffer);
    test_utils::assert_buffer_value(0.0f, out_buffer);
}

TEST_F(TestProcessor, TestCvOutput)
{
    auto p = new FloatParameterDescriptor("param", "Float", "", 0, 1, Direction::AUTOMATABLE, nullptr);
    _module_under_test->register_parameter(p);
    _module_under_test->set_event_output(&_event_queue);
    auto param = _module_under_test->parameter_from_name("param");
    ASSERT_TRUE(param);

    // Output parameter update
    _module_under_test->maybe_output_cv_value(param->id(), 0.5f);
    ASSERT_TRUE(_event_queue.empty());

    // Connect parameter to CV output and send update
    auto res = _module_under_test->connect_cv_from_parameter(param->id(), 1);
    ASSERT_EQ(ProcessorReturnCode::OK, res);
    auto success = _module_under_test->maybe_output_cv_value(param->id(), 0.25f);
    ASSERT_TRUE(success);
    ASSERT_FALSE(_event_queue.empty());
    auto cv_event = _event_queue.pop();
    EXPECT_EQ(RtEventType::CV_EVENT, cv_event.type());
    EXPECT_EQ(1, cv_event.cv_event()->cv_id());
    EXPECT_FLOAT_EQ(0.25f, cv_event.cv_event()->value());
}

TEST_F(TestProcessor, TestGateOutput)
{
    _module_under_test->set_event_output(&_event_queue);

    // Output gate update with no connections
    auto success = _module_under_test->maybe_output_gate_event(5, 10, true);
    ASSERT_FALSE(success);

    // Connect to gate output and send update with another note/channel combo
    auto res = _module_under_test->connect_gate_from_processor(1, 5, 10);
    ASSERT_EQ(ProcessorReturnCode::OK, res);
    success = _module_under_test->maybe_output_gate_event(4, 9, true);
    ASSERT_FALSE(success);

    // Output gate event
    success = _module_under_test->maybe_output_gate_event(5, 10, true);
    ASSERT_TRUE(success);
    ASSERT_FALSE(_event_queue.empty());
    auto event = _event_queue.pop();
    EXPECT_EQ(RtEventType::GATE_EVENT, event.type());
    EXPECT_EQ(1, event.gate_event()->gate_no());
    EXPECT_TRUE(event.gate_event()->value());
}

<<<<<<< HEAD
TEST(TestProcessorUtils, TestSetBypassRampTime)
{
    int chunks_in_10ms = (TEST_SAMPLE_RATE * 0.01) / AUDIO_CHUNK_SIZE;

    // With some sample rate and buffer size combinations this is false.
    if (chunks_in_10ms <= 0)
    {
        // But also in those cases, we want to test with at least one chunk.
        chunks_in_10ms = 1;
    }

    // ... Because chunks_to_ramp returns a minimum of 1.
    int to_ramp = chunks_to_ramp(TEST_SAMPLE_RATE);

    EXPECT_EQ(chunks_in_10ms, to_ramp);
}
=======
>>>>>>> 3be6e9db

class TestBypassManager : public ::testing::Test
{
protected:
    TestBypassManager() {}

    BypassManager _module_under_test{false, std::chrono::milliseconds(TEST_BYPASS_TIME_MS)};
};

TEST_F(TestBypassManager, TestOperation)
{
    EXPECT_FALSE(_module_under_test.bypassed());
    EXPECT_TRUE(_module_under_test.should_process());
    EXPECT_FALSE(_module_under_test.should_ramp());

    // Set the same condition, nothing should change
    _module_under_test.set_bypass(false, TEST_SAMPLE_RATE);
    EXPECT_FALSE(_module_under_test.bypassed());
    EXPECT_TRUE(_module_under_test.should_process());
    EXPECT_FALSE(_module_under_test.should_ramp());

    // Set bypass on
    _module_under_test.set_bypass(true, TEST_SAMPLE_RATE);
    EXPECT_TRUE(_module_under_test.bypassed());
    EXPECT_TRUE(_module_under_test.should_process());
    EXPECT_TRUE(_module_under_test.should_ramp());
}

TEST_F(TestBypassManager, TestSetBypassRampTime)
{
    int expected_chunks = (TEST_SAMPLE_RATE * TEST_BYPASS_TIME_MS * 0.001) / AUDIO_CHUNK_SIZE;

    // With some sample rate and buffer size combinations this is false.
    if (expected_chunks <= 0)
    {
        // But also in those cases, we want to test with at least one chunk.
        expected_chunks = 1;
    }

    // ... Because chunks_to_rap returns a minimum of 1.
    int to_ramp = _module_under_test._chunks_to_ramp(TEST_SAMPLE_RATE);

    EXPECT_EQ(expected_chunks, to_ramp);
}

TEST_F(TestBypassManager, TestRamping)
{
    int chunks_in_ramp = (TEST_SAMPLE_RATE * TEST_BYPASS_TIME_MS * 0.001) / AUDIO_CHUNK_SIZE;

    // With some sample rate and buffer size combinations this is false.
    if (chunks_in_ramp <= 0)
    {
        // But also in those cases, we want to test with at least one chunk.
        chunks_in_ramp = 1;
    }

    ChunkSampleBuffer buffer(2);
    _module_under_test.set_bypass(true, TEST_SAMPLE_RATE);
    EXPECT_TRUE(_module_under_test.should_ramp());

    for (int i = 0; i < chunks_in_ramp; ++i)
    {
        test_utils::fill_sample_buffer(buffer, 1.0f);
        _module_under_test.ramp_output(buffer);
    }

    // We should now have ramped down to 0
    EXPECT_NEAR(0.0f, buffer.channel(0)[AUDIO_CHUNK_SIZE - 1], 1.0e-7);
    EXPECT_NEAR(0.0f, buffer.channel(1)[AUDIO_CHUNK_SIZE - 1], 1.0e-7);
    EXPECT_FLOAT_EQ(1.0f / chunks_in_ramp, buffer.channel(0)[0]);
    EXPECT_FLOAT_EQ(1.0f / chunks_in_ramp, buffer.channel(1)[0]);

    EXPECT_FALSE(_module_under_test.should_ramp());

    // Turn it on again (bypass = false)
    _module_under_test.set_bypass(false, TEST_SAMPLE_RATE);
    EXPECT_TRUE(_module_under_test.should_ramp());

    for (int i = 0; i < chunks_in_ramp; ++i)
    {
        test_utils::fill_sample_buffer(buffer, 1.0f);
        _module_under_test.ramp_output(buffer);
    }

    // We should have ramped up to full volume again
    EXPECT_FLOAT_EQ(1.0f, buffer.channel(0)[AUDIO_CHUNK_SIZE - 1]);
    EXPECT_FLOAT_EQ(1.0f, buffer.channel(1)[AUDIO_CHUNK_SIZE - 1]);
    EXPECT_FLOAT_EQ((chunks_in_ramp - 1.0f) / chunks_in_ramp, buffer.channel(0)[0]);
    EXPECT_FLOAT_EQ((chunks_in_ramp - 1.0f) / chunks_in_ramp, buffer.channel(1)[0]);

    EXPECT_FALSE(_module_under_test.should_ramp());
}

TEST_F(TestBypassManager, TestCrossfade)
{
    int chunks_in_ramp = (TEST_SAMPLE_RATE * TEST_BYPASS_TIME_MS * 0.001) / AUDIO_CHUNK_SIZE;
    ChunkSampleBuffer buffer(2);
    ChunkSampleBuffer bypass_buffer(2);
    test_utils::fill_sample_buffer(buffer, 2.0f);
    test_utils::fill_sample_buffer(bypass_buffer, 1);
    _module_under_test.set_bypass(true, TEST_SAMPLE_RATE);
    EXPECT_TRUE(_module_under_test.should_ramp());

    _module_under_test.crossfade_output(bypass_buffer, buffer, 2, 2);

    EXPECT_LE(buffer.channel(1)[AUDIO_CHUNK_SIZE - 1], 2.0f);
    EXPECT_GE(buffer.channel(1)[AUDIO_CHUNK_SIZE - 1], 1.0f);

    for (int i = 0; i < chunks_in_ramp - 1; ++i)
    {
        test_utils::fill_sample_buffer(buffer, 2.0f);
        _module_under_test.crossfade_output(bypass_buffer, buffer, 2, 2);
    }

    // We should now have ramped down to 1 (value of bypass buffer)
    EXPECT_FLOAT_EQ(1.0f, buffer.channel(0)[AUDIO_CHUNK_SIZE - 1]);
    EXPECT_FLOAT_EQ(1.0f, buffer.channel(1)[AUDIO_CHUNK_SIZE - 1]);
}<|MERGE_RESOLUTION|>--- conflicted
+++ resolved
@@ -169,7 +169,6 @@
     EXPECT_TRUE(event.gate_event()->value());
 }
 
-<<<<<<< HEAD
 TEST(TestProcessorUtils, TestSetBypassRampTime)
 {
     int chunks_in_10ms = (TEST_SAMPLE_RATE * 0.01) / AUDIO_CHUNK_SIZE;
@@ -186,8 +185,6 @@
 
     EXPECT_EQ(chunks_in_10ms, to_ramp);
 }
-=======
->>>>>>> 3be6e9db
 
 class TestBypassManager : public ::testing::Test
 {
