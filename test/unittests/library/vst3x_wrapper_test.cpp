--- conflicted
+++ resolved
@@ -13,13 +13,6 @@
 using namespace sushi;
 using namespace sushi::vst3;
 
-<<<<<<< HEAD
-char PLUGIN_FILE[] = "../VST3/Debug/adelay.vst3";
-char PLUGIN_NAME[] = "ADelay";
-
-char SYNTH_PLUGIN_FILE[] = "../VST3/Debug/mda-vst3.vst3";
-char SYNTH_PLUGIN_NAME[] = "mda JX10";
-=======
 #ifdef NDEBUG
 const char PLUGIN_FILE[] = "../VST3/Release/adelay.vst3";
 #else
@@ -29,7 +22,6 @@
 
 const char SYNTH_PLUGIN_FILE[] = "../VST3/mda-vst3.vst3";
 const char SYNTH_PLUGIN_NAME[] = "mda JX10";
->>>>>>> 8bae286d
 
 constexpr unsigned int DELAY_PARAM_ID = 100;
 constexpr unsigned int BYPASS_PARAM_ID = 101;
