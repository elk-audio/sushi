#include "gtest/gtest.h"

#define private public

#include "test_utils/test_utils.h"
#include "test_utils/host_control_mockup.h"

#include "library/vst2x/vst2x_wrapper.cpp"

using namespace sushi;
using namespace sushi::vst2;

#ifdef __APPLE__
constexpr char plugin_name[] = "vst2_test_plugin.vst";
#else
constexpr char plugin_name[] = "libvst2_test_plugin.so";
#endif

// Reference output signal from TestPlugin
// in response to NoteON C4 (60), vel=127, default parameters
static constexpr float TEST_SYNTH_EXPECTED_OUT[2][64] = {
        {
                1, 0.999853, 0.999414, 0.998681, 0.997655, 0.996337, 0.994727, 0.992825,
                0.990632, 0.988149, 0.985375, 0.982313, 0.978963, 0.975326, 0.971403,
                0.967195, 0.962703, 0.95793, 0.952875, 0.947541, 0.941929, 0.936041,
                0.929879, 0.923443, 0.916738, 0.909763, 0.902521, 0.895015, 0.887247,
                0.879218, 0.870932, 0.86239, 0.853596, 0.844551, 0.835258, 0.825721,
                0.815941, 0.805923, 0.795668, 0.785179, 0.774461, 0.763515, 0.752346,
                0.740956, 0.729348, 0.717527, 0.705496, 0.693257, 0.680815, 0.668174,
                0.655337, 0.642307, 0.62909, 0.615688, 0.602105, 0.588346, 0.574414,
                0.560314, 0.546049, 0.531625, 0.517045, 0.502313, 0.487433, 0.472411
        },
        {
                0.5f, 0.5f, 0.5f, 0.5f, 0.5f, 0.5f,
                0.5f, 0.5f, 0.5f, 0.5f, 0.5f, 0.5f,
                0.5f, 0.5f, 0.5f, 0.5f, 0.5f, 0.5f,
                0.5f, 0.5f, 0.5f, 0.5f, 0.5f, 0.5f,
                0.5f, 0.5f, 0.5f, 0.5f, 0.5f, 0.5f,
                0.5f, 0.5f, 0.5f, 0.5f, 0.5f, 0.5f,
                0.5f, 0.5f, 0.5f, 0.5f, 0.5f, 0.5f,
                0.5f, 0.5f, 0.5f, 0.5f, 0.5f, 0.5f,
                0.5f, 0.5f, 0.5f, 0.5f, 0.5f, 0.5f,
                0.5f, 0.5f, 0.5f, 0.5f, 0.5f, 0.5f,
                0.5f, 0.5f, 0.5f, 0.5f
        }
};

constexpr float TEST_SAMPLE_RATE = 48000;

class TestVst2xWrapper : public ::testing::Test
{
protected:
    using ::testing::Test::SetUp; // Hide error of hidden overload of virtual function in clang when signatures differ but the name is the same
    TestVst2xWrapper()
    {
    }

    void SetUp(const std::string& plugin_path)
    {
        char* full_plugin_path = realpath(plugin_path.c_str(), NULL);
        _module_under_test = new Vst2xWrapper(_host_control.make_host_control_mockup(TEST_SAMPLE_RATE), full_plugin_path);
        free(full_plugin_path);

        auto ret = _module_under_test->init(TEST_SAMPLE_RATE);
        ASSERT_EQ(ProcessorReturnCode::OK, ret);
        _module_under_test->set_enabled(true);
    }

    void TearDown()
    {
        delete _module_under_test;
    }
    HostControlMockup _host_control;
    Vst2xWrapper* _module_under_test;
};


TEST_F(TestVst2xWrapper, TestSetName)
{
    SetUp(plugin_name);
    EXPECT_EQ("Test Plugin", _module_under_test->name());
    EXPECT_EQ("Test Plugin", _module_under_test->label());
}

TEST_F(TestVst2xWrapper, TestSetChannels)
{
    SetUp(plugin_name);
    EXPECT_EQ(2, _module_under_test->input_channels());
    EXPECT_EQ(2, _module_under_test->output_channels());

    _module_under_test->set_input_channels(1);
    _module_under_test->set_output_channels(1);

    EXPECT_EQ(1, _module_under_test->input_channels());
    EXPECT_EQ(1, _module_under_test->output_channels());
}

TEST_F(TestVst2xWrapper, TestParameterInitialization)
{
    SetUp(plugin_name);
    auto gain_param = _module_under_test->parameter_from_name("Gain");
    EXPECT_TRUE(gain_param);
    EXPECT_EQ(0u, gain_param->id());
    EXPECT_EQ("Gain", gain_param->name());
    EXPECT_EQ("Gain", gain_param->label());
    EXPECT_EQ("dB", gain_param->unit());
}

TEST_F(TestVst2xWrapper, TestPluginCanDos)
{
    SetUp(plugin_name);
    EXPECT_FALSE(_module_under_test->_can_do_soft_bypass);
}

TEST_F(TestVst2xWrapper, TestParameterSetViaEvent)
{
    SetUp(plugin_name);
    auto event = RtEvent::make_parameter_change_event(0, 0, 0, 0.123f);
    _module_under_test->process_event(event);
    auto handle = _module_under_test->_plugin_handle;
    EXPECT_EQ(0.123f, handle->getParameter(handle, 0));
}

TEST_F(TestVst2xWrapper, TestProcess)
{
    SetUp(plugin_name);
    ChunkSampleBuffer in_buffer(2);
    ChunkSampleBuffer out_buffer(2);

    test_utils::fill_sample_buffer(in_buffer, 1.0f);
    _module_under_test->process_audio(in_buffer, out_buffer);
    test_utils::assert_buffer_value(1.0f, out_buffer);
}

TEST_F(TestVst2xWrapper, TestMonoProcess)
{
    SetUp(plugin_name);
    ChunkSampleBuffer mono_buffer(1);
    ChunkSampleBuffer stereo_buffer(2);

    _module_under_test->set_input_channels(1);
    EXPECT_TRUE(_module_under_test->_double_mono_input);
    test_utils::fill_sample_buffer(mono_buffer, 1.0f);
    _module_under_test->process_audio(mono_buffer, stereo_buffer);
    test_utils::assert_buffer_value(1.0f, stereo_buffer);

    _module_under_test->set_output_channels(1);
    _module_under_test->set_input_channels(2);
    test_utils::fill_sample_buffer(stereo_buffer, 2.0f);
    _module_under_test->process_audio(stereo_buffer, mono_buffer);
    test_utils::assert_buffer_value(2.0f, mono_buffer);
}

TEST_F(TestVst2xWrapper, TestProcessingWithParameterChanges)
{
    SetUp(plugin_name);
    ChunkSampleBuffer in_buffer(2);
    ChunkSampleBuffer out_buffer(2);
    auto event = RtEvent::make_parameter_change_event(0, 0, 0, 0.123f);

    test_utils::fill_sample_buffer(in_buffer, 1.0f);
    _module_under_test->process_audio(in_buffer, out_buffer);
    test_utils::assert_buffer_value(1.0f, out_buffer);

    // Verify that a parameter change affects the sound
    _module_under_test->process_event(event);
    _module_under_test->process_audio(in_buffer, out_buffer);
    test_utils::assert_buffer_value(0.123f, out_buffer);

    // Verify that we can retrive the new value
    auto [status, value] = _module_under_test->parameter_value(0);
    ASSERT_EQ(ProcessorReturnCode::OK, status);
    ASSERT_FLOAT_EQ(0.123f, value);
}

TEST_F(TestVst2xWrapper, TestBypassProcessing)
{
    SetUp(plugin_name);
    ChunkSampleBuffer in_buffer(2);
    ChunkSampleBuffer out_buffer(2);
    // Set the gain to 0.5
    auto event = RtEvent::make_parameter_change_event(0, 0, 0, 0.5f);
    _module_under_test->process_event(event);

    test_utils::fill_sample_buffer(in_buffer, 1.0f);

    // Set bypass and manually feed the generated RtEvent back to the
    // wrapper processor as event dispatcher is not running
    _module_under_test->set_bypassed(true);
    auto bypass_event = _host_control._dummy_dispatcher.retrieve_event();
    EXPECT_TRUE(bypass_event.get());
    _module_under_test->process_event(bypass_event->to_rt_event(0));
    EXPECT_TRUE(_module_under_test->bypassed());
    _module_under_test->process_audio(in_buffer, out_buffer);

    // Test that we are ramping up the audio to the bypass value
    float prev_value = 0;
    for (int i = 1; i< AUDIO_CHUNK_SIZE; ++i)
    {
        EXPECT_GT(out_buffer.channel(0)[i], prev_value);
        prev_value = out_buffer.channel(0)[i];
    }
}

TEST_F(TestVst2xWrapper, TestTimeInfo)
{
    SetUp(plugin_name);
    _host_control._transport.set_playing_mode(PlayingMode::PLAYING, false);
    _host_control._transport.set_tempo(60, false);
    _host_control._transport.set_time_signature({4, 4}, false);
    _host_control._transport.set_time(std::chrono::seconds(2), static_cast<int64_t>(TEST_SAMPLE_RATE) * 2);
    auto time_info = _module_under_test->time_info();
    /* For these numbers to match exactly, we need to choose a time interval which
     * is an integer multiple of AUDIO_CHUNK_SIZE, hence 2 seconds at 48000, which
     * is good up to AUDIO_CHUNK_SIZE = 256 */
    EXPECT_EQ(static_cast<int64_t>(TEST_SAMPLE_RATE) * 2, time_info->samplePos);
    EXPECT_EQ(2'000'000'000, time_info->nanoSeconds);
    EXPECT_FLOAT_EQ(2.0f, time_info->ppqPos);
    EXPECT_FLOAT_EQ(60.0f, time_info->tempo);
    EXPECT_FLOAT_EQ(0.0f, time_info->barStartPos);
    EXPECT_EQ(4, time_info->timeSigNumerator);
    EXPECT_EQ(4, time_info->timeSigDenominator);
}

TEST_F(TestVst2xWrapper, TestMidiEvents)
{
    SetUp(plugin_name);
    ChunkSampleBuffer in_buffer(2);
    ChunkSampleBuffer out_buffer(2);

    _module_under_test->process_event(RtEvent::make_note_on_event(0, 0, 0, 60, 1.0f));
    _module_under_test->process_audio(in_buffer, out_buffer);
    for (int i=0; i<2; i++)
    {
        for (int j=0; j < std::min(AUDIO_CHUNK_SIZE, 64); j++)
        {
            ASSERT_NEAR(TEST_SYNTH_EXPECTED_OUT[i][j], out_buffer.channel(i)[j], 0.00001);
        }
    }

    // Send NoteOFF, plugin should immediately silence everything
    _module_under_test->process_event(RtEvent::make_note_off_event(0, 0, 0, 60, 1.0f));
    _module_under_test->process_audio(in_buffer, out_buffer);
    test_utils::assert_buffer_value(0.0f, out_buffer);
}

TEST_F(TestVst2xWrapper, TestConfigurationChange)
{
    SetUp(plugin_name);
    _module_under_test->configure(44100.0f);
    ASSERT_FLOAT_EQ(44100, _module_under_test->_sample_rate);
}

TEST_F(TestVst2xWrapper, TestParameterChangeNotifications)
{
    SetUp(plugin_name);
    EXPECT_FALSE(_host_control._dummy_dispatcher.got_event());
    _module_under_test->notify_parameter_change(0, 0.5f);
    auto event = _host_control._dummy_dispatcher.retrieve_event();
    ASSERT_FALSE(event == nullptr);
    ASSERT_TRUE(event->is_parameter_change_notification());
}

TEST_F(TestVst2xWrapper, TestRTParameterChangeNotifications)
{
    SetUp(plugin_name);
    RtSafeRtEventFifo queue;
    _module_under_test->set_event_output(&queue);
    ASSERT_TRUE(queue.empty());
    _module_under_test->notify_parameter_change_rt(0, 0.5f);
    RtEvent event;
    auto received = queue.pop(event);
    ASSERT_TRUE(received);
    ASSERT_EQ(RtEventType::FLOAT_PARAMETER_CHANGE, event.type());
}

TEST_F(TestVst2xWrapper, TestProgramManagement)
{
    SetUp(plugin_name);
    ASSERT_TRUE(_module_under_test->supports_programs());
    ASSERT_EQ(3, _module_under_test->program_count());
    ASSERT_EQ(0, _module_under_test->current_program());
    _module_under_test->set_program(1);
    ASSERT_EQ(1, _module_under_test->current_program());
    ASSERT_EQ("Program 2", _module_under_test->current_program_name());
    auto [status, program_name] = _module_under_test->program_name(2);
    ASSERT_EQ(ProcessorReturnCode::OK, status);
    ASSERT_EQ("Program 3", program_name);
    // Access with an invalid program number
    std::tie(status, program_name) = _module_under_test->program_name(2000);
    ASSERT_NE(ProcessorReturnCode::OK, status);
    // Get all programs,
    auto [res, programs] = _module_under_test->all_program_names();
    ASSERT_EQ(ProcessorReturnCode::OK, res);
    ASSERT_EQ("Program 2", programs[1]);
    ASSERT_EQ(3u, programs.size());
}

TEST_F(TestVst2xWrapper, TestStateHandling)
{
    SetUp("libvst2_test_plugin.so");

    ProcessorState state;
    state.set_bypass(true);
    state.set_program(2);
    state.add_parameter_change(1, 0.33);

    auto status = _module_under_test->set_state(&state, false);
    ASSERT_EQ(ProcessorReturnCode::OK, status);

    // Check that new values are set
    EXPECT_FLOAT_EQ(0.33f, _module_under_test->parameter_value(1).second);
    EXPECT_TRUE(_module_under_test->bypassed());
    EXPECT_EQ(2, _module_under_test->current_program());
    EXPECT_EQ("Program 3", _module_under_test->current_program_name());
<<<<<<< HEAD
=======

    // Test with realtime set to true
    state.set_bypass(false);
    state.set_program(1);
    state.add_parameter_change(1, 0.5);

    status = _module_under_test->set_state(&state, true);
    ASSERT_EQ(ProcessorReturnCode::OK, status);
    auto event = _host_control._dummy_dispatcher.retrieve_event();
    ASSERT_TRUE(event.get());
    _module_under_test->process_event(event->to_rt_event(0));

    // Check that new values are set
    EXPECT_FLOAT_EQ(0.5f, _module_under_test->parameter_value(1).second);
    EXPECT_FALSE(_module_under_test->bypassed());
    EXPECT_EQ(1, _module_under_test->current_program());
    EXPECT_EQ("Program 2", _module_under_test->current_program_name());
>>>>>>> 8ac224c2
}<|MERGE_RESOLUTION|>--- conflicted
+++ resolved
@@ -313,8 +313,6 @@
     EXPECT_TRUE(_module_under_test->bypassed());
     EXPECT_EQ(2, _module_under_test->current_program());
     EXPECT_EQ("Program 3", _module_under_test->current_program_name());
-<<<<<<< HEAD
-=======
 
     // Test with realtime set to true
     state.set_bypass(false);
@@ -332,5 +330,4 @@
     EXPECT_FALSE(_module_under_test->bypassed());
     EXPECT_EQ(1, _module_under_test->current_program());
     EXPECT_EQ("Program 2", _module_under_test->current_program_name());
->>>>>>> 8ac224c2
 }