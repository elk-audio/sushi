#include "gtest/gtest.h"

#define private public

#include "test_utils.h"

#include "library/vst2x_wrapper.cpp"

using namespace sushi;
using namespace sushi::vst2;

// Reference output signal from VstXSynth
// in response to NoteON C4 (60), vel=127, default parameters
static constexpr float VSTXSYNTH_EXPECTED_OUT[2][64] = {
        {
                -0.29699999f, -0.29380956f, -0.29061913f, -0.28742871f, -0.28409326f, -0.28090283f,
                -0.27771240f, -0.27437696f, -0.27118653f, -0.26799610f, -0.26466063f, -0.26147023f,
                -0.25827980f, -0.25494432f, -0.25175390f, -0.24856347f, -0.24522804f, -0.24203759f,
                -0.23884717f, -0.23551174f, -0.23232129f, -0.22913086f, -0.22579540f, -0.22260499f,
                -0.21941455f, -0.21607910f, -0.21288869f, -0.20969824f, -0.20636280f, -0.20317237f,
                -0.19998193f, -0.19664648f, -0.19345607f, -0.19026563f, -0.18693018f, -0.18373975f,
                -0.18054931f, -0.17721386f, -0.17402345f, -0.17083301f, -0.16749756f, -0.16430713f,
                -0.16111670f, -0.15792628f, -0.15459082f, -0.15140040f, -0.14820996f, -0.14487451f,
                -0.14168409f, -0.13849366f, -0.13515820f, -0.13196778f, -0.12877734f, -0.12544189f,
                -0.12225147f, -0.11906105f, -0.11572558f, -0.11253516f, -0.10934473f, -0.10600928f,
                -0.10281885f, -0.09962842f, -0.09629297f, -0.09310254f
        },
        {
                -0.29699999f, -0.29699999f, -0.29699999f, -0.29699999f, -0.29699999f, -0.29699999f,
                -0.29699999f, -0.29699999f, -0.29699999f, -0.29699999f, -0.29699999f, -0.29699999f,
                -0.29699999f, -0.29699999f, -0.29699999f, -0.29699999f, -0.29699999f, -0.29699999f,
                -0.29699999f, -0.29699999f, -0.29699999f, -0.29699999f, -0.29699999f, -0.29699999f,
                -0.29699999f, -0.29699999f, -0.29699999f, -0.29699999f, -0.29699999f, -0.29699999f,
                -0.29699999f, -0.29699999f, -0.29699999f, -0.29699999f, -0.29699999f, -0.29699999f,
                -0.29699999f, -0.29699999f, -0.29699999f, -0.29699999f, -0.29699999f, -0.29699999f,
                -0.29699999f, -0.29699999f, -0.29699999f, -0.29699999f, 0.29699999f, 0.29699999f,
                0.29699999f, 0.29699999f, 0.29699999f, 0.29699999f, 0.29699999f, 0.29699999f,
                0.29699999f, 0.29699999f, 0.29699999f, 0.29699999f, 0.29699999f, 0.29699999f,
                0.29699999f, 0.29699999f, 0.29699999f, 0.29699999f
        }
};

class TestVst2xWrapper : public ::testing::Test
{
protected:
    TestVst2xWrapper()
    {
    }

    void SetUp(const std::string& plugin_path)
    {
        char* full_plugin_path = realpath(plugin_path.c_str(), NULL);
        _module_under_test = new Vst2xWrapper(full_plugin_path);
        free(full_plugin_path);

        auto ret = _module_under_test->init(48000);
        ASSERT_EQ(ProcessorReturnCode::OK, ret);
        _module_under_test->set_enabled(true);
    }

    void TearDown()
    {
        delete _module_under_test;
    }

    Vst2xWrapper* _module_under_test;
};

// TODO:
//      Steinberg's again SDK plugin used here is very limited in functionalities,
//      so we can't test all host controls. Add more tests after preparing an ad-hoc
//      test plugin.

TEST_F(TestVst2xWrapper, TestSetName)
{
    SetUp("libagain.so");
    EXPECT_EQ("Gain", _module_under_test->name());
    EXPECT_EQ("Gain", _module_under_test->label());
}

TEST_F(TestVst2xWrapper, TestSetChannels)
{
    SetUp("libagain.so");
    EXPECT_EQ(2, _module_under_test->input_channels());
    EXPECT_EQ(2, _module_under_test->output_channels());

<<<<<<< HEAD
    EXPECT_TRUE(_module_under_test->set_input_channels(1));
    EXPECT_TRUE(_module_under_test->set_output_channels(1));
=======
    _module_under_test->set_input_channels(1);
    _module_under_test->set_output_channels(1);
>>>>>>> 88f1b415

    EXPECT_EQ(1, _module_under_test->input_channels());
    EXPECT_EQ(1, _module_under_test->output_channels());
}

TEST_F(TestVst2xWrapper, TestParameterInitialization)
{
    SetUp("libagain.so");
    auto gain_param = _module_under_test->parameter_from_name("Gain");
    EXPECT_TRUE(gain_param);
    EXPECT_EQ(0u, gain_param->id());
}

TEST_F(TestVst2xWrapper, TestPluginCanDos)
{
    SetUp("libagain.so");
    EXPECT_FALSE(_module_under_test->_can_do_soft_bypass);
}

TEST_F(TestVst2xWrapper, TestParameterSetViaEvent)
{
    SetUp("libagain.so");
    auto event = RtEvent::make_parameter_change_event(0, 0, 0, 0.123f);
    _module_under_test->process_event(event);
    auto handle = _module_under_test->_plugin_handle;
    EXPECT_EQ(0.123f, handle->getParameter(handle, 0));
}

TEST_F(TestVst2xWrapper, TestProcess)
{
    SetUp("libagain.so");
    ChunkSampleBuffer in_buffer(2);
    ChunkSampleBuffer out_buffer(2);

    test_utils::fill_sample_buffer(in_buffer, 1.0f);
    _module_under_test->process_audio(in_buffer, out_buffer);
    test_utils::assert_buffer_value(1.0f, out_buffer);
}

TEST_F(TestVst2xWrapper, TestMonoProcess)
{
    SetUp("libagain.so");
    ChunkSampleBuffer mono_buffer(1);
    ChunkSampleBuffer stereo_buffer(2);

<<<<<<< HEAD
    ASSERT_TRUE(_module_under_test->set_input_channels(1));
=======
    _module_under_test->set_input_channels(1);
>>>>>>> 88f1b415
    EXPECT_TRUE(_module_under_test->_double_mono_input);
    test_utils::fill_sample_buffer(mono_buffer, 1.0f);
    _module_under_test->process_audio(mono_buffer, stereo_buffer);
    test_utils::assert_buffer_value(1.0f, stereo_buffer);

<<<<<<< HEAD
    ASSERT_TRUE(_module_under_test->set_output_channels(1));
    ASSERT_TRUE(_module_under_test->set_input_channels(2));
    EXPECT_TRUE(_module_under_test->_sum_stereo_to_mono_output);
=======
    _module_under_test->set_output_channels(1);
    _module_under_test->set_input_channels(2);
>>>>>>> 88f1b415
    test_utils::fill_sample_buffer(stereo_buffer, 2.0f);
    _module_under_test->process_audio(stereo_buffer, mono_buffer);
    test_utils::assert_buffer_value(2.0f, mono_buffer);
}

TEST_F(TestVst2xWrapper, TestProcessingWithParameterChanges)
{
    SetUp("libagain.so");
    ChunkSampleBuffer in_buffer(2);
    ChunkSampleBuffer out_buffer(2);
    auto event = RtEvent::make_parameter_change_event(0, 0, 0, 0.123f);

    test_utils::fill_sample_buffer(in_buffer, 1.0f);
    _module_under_test->process_audio(in_buffer, out_buffer);
    test_utils::assert_buffer_value(1.0f, out_buffer);

    _module_under_test->process_event(event);
    _module_under_test->process_audio(in_buffer, out_buffer);
    test_utils::assert_buffer_value(0.123f, out_buffer);
}

TEST_F(TestVst2xWrapper, TestBypassProcessing)
{
    SetUp("libagain.so");
    ChunkSampleBuffer in_buffer(2);
    ChunkSampleBuffer out_buffer(2);
<<<<<<< HEAD
    auto event = RtEvent::make_parameter_change_event(0, 0, 0, 5.0f);
=======
    auto event = Event::make_parameter_change_event(0, 0, 0, 0.5f);
>>>>>>> 88f1b415
    test_utils::fill_sample_buffer(in_buffer, 1.0f);

    _module_under_test->set_bypassed(true);
    _module_under_test->process_event(event);
    _module_under_test->process_audio(in_buffer, out_buffer);
    test_utils::assert_buffer_value(1.0f, out_buffer);
}

TEST_F(TestVst2xWrapper, TestMidiEvents)
{
    SetUp("libvstxsynth.so");
    ChunkSampleBuffer in_buffer(2);
    ChunkSampleBuffer out_buffer(2);

    _module_under_test->process_event(RtEvent::make_note_on_event(0, 0, 60, 1.0f));
    _module_under_test->process_audio(in_buffer, out_buffer);
    for (int i=0; i<2; i++)
    {
        for (int j=0; j < std::min(AUDIO_CHUNK_SIZE, 64); j++)
        {
            ASSERT_FLOAT_EQ(VSTXSYNTH_EXPECTED_OUT[i][j], out_buffer.channel(i)[j]);
        }
    }

    // Send NoteOFF, VstXsynth immediately silence everything
    _module_under_test->process_event(RtEvent::make_note_off_event(0, 0, 60, 1.0f));
    _module_under_test->process_audio(in_buffer, out_buffer);
    test_utils::assert_buffer_value(0.0f, out_buffer);
}

TEST_F(TestVst2xWrapper, TestConfigurationChange)
{
    SetUp("libagain.so");
    _module_under_test->configure(44100.0f);
    ASSERT_FLOAT_EQ(44100, _module_under_test->_sample_rate);
}<|MERGE_RESOLUTION|>--- conflicted
+++ resolved
@@ -84,13 +84,8 @@
     EXPECT_EQ(2, _module_under_test->input_channels());
     EXPECT_EQ(2, _module_under_test->output_channels());
 
-<<<<<<< HEAD
-    EXPECT_TRUE(_module_under_test->set_input_channels(1));
-    EXPECT_TRUE(_module_under_test->set_output_channels(1));
-=======
     _module_under_test->set_input_channels(1);
     _module_under_test->set_output_channels(1);
->>>>>>> 88f1b415
 
     EXPECT_EQ(1, _module_under_test->input_channels());
     EXPECT_EQ(1, _module_under_test->output_channels());
@@ -136,24 +131,14 @@
     ChunkSampleBuffer mono_buffer(1);
     ChunkSampleBuffer stereo_buffer(2);
 
-<<<<<<< HEAD
-    ASSERT_TRUE(_module_under_test->set_input_channels(1));
-=======
     _module_under_test->set_input_channels(1);
->>>>>>> 88f1b415
     EXPECT_TRUE(_module_under_test->_double_mono_input);
     test_utils::fill_sample_buffer(mono_buffer, 1.0f);
     _module_under_test->process_audio(mono_buffer, stereo_buffer);
     test_utils::assert_buffer_value(1.0f, stereo_buffer);
 
-<<<<<<< HEAD
-    ASSERT_TRUE(_module_under_test->set_output_channels(1));
-    ASSERT_TRUE(_module_under_test->set_input_channels(2));
-    EXPECT_TRUE(_module_under_test->_sum_stereo_to_mono_output);
-=======
     _module_under_test->set_output_channels(1);
     _module_under_test->set_input_channels(2);
->>>>>>> 88f1b415
     test_utils::fill_sample_buffer(stereo_buffer, 2.0f);
     _module_under_test->process_audio(stereo_buffer, mono_buffer);
     test_utils::assert_buffer_value(2.0f, mono_buffer);
@@ -180,11 +165,7 @@
     SetUp("libagain.so");
     ChunkSampleBuffer in_buffer(2);
     ChunkSampleBuffer out_buffer(2);
-<<<<<<< HEAD
-    auto event = RtEvent::make_parameter_change_event(0, 0, 0, 5.0f);
-=======
-    auto event = Event::make_parameter_change_event(0, 0, 0, 0.5f);
->>>>>>> 88f1b415
+    auto event = RtEvent::make_parameter_change_event(0, 0, 0, 0.5f);
     test_utils::fill_sample_buffer(in_buffer, 1.0f);
 
     _module_under_test->set_bypassed(true);
