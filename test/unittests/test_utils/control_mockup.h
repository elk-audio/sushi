--- conflicted
+++ resolved
@@ -1,7 +1,7 @@
 #ifndef SUSHI_CONTROL_MOCKUP_H
 #define SUSHI_CONTROL_MOCKUP_H
 
-#include <bits/stdc++.h> 
+#include <bits/stdc++.h>
 
 #include "control_interface.h"
 
@@ -43,7 +43,7 @@
      // Main engine controls
     virtual float                               get_samplerate() const override { return default_samplerate; };
     virtual PlayingMode                         get_playing_mode() const override { return default_playing_mode; };
-    virtual void                                set_playing_mode(PlayingMode playing_mode) override 
+    virtual void                                set_playing_mode(PlayingMode playing_mode) override
     {
         _args_from_last_call.clear();
         switch (playing_mode)
@@ -56,7 +56,7 @@
         _recently_called = true;
     };
     virtual SyncMode                            get_sync_mode() const override { return default_sync_mode; };
-    virtual void                                set_sync_mode(SyncMode sync_mode) override 
+    virtual void                                set_sync_mode(SyncMode sync_mode) override
     {
         _args_from_last_call.clear();
         switch (sync_mode)
@@ -70,87 +70,81 @@
         _recently_called = true;
     };
     virtual float                               get_tempo() const override { return default_tempo; };
-    virtual ControlStatus                       set_tempo(float tempo) override 
-    { 
+    virtual ControlStatus                       set_tempo(float tempo) override
+    {
         _args_from_last_call.clear();
         _args_from_last_call["tempo"] = std::to_string(tempo);
         _recently_called = true;
-        return default_control_status; 
+        return default_control_status;
     };
     virtual TimeSignature                       get_time_signature() const override { return default_time_signature; };
-<<<<<<< HEAD
-    virtual ControlStatus                       set_time_signature(TimeSignature /* signature */) override { return default_control_status; };
-    virtual bool                                get_timing_statistics_enabled() const override { return default_timing_statistics_enabled; };
-    virtual void                                set_timing_statistics_enabled(bool /* enabled */) override {};
-=======
-    virtual ControlStatus                       set_time_signature(TimeSignature signature) override 
-    { 
+    virtual ControlStatus                       set_time_signature(TimeSignature signature) override
+    {
         _args_from_last_call.clear();
         _args_from_last_call["numerator"] = std::to_string(signature.numerator);
         _args_from_last_call["denominator"] = std::to_string(signature.denominator);
         _recently_called = true;
-        return default_control_status; 
+        return default_control_status;
     };
     virtual bool                                get_timing_statistics_enabled() const override { return default_timing_statistics_enabled; };
-    virtual void                                set_timing_statistics_enabled(bool enabled) override 
+    virtual void                                set_timing_statistics_enabled(bool enabled) override
     {
         _args_from_last_call.clear();
         _args_from_last_call["enabled"] = std::to_string(enabled);
         _recently_called = true;
     };
->>>>>>> b82b9ed9
     virtual std::vector<TrackInfo>              get_tracks() const override { return tracks; };
 
     // Keyboard control
-    virtual ControlStatus                       send_note_on(int track_id, int channel, int note, float velocity) override 
-    { 
+    virtual ControlStatus                       send_note_on(int track_id, int channel, int note, float velocity) override
+    {
         _args_from_last_call.clear();
         _args_from_last_call["track id"] = std::to_string(track_id);
         _args_from_last_call["channel"] = std::to_string(channel);
         _args_from_last_call["note"] = std::to_string(note);
         _args_from_last_call["velocity"] = std::to_string(velocity);
         _recently_called = true;
-        return default_control_status; 
-    };
-    virtual ControlStatus                       send_note_off(int track_id, int channel, int note, float velocity) override 
-    { 
+        return default_control_status;
+    };
+    virtual ControlStatus                       send_note_off(int track_id, int channel, int note, float velocity) override
+    {
         _args_from_last_call.clear();
         _args_from_last_call["track id"] = std::to_string(track_id);
         _args_from_last_call["channel"] = std::to_string(channel);
         _args_from_last_call["note"] = std::to_string(note);
         _args_from_last_call["velocity"] = std::to_string(velocity);
         _recently_called = true;
-        return default_control_status; 
-    };
-    virtual ControlStatus                       send_note_aftertouch(int track_id, int channel, int note, float value) override 
-    { 
+        return default_control_status;
+    };
+    virtual ControlStatus                       send_note_aftertouch(int track_id, int channel, int note, float value) override
+    {
         _args_from_last_call.clear();
         _args_from_last_call["track id"] = std::to_string(track_id);
         _args_from_last_call["channel"] = std::to_string(channel);
         _args_from_last_call["note"] = std::to_string(note);
         _args_from_last_call["value"] = std::to_string(value);
         _recently_called = true;
-        return default_control_status; 
-    };
-    virtual ControlStatus                       send_aftertouch(int track_id, int channel, float value) override 
-    { 
-        _args_from_last_call.clear();
-        _args_from_last_call["track id"] = std::to_string(track_id);
-        _args_from_last_call["channel"] = std::to_string(channel);
-        _args_from_last_call["value"] = std::to_string(value);
-        _recently_called = true;
-        return default_control_status;
-    };
-    virtual ControlStatus                       send_pitch_bend(int track_id, int channel, float value) override 
-    {
-        _args_from_last_call.clear();
-        _args_from_last_call["track id"] = std::to_string(track_id);
-        _args_from_last_call["channel"] = std::to_string(channel);
-        _args_from_last_call["value"] = std::to_string(value);
-        _recently_called = true;
-        return default_control_status;
-    };
-    virtual ControlStatus                       send_modulation(int track_id, int channel, float value) override 
+        return default_control_status;
+    };
+    virtual ControlStatus                       send_aftertouch(int track_id, int channel, float value) override
+    {
+        _args_from_last_call.clear();
+        _args_from_last_call["track id"] = std::to_string(track_id);
+        _args_from_last_call["channel"] = std::to_string(channel);
+        _args_from_last_call["value"] = std::to_string(value);
+        _recently_called = true;
+        return default_control_status;
+    };
+    virtual ControlStatus                       send_pitch_bend(int track_id, int channel, float value) override
+    {
+        _args_from_last_call.clear();
+        _args_from_last_call["track id"] = std::to_string(track_id);
+        _args_from_last_call["channel"] = std::to_string(channel);
+        _args_from_last_call["value"] = std::to_string(value);
+        _recently_called = true;
+        return default_control_status;
+    };
+    virtual ControlStatus                       send_modulation(int track_id, int channel, float value) override
     {
         _args_from_last_call.clear();
         _args_from_last_call["track id"] = std::to_string(track_id);
@@ -161,154 +155,151 @@
     };
 
     // Cpu Timings
-    virtual std::pair<ControlStatus, CpuTimings>    get_engine_timings() const override 
-    { 
-        return std::pair<ControlStatus, CpuTimings>(default_control_status, default_timings); 
-    };
-    virtual std::pair<ControlStatus, CpuTimings>    get_track_timings(int /* track_id */) const override 
-    { 
-        return std::pair<ControlStatus, CpuTimings>(default_control_status, default_timings); 
-    };
-    virtual std::pair<ControlStatus, CpuTimings>    get_processor_timings(int /* processor_id */) const override 
-    { 
-        return std::pair<ControlStatus, CpuTimings>(default_control_status, default_timings); 
-    };
-    virtual ControlStatus                           reset_all_timings() override 
-    { 
-        _recently_called = true;
-        return default_control_status; 
-    };
-    virtual ControlStatus                           reset_track_timings(int track_id) override 
-    { 
-        _args_from_last_call.clear();
-        _args_from_last_call["track id"] = std::to_string(track_id);
-        _recently_called = true;
-        return default_control_status;
-    };
-    virtual ControlStatus                           reset_processor_timings(int processor_id) override 
-    { 
-        _args_from_last_call.clear();
-        _args_from_last_call["processor id"] = std::to_string(processor_id);
-        _recently_called = true;
-        return default_control_status; 
+    virtual std::pair<ControlStatus, CpuTimings>    get_engine_timings() const override
+    {
+        return std::pair<ControlStatus, CpuTimings>(default_control_status, default_timings);
+    };
+    virtual std::pair<ControlStatus, CpuTimings>    get_track_timings(int /* track_id */) const override
+    {
+        return std::pair<ControlStatus, CpuTimings>(default_control_status, default_timings);
+    };
+    virtual std::pair<ControlStatus, CpuTimings>    get_processor_timings(int /* processor_id */) const override
+    {
+        return std::pair<ControlStatus, CpuTimings>(default_control_status, default_timings);
+    };
+    virtual ControlStatus                           reset_all_timings() override
+    {
+        _recently_called = true;
+        return default_control_status;
+    };
+    virtual ControlStatus                           reset_track_timings(int track_id) override
+    {
+        _args_from_last_call.clear();
+        _args_from_last_call["track id"] = std::to_string(track_id);
+        _recently_called = true;
+        return default_control_status;
+    };
+    virtual ControlStatus                           reset_processor_timings(int processor_id) override
+    {
+        _args_from_last_call.clear();
+        _args_from_last_call["processor id"] = std::to_string(processor_id);
+        _recently_called = true;
+        return default_control_status;
     };
 
     // Track control
-    virtual std::pair<ControlStatus, int>           get_track_id(const std::string& /* track_name */) const override 
-    { 
+    virtual std::pair<ControlStatus, int>           get_track_id(const std::string& /* track_name */) const override
+    {
         return std::pair<ControlStatus, int>(default_control_status, track1.id);
     };
-    virtual std::pair<ControlStatus, TrackInfo>     get_track_info(int /* track_id */) const override 
+    virtual std::pair<ControlStatus, TrackInfo>     get_track_info(int /* track_id */) const override
     {
         return std::pair<ControlStatus, TrackInfo>(default_control_status, track1);
     };
-    virtual std::pair<ControlStatus, std::vector<ProcessorInfo>> get_track_processors(int /* track_id */) const override 
+    virtual std::pair<ControlStatus, std::vector<ProcessorInfo>> get_track_processors(int /* track_id */) const override
     {
         return std::pair<ControlStatus, std::vector<ProcessorInfo>>(ControlStatus::OK, processors);
     };
-    virtual std::pair<ControlStatus, std::vector<ParameterInfo>> get_track_parameters(int /* processor_id */) const override 
+    virtual std::pair<ControlStatus, std::vector<ParameterInfo>> get_track_parameters(int /* processor_id */) const override
     {
         return std::pair<ControlStatus, std::vector<ParameterInfo>>(default_control_status, parameters);
     };
 
     // Processor control
-    virtual std::pair<ControlStatus, int>              get_processor_id(const std::string& /* processor_name */) const override 
+    virtual std::pair<ControlStatus, int>              get_processor_id(const std::string& /* processor_name */) const override
     {
         return std::pair<ControlStatus, int>(default_control_status, processor1.id);
     };
-    virtual std::pair<ControlStatus, ProcessorInfo>    get_processor_info(int /* processor_id */) const override 
+    virtual std::pair<ControlStatus, ProcessorInfo>    get_processor_info(int /* processor_id */) const override
     {
         return std::pair<ControlStatus, ProcessorInfo>(default_control_status, processor1);
     };
-    virtual std::pair<ControlStatus, bool>             get_processor_bypass_state(int /* processor_id */) const override 
+    virtual std::pair<ControlStatus, bool>             get_processor_bypass_state(int /* processor_id */) const override
     {
         return std::pair<ControlStatus, bool>(default_control_status, default_bypass_state);
     };
-    virtual ControlStatus                              set_processor_bypass_state(int processor_id, bool bypass_enabled) override 
-    { 
+    virtual ControlStatus                              set_processor_bypass_state(int processor_id, bool bypass_enabled) override
+    {
         _args_from_last_call.clear();
         _args_from_last_call["processor id"] = std::to_string(processor_id);
         _args_from_last_call["bypass enabled"] = std::to_string(bypass_enabled);
         _recently_called = true;
-        return default_control_status; 
-    };
-    virtual std::pair<ControlStatus, int>              get_processor_current_program(int /* processor_id */) const override 
+        return default_control_status;
+    };
+    virtual std::pair<ControlStatus, int>              get_processor_current_program(int /* processor_id */) const override
     {
         return std::pair<ControlStatus, int>(default_control_status, default_program_id);
     };
-    virtual std::pair<ControlStatus, std::string>      get_processor_current_program_name(int /* processor_id */) const override 
+    virtual std::pair<ControlStatus, std::string>      get_processor_current_program_name(int /* processor_id */) const override
     {
         return std::pair<ControlStatus, std::string>(default_control_status, default_program_name);
     };
-    virtual std::pair<ControlStatus, std::string>      get_processor_program_name(int /* processor_id */, int /* program_id */) const override 
+    virtual std::pair<ControlStatus, std::string>      get_processor_program_name(int /* processor_id */, int /* program_id */) const override
     {
         return std::pair<ControlStatus, std::string>(default_control_status, default_program_name);
     };
-    virtual std::pair<ControlStatus, std::vector<std::string>>   get_processor_programs(int /* processor_id */) const override 
+    virtual std::pair<ControlStatus, std::vector<std::string>>   get_processor_programs(int /* processor_id */) const override
     {
         return std::pair<ControlStatus, std::vector<std::string>>(default_control_status, default_programs);
     };
-    virtual ControlStatus                              set_processor_program(int processor_id, int program_id) override 
-    { 
+    virtual ControlStatus                              set_processor_program(int processor_id, int program_id) override
+    {
         _args_from_last_call.clear();
         _args_from_last_call["processor id"] = std::to_string(processor_id);
         _args_from_last_call["program id"] = std::to_string(program_id);
         _recently_called = true;
-        return default_control_status; 
-    };
-    virtual std::pair<ControlStatus, std::vector<ParameterInfo>> get_processor_parameters(int /* processor_id */) const override 
+        return default_control_status;
+    };
+    virtual std::pair<ControlStatus, std::vector<ParameterInfo>> get_processor_parameters(int /* processor_id */) const override
     {
         return std::pair<ControlStatus, std::vector<ParameterInfo>>(ControlStatus::OK, parameters);
     };
 
     // Parameter control
-    virtual std::pair<ControlStatus, int>              get_parameter_id(int /* processor_id */, const std::string& /* parameter */) const override 
+    virtual std::pair<ControlStatus, int>              get_parameter_id(int /* processor_id */, const std::string& /* parameter */) const override
     {
         return std::pair<ControlStatus, int>(default_control_status, parameter1.id);
     };
-    virtual std::pair<ControlStatus, ParameterInfo>    get_parameter_info(int /* processor_id */, int /* parameter_id */) const override 
+    virtual std::pair<ControlStatus, ParameterInfo>    get_parameter_info(int /* processor_id */, int /* parameter_id */) const override
     {
         return std::pair<ControlStatus, ParameterInfo>(default_control_status, parameter1);
     };
-    virtual std::pair<ControlStatus, float>            get_parameter_value(int /* processor_id */, int /* parameter_id */) const override 
+    virtual std::pair<ControlStatus, float>            get_parameter_value(int /* processor_id */, int /* parameter_id */) const override
     {
         return std::pair<ControlStatus, float>(default_control_status, default_parameter_value);
     };
-    virtual std::pair<ControlStatus, float>            get_parameter_value_normalised(int /* processor_id */, int /* parameter_id */) const override 
+    virtual std::pair<ControlStatus, float>            get_parameter_value_normalised(int /* processor_id */, int /* parameter_id */) const override
     {
         return std::pair<ControlStatus, float>(default_control_status, default_parameter_value);
     };
-    virtual std::pair<ControlStatus, std::string>      get_parameter_value_as_string(int /* processor_id */, int /* parameter_id */) const override 
+    virtual std::pair<ControlStatus, std::string>      get_parameter_value_as_string(int /* processor_id */, int /* parameter_id */) const override
     {
         return std::pair<ControlStatus, std::string>(default_control_status, std::to_string(default_parameter_value));
     };
-    virtual std::pair<ControlStatus, std::string>      get_string_property_value(int /* processor_id */, int /* parameter_id */) const override 
+    virtual std::pair<ControlStatus, std::string>      get_string_property_value(int /* processor_id */, int /* parameter_id */) const override
     {
         return std::pair<ControlStatus, std::string>(default_control_status, default_string_property);
     };
-    virtual ControlStatus                              set_parameter_value(int processor_id, int parameter_id, float value) override 
-    { 
+    virtual ControlStatus                              set_parameter_value(int processor_id, int parameter_id, float value) override
+    {
         _args_from_last_call.clear();
         _args_from_last_call["processor id"] = std::to_string(processor_id);
         _args_from_last_call["parameter id"] = std::to_string(parameter_id);
         _args_from_last_call["value"] = std::to_string(value);
         _recently_called = true;
-        return default_control_status; 
-    };
-    virtual ControlStatus                              set_parameter_value_normalised(int processor_id, int parameter_id, float value) override 
-    { 
+        return default_control_status;
+    };
+    virtual ControlStatus                              set_parameter_value_normalised(int processor_id, int parameter_id, float value) override
+    {
         _args_from_last_call.clear();
         _args_from_last_call["processor id"] = std::to_string(processor_id);
         _args_from_last_call["parameter id"] = std::to_string(parameter_id);
         _args_from_last_call["value"] = std::to_string(value);
         _recently_called = true;
-        return default_control_status; 
+        return default_control_status;
     };
     virtual ControlStatus                              set_string_property_value(int /* processor_id */, int /* parameter_id */, const std::string& /* value */) override { return default_control_status; };
 
-<<<<<<< HEAD
-    virtual ControlStatus                              subscribe_to_notifications(NotificationType /* type */, ControlListener* /* listener */) override { return default_control_status; };
-=======
     std::unordered_map<std::string,std::string> get_args_from_last_call()
     {
         return _args_from_last_call;
@@ -327,7 +318,6 @@
 private:
     std::unordered_map<std::string,std::string> _args_from_last_call;
     bool _recently_called{false};
->>>>>>> b82b9ed9
 };
 
 } // ext
