--- conflicted
+++ resolved
@@ -41,17 +41,11 @@
 public:
 
      // Main engine controls
-<<<<<<< HEAD
-    virtual float                               get_samplerate() const override { return default_samplerate; };
-    virtual PlayingMode                         get_playing_mode() const override { return default_playing_mode; };
-    virtual void                                set_playing_mode(PlayingMode playing_mode) override
-=======
     virtual float get_samplerate() const override { return default_samplerate; };
 
     virtual PlayingMode get_playing_mode() const override { return default_playing_mode; };
 
     virtual void set_playing_mode(PlayingMode playing_mode) override
->>>>>>> ad31e487
     {
         _args_from_last_call.clear();
         switch (playing_mode)
@@ -63,10 +57,6 @@
         }
         _recently_called = true;
     };
-<<<<<<< HEAD
-    virtual SyncMode                            get_sync_mode() const override { return default_sync_mode; };
-    virtual void                                set_sync_mode(SyncMode sync_mode) override
-=======
 
     virtual SyncMode get_sync_mode() const override
     {
@@ -74,7 +64,6 @@
     };
 
     virtual void set_sync_mode(SyncMode sync_mode) override
->>>>>>> ad31e487
     {
         _args_from_last_call.clear();
         switch (sync_mode)
@@ -88,43 +77,27 @@
 
         _recently_called = true;
     };
-<<<<<<< HEAD
-    virtual float                               get_tempo() const override { return default_tempo; };
-    virtual ControlStatus                       set_tempo(float tempo) override
-    {
-=======
 
     virtual float get_tempo() const override { return default_tempo; };
 
     virtual ControlStatus set_tempo(float tempo) override
-    { 
->>>>>>> ad31e487
+    {
         _args_from_last_call.clear();
         _args_from_last_call["tempo"] = std::to_string(tempo);
         _recently_called = true;
         return default_control_status;
     };
-<<<<<<< HEAD
-    virtual TimeSignature                       get_time_signature() const override { return default_time_signature; };
-    virtual ControlStatus                       set_time_signature(TimeSignature signature) override
-    {
-=======
 
     virtual TimeSignature get_time_signature() const override { return default_time_signature; };
 
     virtual ControlStatus set_time_signature(TimeSignature signature) override
-    { 
->>>>>>> ad31e487
+    {
         _args_from_last_call.clear();
         _args_from_last_call["numerator"] = std::to_string(signature.numerator);
         _args_from_last_call["denominator"] = std::to_string(signature.denominator);
         _recently_called = true;
         return default_control_status;
     };
-<<<<<<< HEAD
-    virtual bool                                get_timing_statistics_enabled() const override { return default_timing_statistics_enabled; };
-    virtual void                                set_timing_statistics_enabled(bool enabled) override
-=======
 
     virtual bool get_timing_statistics_enabled() const override
     {
@@ -132,7 +105,6 @@
     };
 
     virtual void set_timing_statistics_enabled(bool enabled) override
->>>>>>> ad31e487
     {
         _args_from_last_call.clear();
         _args_from_last_call["enabled"] = std::to_string(enabled);
@@ -142,13 +114,8 @@
     virtual std::vector<TrackInfo> get_tracks() const override { return tracks; };
 
     // Keyboard control
-<<<<<<< HEAD
-    virtual ControlStatus                       send_note_on(int track_id, int channel, int note, float velocity) override
-    {
-=======
     virtual ControlStatus send_note_on(int track_id, int channel, int note, float velocity) override
-    { 
->>>>>>> ad31e487
+    {
         _args_from_last_call.clear();
         _args_from_last_call["track id"] = std::to_string(track_id);
         _args_from_last_call["channel"] = std::to_string(channel);
@@ -157,14 +124,9 @@
         _recently_called = true;
         return default_control_status;
     };
-<<<<<<< HEAD
-    virtual ControlStatus                       send_note_off(int track_id, int channel, int note, float velocity) override
-    {
-=======
 
     virtual ControlStatus send_note_off(int track_id, int channel, int note, float velocity) override
-    { 
->>>>>>> ad31e487
+    {
         _args_from_last_call.clear();
         _args_from_last_call["track id"] = std::to_string(track_id);
         _args_from_last_call["channel"] = std::to_string(channel);
@@ -173,14 +135,9 @@
         _recently_called = true;
         return default_control_status;
     };
-<<<<<<< HEAD
-    virtual ControlStatus                       send_note_aftertouch(int track_id, int channel, int note, float value) override
-    {
-=======
 
     virtual ControlStatus send_note_aftertouch(int track_id, int channel, int note, float value) override
-    { 
->>>>>>> ad31e487
+    {
         _args_from_last_call.clear();
         _args_from_last_call["track id"] = std::to_string(track_id);
         _args_from_last_call["channel"] = std::to_string(channel);
@@ -189,41 +146,28 @@
         _recently_called = true;
         return default_control_status;
     };
-<<<<<<< HEAD
-    virtual ControlStatus                       send_aftertouch(int track_id, int channel, float value) override
-    {
-=======
 
     virtual ControlStatus send_aftertouch(int track_id, int channel, float value) override
-    { 
->>>>>>> ad31e487
-        _args_from_last_call.clear();
-        _args_from_last_call["track id"] = std::to_string(track_id);
-        _args_from_last_call["channel"] = std::to_string(channel);
-        _args_from_last_call["value"] = std::to_string(value);
-        _recently_called = true;
-        return default_control_status;
-    };
-<<<<<<< HEAD
-    virtual ControlStatus                       send_pitch_bend(int track_id, int channel, float value) override
-=======
+    {
+        _args_from_last_call.clear();
+        _args_from_last_call["track id"] = std::to_string(track_id);
+        _args_from_last_call["channel"] = std::to_string(channel);
+        _args_from_last_call["value"] = std::to_string(value);
+        _recently_called = true;
+        return default_control_status;
+    };
 
     virtual ControlStatus send_pitch_bend(int track_id, int channel, float value) override
->>>>>>> ad31e487
-    {
-        _args_from_last_call.clear();
-        _args_from_last_call["track id"] = std::to_string(track_id);
-        _args_from_last_call["channel"] = std::to_string(channel);
-        _args_from_last_call["value"] = std::to_string(value);
-        _recently_called = true;
-        return default_control_status;
-    };
-<<<<<<< HEAD
-    virtual ControlStatus                       send_modulation(int track_id, int channel, float value) override
-=======
+    {
+        _args_from_last_call.clear();
+        _args_from_last_call["track id"] = std::to_string(track_id);
+        _args_from_last_call["channel"] = std::to_string(channel);
+        _args_from_last_call["value"] = std::to_string(value);
+        _recently_called = true;
+        return default_control_status;
+    };
 
     virtual ControlStatus send_modulation(int track_id, int channel, float value) override
->>>>>>> ad31e487
     {
         _args_from_last_call.clear();
         _args_from_last_call["track id"] = std::to_string(track_id);
@@ -234,64 +178,37 @@
     };
 
     // Cpu Timings
-<<<<<<< HEAD
-    virtual std::pair<ControlStatus, CpuTimings>    get_engine_timings() const override
+    virtual std::pair<ControlStatus, CpuTimings> get_engine_timings() const override
     {
         return std::pair<ControlStatus, CpuTimings>(default_control_status, default_timings);
     };
-    virtual std::pair<ControlStatus, CpuTimings>    get_track_timings(int /* track_id */) const override
+
+    virtual std::pair<ControlStatus, CpuTimings> get_track_timings(int /* track_id */) const override
     {
         return std::pair<ControlStatus, CpuTimings>(default_control_status, default_timings);
     };
-    virtual std::pair<ControlStatus, CpuTimings>    get_processor_timings(int /* processor_id */) const override
+
+    virtual std::pair<ControlStatus, CpuTimings> get_processor_timings(int /* processor_id */) const override
     {
         return std::pair<ControlStatus, CpuTimings>(default_control_status, default_timings);
     };
-    virtual ControlStatus                           reset_all_timings() override
-    {
-=======
-    virtual std::pair<ControlStatus, CpuTimings> get_engine_timings() const override
-    { 
-        return std::pair<ControlStatus, CpuTimings>(default_control_status, default_timings); 
-    };
-
-    virtual std::pair<ControlStatus, CpuTimings> get_track_timings(int /* track_id */) const override
-    { 
-        return std::pair<ControlStatus, CpuTimings>(default_control_status, default_timings); 
-    };
-
-    virtual std::pair<ControlStatus, CpuTimings> get_processor_timings(int /* processor_id */) const override
-    { 
-        return std::pair<ControlStatus, CpuTimings>(default_control_status, default_timings); 
-    };
 
     virtual ControlStatus reset_all_timings() override
-    { 
->>>>>>> ad31e487
-        _recently_called = true;
-        return default_control_status;
-    };
-<<<<<<< HEAD
-    virtual ControlStatus                           reset_track_timings(int track_id) override
-    {
-=======
+    {
+        _recently_called = true;
+        return default_control_status;
+    };
 
     virtual ControlStatus reset_track_timings(int track_id) override
-    { 
->>>>>>> ad31e487
-        _args_from_last_call.clear();
-        _args_from_last_call["track id"] = std::to_string(track_id);
-        _recently_called = true;
-        return default_control_status;
-    };
-<<<<<<< HEAD
-    virtual ControlStatus                           reset_processor_timings(int processor_id) override
-    {
-=======
+    {
+        _args_from_last_call.clear();
+        _args_from_last_call["track id"] = std::to_string(track_id);
+        _recently_called = true;
+        return default_control_status;
+    };
 
     virtual ControlStatus reset_processor_timings(int processor_id) override
-    { 
->>>>>>> ad31e487
+    {
         _args_from_last_call.clear();
         _args_from_last_call["processor id"] = std::to_string(processor_id);
         _recently_called = true;
@@ -299,214 +216,118 @@
     };
 
     // Track control
-<<<<<<< HEAD
-    virtual std::pair<ControlStatus, int>           get_track_id(const std::string& /* track_name */) const override
+    virtual std::pair<ControlStatus, int> get_track_id(const std::string& /* track_name */) const override
     {
         return std::pair<ControlStatus, int>(default_control_status, track1.id);
     };
-    virtual std::pair<ControlStatus, TrackInfo>     get_track_info(int /* track_id */) const override
+
+    virtual std::pair<ControlStatus, TrackInfo> get_track_info(int /* track_id */) const override
     {
         return std::pair<ControlStatus, TrackInfo>(default_control_status, track1);
     };
+
     virtual std::pair<ControlStatus, std::vector<ProcessorInfo>> get_track_processors(int /* track_id */) const override
     {
         return std::pair<ControlStatus, std::vector<ProcessorInfo>>(ControlStatus::OK, processors);
     };
+
     virtual std::pair<ControlStatus, std::vector<ParameterInfo>> get_track_parameters(int /* processor_id */) const override
-=======
-    virtual std::pair<ControlStatus, int> get_track_id(const std::string& /* track_name */) const override
-    { 
-        return std::pair<ControlStatus, int>(default_control_status, track1.id);
-    };
-
-    virtual std::pair<ControlStatus, TrackInfo> get_track_info(int /* track_id */) const override
-    {
-        return std::pair<ControlStatus, TrackInfo>(default_control_status, track1);
-    };
-
-    virtual std::pair<ControlStatus, std::vector<ProcessorInfo>> get_track_processors(int /* track_id */) const override 
-    {
-        return std::pair<ControlStatus, std::vector<ProcessorInfo>>(ControlStatus::OK, processors);
-    };
-
-    virtual std::pair<ControlStatus, std::vector<ParameterInfo>> get_track_parameters(int /* processor_id */) const override 
->>>>>>> ad31e487
     {
         return std::pair<ControlStatus, std::vector<ParameterInfo>>(default_control_status, parameters);
     };
 
     // Processor control
-<<<<<<< HEAD
-    virtual std::pair<ControlStatus, int>              get_processor_id(const std::string& /* processor_name */) const override
+    virtual std::pair<ControlStatus, int> get_processor_id(const std::string& /* processor_name */) const override
     {
         return std::pair<ControlStatus, int>(default_control_status, processor1.id);
     };
-    virtual std::pair<ControlStatus, ProcessorInfo>    get_processor_info(int /* processor_id */) const override
+
+    virtual std::pair<ControlStatus, ProcessorInfo> get_processor_info(int /* processor_id */) const override
     {
         return std::pair<ControlStatus, ProcessorInfo>(default_control_status, processor1);
     };
-    virtual std::pair<ControlStatus, bool>             get_processor_bypass_state(int /* processor_id */) const override
+
+    virtual std::pair<ControlStatus, bool> get_processor_bypass_state(int /* processor_id */) const override
     {
         return std::pair<ControlStatus, bool>(default_control_status, default_bypass_state);
     };
-    virtual ControlStatus                              set_processor_bypass_state(int processor_id, bool bypass_enabled) override
-    {
-=======
-    virtual std::pair<ControlStatus, int> get_processor_id(const std::string& /* processor_name */) const override
-    {
-        return std::pair<ControlStatus, int>(default_control_status, processor1.id);
-    };
-
-    virtual std::pair<ControlStatus, ProcessorInfo> get_processor_info(int /* processor_id */) const override
-    {
-        return std::pair<ControlStatus, ProcessorInfo>(default_control_status, processor1);
-    };
-
-    virtual std::pair<ControlStatus, bool> get_processor_bypass_state(int /* processor_id */) const override
-    {
-        return std::pair<ControlStatus, bool>(default_control_status, default_bypass_state);
-    };
 
     virtual ControlStatus set_processor_bypass_state(int processor_id, bool bypass_enabled) override
-    { 
->>>>>>> ad31e487
+    {
         _args_from_last_call.clear();
         _args_from_last_call["processor id"] = std::to_string(processor_id);
         _args_from_last_call["bypass enabled"] = std::to_string(bypass_enabled);
         _recently_called = true;
         return default_control_status;
     };
-<<<<<<< HEAD
-    virtual std::pair<ControlStatus, int>              get_processor_current_program(int /* processor_id */) const override
+
+    virtual std::pair<ControlStatus, int> get_processor_current_program(int /* processor_id */) const override
     {
         return std::pair<ControlStatus, int>(default_control_status, default_program_id);
     };
-    virtual std::pair<ControlStatus, std::string>      get_processor_current_program_name(int /* processor_id */) const override
+
+    virtual std::pair<ControlStatus, std::string> get_processor_current_program_name(int /* processor_id */) const override
     {
         return std::pair<ControlStatus, std::string>(default_control_status, default_program_name);
     };
-    virtual std::pair<ControlStatus, std::string>      get_processor_program_name(int /* processor_id */, int /* program_id */) const override
+
+    virtual std::pair<ControlStatus, std::string> get_processor_program_name(int /* processor_id */, int /* program_id */) const override
     {
         return std::pair<ControlStatus, std::string>(default_control_status, default_program_name);
     };
-    virtual std::pair<ControlStatus, std::vector<std::string>>   get_processor_programs(int /* processor_id */) const override
+
+    virtual std::pair<ControlStatus, std::vector<std::string>> get_processor_programs(int /* processor_id */) const override
     {
         return std::pair<ControlStatus, std::vector<std::string>>(default_control_status, default_programs);
     };
-    virtual ControlStatus                              set_processor_program(int processor_id, int program_id) override
-    {
-=======
-
-    virtual std::pair<ControlStatus, int> get_processor_current_program(int /* processor_id */) const override
-    {
-        return std::pair<ControlStatus, int>(default_control_status, default_program_id);
-    };
-
-    virtual std::pair<ControlStatus, std::string> get_processor_current_program_name(int /* processor_id */) const override
-    {
-        return std::pair<ControlStatus, std::string>(default_control_status, default_program_name);
-    };
-
-    virtual std::pair<ControlStatus, std::string> get_processor_program_name(int /* processor_id */, int /* program_id */) const override
-    {
-        return std::pair<ControlStatus, std::string>(default_control_status, default_program_name);
-    };
-
-    virtual std::pair<ControlStatus, std::vector<std::string>> get_processor_programs(int /* processor_id */) const override
-    {
-        return std::pair<ControlStatus, std::vector<std::string>>(default_control_status, default_programs);
-    };
 
     virtual ControlStatus set_processor_program(int processor_id, int program_id) override
-    { 
->>>>>>> ad31e487
+    {
         _args_from_last_call.clear();
         _args_from_last_call["processor id"] = std::to_string(processor_id);
         _args_from_last_call["program id"] = std::to_string(program_id);
         _recently_called = true;
         return default_control_status;
     };
-<<<<<<< HEAD
+
     virtual std::pair<ControlStatus, std::vector<ParameterInfo>> get_processor_parameters(int /* processor_id */) const override
-=======
-
-    virtual std::pair<ControlStatus, std::vector<ParameterInfo>> get_processor_parameters(int /* processor_id */) const override 
->>>>>>> ad31e487
     {
         return std::pair<ControlStatus, std::vector<ParameterInfo>>(ControlStatus::OK, parameters);
     };
 
     // Parameter control
-<<<<<<< HEAD
-    virtual std::pair<ControlStatus, int>              get_parameter_id(int /* processor_id */, const std::string& /* parameter */) const override
+    virtual std::pair<ControlStatus, int> get_parameter_id(int /* processor_id */, const std::string& /* parameter */) const override
     {
         return std::pair<ControlStatus, int>(default_control_status, parameter1.id);
     };
-    virtual std::pair<ControlStatus, ParameterInfo>    get_parameter_info(int /* processor_id */, int /* parameter_id */) const override
+
+    virtual std::pair<ControlStatus, ParameterInfo> get_parameter_info(int /* processor_id */, int /* parameter_id */) const override
     {
         return std::pair<ControlStatus, ParameterInfo>(default_control_status, parameter1);
     };
-    virtual std::pair<ControlStatus, float>            get_parameter_value(int /* processor_id */, int /* parameter_id */) const override
+
+    virtual std::pair<ControlStatus, float> get_parameter_value(int /* processor_id */, int /* parameter_id */) const override
     {
         return std::pair<ControlStatus, float>(default_control_status, default_parameter_value);
     };
-    virtual std::pair<ControlStatus, float>            get_parameter_value_normalised(int /* processor_id */, int /* parameter_id */) const override
+
+    virtual std::pair<ControlStatus, float> get_parameter_value_in_domain(int /* processor_id */, int /* parameter_id */) const override
     {
         return std::pair<ControlStatus, float>(default_control_status, default_parameter_value);
     };
-    virtual std::pair<ControlStatus, std::string>      get_parameter_value_as_string(int /* processor_id */, int /* parameter_id */) const override
+
+    virtual std::pair<ControlStatus, std::string> get_parameter_value_as_string(int /* processor_id */, int /* parameter_id */) const override
     {
         return std::pair<ControlStatus, std::string>(default_control_status, std::to_string(default_parameter_value));
     };
-    virtual std::pair<ControlStatus, std::string>      get_string_property_value(int /* processor_id */, int /* parameter_id */) const override
+
+    virtual std::pair<ControlStatus, std::string> get_string_property_value(int /* processor_id */, int /* parameter_id */) const override
     {
         return std::pair<ControlStatus, std::string>(default_control_status, default_string_property);
     };
-    virtual ControlStatus                              set_parameter_value(int processor_id, int parameter_id, float value) override
-    {
-        _args_from_last_call.clear();
-        _args_from_last_call["processor id"] = std::to_string(processor_id);
-        _args_from_last_call["parameter id"] = std::to_string(parameter_id);
-        _args_from_last_call["value"] = std::to_string(value);
-        _recently_called = true;
-        return default_control_status;
-    };
-    virtual ControlStatus                              set_parameter_value_normalised(int processor_id, int parameter_id, float value) override
-    {
-=======
-    virtual std::pair<ControlStatus, int> get_parameter_id(int /* processor_id */, const std::string& /* parameter */) const override
-    {
-        return std::pair<ControlStatus, int>(default_control_status, parameter1.id);
-    };
-
-    virtual std::pair<ControlStatus, ParameterInfo> get_parameter_info(int /* processor_id */, int /* parameter_id */) const override
-    {
-        return std::pair<ControlStatus, ParameterInfo>(default_control_status, parameter1);
-    };
-
-    virtual std::pair<ControlStatus, float> get_parameter_value(int /* processor_id */, int /* parameter_id */) const override
-    {
-        return std::pair<ControlStatus, float>(default_control_status, default_parameter_value);
-    };
-
-    virtual std::pair<ControlStatus, float> get_parameter_value_in_domain(int /* processor_id */, int /* parameter_id */) const override
-    {
-        return std::pair<ControlStatus, float>(default_control_status, default_parameter_value);
-    };
-
-    virtual std::pair<ControlStatus, std::string> get_parameter_value_as_string(int /* processor_id */, int /* parameter_id */) const override
-    {
-        return std::pair<ControlStatus, std::string>(default_control_status, std::to_string(default_parameter_value));
-    };
-
-    virtual std::pair<ControlStatus, std::string> get_string_property_value(int /* processor_id */, int /* parameter_id */) const override
-    {
-        return std::pair<ControlStatus, std::string>(default_control_status, default_string_property);
-    };
 
     virtual ControlStatus set_parameter_value(int processor_id, int parameter_id, float value) override
-    { 
->>>>>>> ad31e487
+    {
         _args_from_last_call.clear();
         _args_from_last_call["processor id"] = std::to_string(processor_id);
         _args_from_last_call["parameter id"] = std::to_string(parameter_id);
