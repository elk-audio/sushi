#include <cstdio> 
#include "optionparser.h"

////////////////////////////////////////////////////////////////////////////////
// Options Defaults
////////////////////////////////////////////////////////////////////////////////

#define SUSHI_LOG_LEVEL_DEFAULT "info"
#define SUSHI_LOG_FILENAME_DEFAULT "log"
#define SUSHI_JSON_FILENAME_DEFAULT "config.json"
#define SUSHI_SAMPLE_RATE_DEFAULT 48000
#define SUSHI_JACK_CLIENT_NAME_DEFAULT "sushi"


////////////////////////////////////////////////////////////////////////////////
// Helpers for optionparse
////////////////////////////////////////////////////////////////////////////////

struct SushiArg : public optionparser::Arg
{

    static void print_error(const char* msg1, const optionparser::Option& opt, const char* msg2)
    {
        fprintf(stderr, "%s", msg1);
        fwrite(opt.name, static_cast<size_t>(opt.namelen), 1, stderr);
        fprintf(stderr, "%s", msg2);
    }

    static optionparser::ArgStatus Unknown(const optionparser::Option& option, bool msg)
    {
        if (msg)
        {
            print_error("Unknown option '", option, "'\n");
        }
        return optionparser::ARG_ILLEGAL;
    }

    static optionparser::ArgStatus NonEmpty(const optionparser::Option& option, bool msg)
    {
        if (option.arg != 0 && option.arg[0] != 0)
        {
            return optionparser::ARG_OK;
        }

        if (msg)
        {
            print_error("Option '", option, "' requires a non-empty argument\n");
        }
        return optionparser::ARG_ILLEGAL;
    }

    static optionparser::ArgStatus Numeric(const optionparser::Option& option, bool msg)
    {
        char* endptr = 0;
        if (option.arg != 0 && strtol(option.arg, &endptr, 10))
        {};

        if (endptr != option.arg && *endptr == 0)
        {
          return optionparser::ARG_OK;
        }
        if (msg)
        {
            print_error("Option '", option, "' requires a numeric argument\n");
        }
        return optionparser::ARG_ILLEGAL;
    }

};

////////////////////////////////////////////////////////////////////////////////
// Command Line options descriptors
////////////////////////////////////////////////////////////////////////////////

// List here the different command line options
enum OptionIndex
{ 
    OPT_IDX_UNKNOWN,
    OPT_IDX_HELP,
    OPT_IDX_VERSION,
    OPT_IDX_LOG_LEVEL,
    OPT_IDX_LOG_FILE,
    OPT_IDX_CONFIG_FILE,
    OPT_IDX_USE_OFFLINE,
    OPT_IDX_INPUT_FILE,
    OPT_IDX_OUTPUT_FILE,
    OPT_IDX_USE_DUMMY,
    OPT_IDX_USE_JACK,
    OPT_IDX_CONNECT_PORTS,
    OPT_IDX_JACK_CLIENT,
    OPT_IDX_JACK_SERVER,
    OPT_IDX_USE_XENOMAI_RASPA,
    OPT_IDX_XENOMAI_DEBUG_MODE_SW,
    OPT_IDX_MULTICORE_PROCESSING,
<<<<<<< HEAD
    OPT_IDX_TIMINGS_STATISTICS
=======
>>>>>>> 50c7d079
};

// Option types (UNUSED is generally used for options that take a value as argument)
enum OptionType
{
    OPT_TYPE_UNUSED = 0,
    OPT_TYPE_DISABLED = 1,
    OPT_TYPE_ENABLED = 2
};

// Option descriptors, one for each entry of the OptionIndex enum
const optionparser::Descriptor usage[] =
{
    {
        OPT_IDX_UNKNOWN,    // index
        OPT_TYPE_UNUSED,    // type
        "",         // shortopt
        "",         // longopt
        SushiArg::Unknown, // check_arg
        "\nUSAGE: sushi [options] [input_filename]\n\nOptions:" // help
    },
    {
        OPT_IDX_HELP,
        OPT_TYPE_UNUSED,
        "h?",
        "help",
        SushiArg::None,
        "\t\t-h --help \tPrint usage and exit."
    },
    {
        OPT_IDX_VERSION,
        OPT_TYPE_UNUSED,
        "v",
        "version",
        SushiArg::None,
        "\t\t-v --version \tPrint version information and exit."
    },
    {
        OPT_IDX_LOG_LEVEL,
        OPT_TYPE_UNUSED,
        "l",
        "log-level",
        SushiArg::NonEmpty,
        "\t\t-l <level>, --log-level=<level> \tSpecify minimum logging level, from ('debug', 'info', 'warning', 'error') [default=" SUSHI_LOG_LEVEL_DEFAULT "]."
    },
    {
        OPT_IDX_LOG_FILE,
        OPT_TYPE_UNUSED,
        "L",
        "log-file",
        SushiArg::NonEmpty,
        "\t\t-L <filename>, --log-file=<filename> \tSpecify logging file [default=" SUSHI_LOG_FILENAME_DEFAULT "]."
    },
    {
        OPT_IDX_CONFIG_FILE,
        OPT_TYPE_UNUSED,
        "c",
        "config-file",
        SushiArg::NonEmpty,
        "\t\t-c <filename>, --config-file=<filename> \tSpecify configuration JSON file [default=" SUSHI_JSON_FILENAME_DEFAULT "]."
    },
    {
        OPT_IDX_USE_OFFLINE,
        OPT_TYPE_DISABLED,
        "o",
        "offline",
        SushiArg::Optional,
        "\t\t-o --offline \tUse offline file audio frontend."
    },
    {
        OPT_IDX_INPUT_FILE,
        OPT_TYPE_UNUSED,
        "i",
        "input",
        SushiArg::NonEmpty,
        "\t\t-i <filename>, --input=<filename> \tSpecify input file, required for --offline option."
    },
    {
        OPT_IDX_OUTPUT_FILE,
        OPT_TYPE_UNUSED,
        "O",
        "output",
        SushiArg::NonEmpty,
        "\t\t-O <filename>, --output=<filename> \tSpecify output file [default= (input_file).proc.wav]."
    },
    {
        OPT_IDX_USE_DUMMY,
        OPT_TYPE_DISABLED,
        "d",
        "dummy",
        SushiArg::Optional,
        "\t\t-d --dummy \tUse dummy audio frontend. Useful for debugging."
    },
    {
        OPT_IDX_USE_JACK,
        OPT_TYPE_DISABLED,
        "j",
        "jack",
        SushiArg::Optional,
        "\t\t-j --jack \tUse Jack realtime audio frontend."
    },
    {
        OPT_IDX_CONNECT_PORTS,
        OPT_TYPE_DISABLED,
        "",
        "connect-ports",
        SushiArg::Optional,
        "\t\t--connect-ports \tTry to automatically connect Jack ports at startup."
    },
    {
        OPT_IDX_JACK_CLIENT,
        OPT_TYPE_UNUSED,
        "",
        "client-name",
        SushiArg::NonEmpty,
        "\t\t--client-name=<jack client name> \tSpecify name of Jack client [default=sushi]."
    },
    {
        OPT_IDX_JACK_SERVER,
        OPT_TYPE_UNUSED,
        "",
        "server-name",
        SushiArg::NonEmpty,
        "\t\t--server-name=<jack server name> \tSpecify name of Jack server to connect to [determined by jack if empty]."
    },
    {
        OPT_IDX_USE_XENOMAI_RASPA,
        OPT_TYPE_DISABLED,
        "r",
        "raspa",
        SushiArg::Optional,
        "\t\t-r --raspa \tUse Xenomai real-time frontend with RASPA driver."
    },
    {
        OPT_IDX_XENOMAI_DEBUG_MODE_SW,
        OPT_TYPE_DISABLED,
        "",
        "debug-mode-sw",
        SushiArg::Optional,
        "\t\t--debug-mode-sw \tBreak to debugger if a mode switch is detected (Xenomai only)."
    },
    {
        OPT_IDX_MULTICORE_PROCESSING,
        OPT_TYPE_UNUSED,
        "m",
        "multicore-processing",
        SushiArg::Numeric,
        "\t\t-m <n>, --multicore-processing=<n> \tProcess audio multithreaded with n cores [default n=1 (off)]."
    },
    {
        OPT_IDX_TIMINGS_STATISTICS,
        OPT_TYPE_DISABLED,
        "",
        "timing-statistics",
        SushiArg::Optional,
        "\t\t--timing-statistics \tEnable performance timings on all audio processors."
    },
    // Don't touch this one (set default values for optionparse library)
    { 0, 0, 0, 0, 0, 0}
};<|MERGE_RESOLUTION|>--- conflicted
+++ resolved
@@ -92,10 +92,7 @@
     OPT_IDX_USE_XENOMAI_RASPA,
     OPT_IDX_XENOMAI_DEBUG_MODE_SW,
     OPT_IDX_MULTICORE_PROCESSING,
-<<<<<<< HEAD
     OPT_IDX_TIMINGS_STATISTICS
-=======
->>>>>>> 50c7d079
 };
 
 // Option types (UNUSED is generally used for options that take a value as argument)
