--- conflicted
+++ resolved
@@ -52,11 +52,7 @@
     }
 
     // Control
-<<<<<<< HEAD
     _osc_control = std::make_unique<control_frontend::OSCFrontend>(_engine);
-=======
-    _osc_control = std::make_unique<control_frontend::OSCFrontend>(&_event_queue, _engine);
->>>>>>> e57e0315
     _midi_frontend = std::make_unique<midi_frontend::AlsaMidiFrontend>(_midi_dispatcher);
     auto midi_ok = _midi_frontend->init();
     if (!midi_ok)
