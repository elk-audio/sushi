/*
 * Copyright 2017-2023 Elk Audio AB
 *
 * SUSHI is free software: you can redistribute it and/or modify it under the terms of
 * the GNU Affero General Public License as published by the Free Software Foundation,
 * either version 3 of the License, or (at your option) any later version.
 *
 * SUSHI is distributed in the hope that it will be useful, but WITHOUT ANY WARRANTY;
 * without even the implied warranty of MERCHANTABILITY or FITNESS FOR A PARTICULAR
 * PURPOSE.  See the GNU Affero General Public License for more details.
 *
 * You should have received a copy of the GNU Affero General Public License along with
 * SUSHI.  If not, see http://www.gnu.org/licenses/
 */

/**
 * @brief Utility functions for dumping Portaudio devices info
 * @Copyright 2017-2023 Elk Audio AB, Stockholm
 */

#ifndef SUSHI_PORTAUDIO_DEVICES_DUMP_H
#define SUSHI_PORTAUDIO_DEVICES_DUMP_H

#include "sushi/portaudio_devices_dump.h"

#include "elklog/static_logger.h"

#include "portaudio_frontend.h"
#include "rapidjson/rapidjson.h"


namespace sushi {

ELKLOG_GET_LOGGER_WITH_MODULE_NAME("portaudio");

/**
 * @brief Retrieve Portaudio's registered devices information.
 *        Can be queried before instantiating an actual PortaudioFrontend
 *
 * @return Device information list in JSON format
 */
rapidjson::Document generate_portaudio_devices_info_document()
{
<<<<<<< HEAD
    sushi::internal::audio_frontend::PortAudioFrontend frontend{nullptr};
=======
    PortAudioFrontend frontend {nullptr};
>>>>>>> 3be6e9db

    rapidjson::Document document;
    document.SetObject();
    rapidjson::Document::AllocatorType& allocator = document.GetAllocator();

    auto n_devs = frontend.devices_count();
    if ( !n_devs.has_value() || (n_devs.value() <= 0) )
    {
        ELKLOG_LOG_ERROR("No Portaudio devices found");
        return document;
    }

    rapidjson::Value pa_devices(rapidjson::kObjectType);
    rapidjson::Value devices(rapidjson::kArrayType);
    for (int i = 0; i < n_devs.value(); i++)
    {
        auto devinfo = frontend.device_info(i);
        if (!devinfo.has_value())
        {
            ELKLOG_LOG_ERROR("Could not retrieve device info for Portaudio device with idx: {}", i);
            continue;
        }
        auto di = devinfo.value();

        rapidjson::Value device_obj(rapidjson::kObjectType);
        device_obj.AddMember(rapidjson::Value("name", allocator).Move(),
                             rapidjson::Value(di.name.c_str(), allocator).Move(), allocator);
        device_obj.AddMember(rapidjson::Value("inputs", allocator).Move(),
                             rapidjson::Value(di.inputs).Move(), allocator);
        device_obj.AddMember(rapidjson::Value("outputs", allocator).Move(),
                             rapidjson::Value(di.outputs).Move(), allocator);
        devices.PushBack(device_obj.Move(), allocator);
    }
    pa_devices.AddMember(rapidjson::Value("devices", allocator).Move(), devices.Move(), allocator);

    auto default_input = frontend.default_input_device();
    if (! default_input.has_value() )
    {
        ELKLOG_LOG_ERROR("Could not retrieve Portaudio default input device");
    }
    else
    {
        pa_devices.AddMember(rapidjson::Value("default_input_device", allocator).Move(),
                             rapidjson::Value(default_input.value()).Move(), allocator);
    }
    auto default_output = frontend.default_output_device();
    if (! default_output.has_value() )
    {
        ELKLOG_LOG_ERROR("Could not retrieve Portaudio default output device");
    }
    else
    {
        pa_devices.AddMember(rapidjson::Value("default_output_device", allocator).Move(),
                             rapidjson::Value(default_output.value()).Move(), allocator);
    }

    document.AddMember(rapidjson::Value("portaudio_devices", allocator), pa_devices.Move(), allocator);

    return document;
}

} // end namespace sushi::internal

#endif // SUSHI_PORTAUDIO_DEVICES_DUMP_H
<|MERGE_RESOLUTION|>--- conflicted
+++ resolved
@@ -41,11 +41,7 @@
  */
 rapidjson::Document generate_portaudio_devices_info_document()
 {
-<<<<<<< HEAD
-    sushi::internal::audio_frontend::PortAudioFrontend frontend{nullptr};
-=======
-    PortAudioFrontend frontend {nullptr};
->>>>>>> 3be6e9db
+    sushi::internal::audio_frontend::PortAudioFrontend frontend {nullptr};
 
     rapidjson::Document document;
     document.SetObject();
