/*
 * Copyright 2017-2021 Modern Ancient Instruments Networked AB, dba Elk
 *
 * SUSHI is free software: you can redistribute it and/or modify it under the terms of
 * the GNU Affero General Public License as published by the Free Software Foundation,
 * either version 3 of the License, or (at your option) any later version.
 *
 * SUSHI is distributed in the hope that it will be useful, but WITHOUT ANY WARRANTY;
 * without even the implied warranty of MERCHANTABILITY or FITNESS FOR A PARTICULAR
 * PURPOSE.  See the GNU Affero General Public License for more details.
 *
 * You should have received a copy of the GNU Affero General Public License along with
 * SUSHI.  If not, see http://www.gnu.org/licenses/
 */

/**
 * @brief Realtime audio frontend for PortAudio
 * @copyright 2017-2021 Modern Ancient Instruments Networked AB, dba Elk, Stockholm
 */

#ifdef SUSHI_BUILD_WITH_PORTAUDIO

#include "logging.h"
#include "portaudio_frontend.h"
#include "audio_frontend_internals.h"

namespace sushi {
namespace audio_frontend {

SUSHI_GET_LOGGER_WITH_MODULE_NAME("portaudio");

AudioFrontendStatus PortAudioFrontend::init(BaseAudioFrontendConfiguration* config)
{
    auto portaudio_config = static_cast<PortAudioFrontendConfiguration*>(config);

    auto ret_code = BaseAudioFrontend::init(config);
    if (ret_code != AudioFrontendStatus::OK)
    {
        return ret_code;
    }

    PaError err = Pa_Initialize();
    if (err != paNoError)
    {
        SUSHI_LOG_ERROR("Error initializing PortAudio: {}", Pa_GetErrorText(err));
        return AudioFrontendStatus::AUDIO_HW_ERROR;
    }

    // Setup devices
    int device_count = Pa_GetDeviceCount();
    int input_device_id = portaudio_config->input_device_id.value_or(Pa_GetDefaultInputDevice());
    if (input_device_id >= device_count)
    {
        SUSHI_LOG_ERROR("Input device id is out of range");
        return AudioFrontendStatus::AUDIO_HW_ERROR;
    }
    // If there is no available input device the default device will
    // return negative which will cause issues later
    else if (input_device_id < 0)
    {
        input_device_id = 0;
    }

    int output_device_id = portaudio_config->output_device_id.value_or(Pa_GetDefaultOutputDevice());
    if (output_device_id >= device_count)
    {
        SUSHI_LOG_ERROR("Output device id is out of range");
        return AudioFrontendStatus::AUDIO_HW_ERROR;
    }
    // If there is no available output device the default device will
    // return negative which will cause issues later
    else if (output_device_id < 0)
    {
        output_device_id = 0;
    }

    _input_device_info = Pa_GetDeviceInfo(input_device_id);
    _output_device_info = Pa_GetDeviceInfo(output_device_id);

    // Setup audio and CV channels
    auto channel_conf_result = _configure_audio_channels(portaudio_config);
    if (channel_conf_result != AudioFrontendStatus::OK)
    {
        SUSHI_LOG_ERROR("Failed to configure audio channels");
        return channel_conf_result;
    }
    SUSHI_LOG_DEBUG("Setting up port audio with {} inputs {} outputs", _num_total_input_channels, _num_total_output_channels);

    // Setup device parameters
    PaStreamParameters input_parameters;
    bzero(&input_parameters, sizeof(input_parameters));
    input_parameters.device = input_device_id;
    input_parameters.channelCount = _audio_input_channels + _cv_input_channels;
    input_parameters.sampleFormat = paFloat32;
    input_parameters.suggestedLatency = 0.0;
    input_parameters.hostApiSpecificStreamInfo = nullptr;

    PaStreamParameters output_parameters;
    bzero(&output_parameters, sizeof(output_parameters));
    output_parameters.device = output_device_id;
    output_parameters.channelCount = _audio_output_channels + _cv_output_channels;
    output_parameters.sampleFormat = paFloat32;
    output_parameters.suggestedLatency = 0.0;
    output_parameters.hostApiSpecificStreamInfo = nullptr;
    // Setup samplerate
    double samplerate = _engine->sample_rate();
    if (_configure_samplerate(&input_parameters, &output_parameters, &samplerate) == false)
    {
        SUSHI_LOG_ERROR("Failed to configure samplerate");
        return AudioFrontendStatus::AUDIO_HW_ERROR;
    }
    _engine->set_sample_rate(samplerate);

    // Open the stream
    // In case there is no input device available we only want to use output
    auto input_param_ptr = (_audio_input_channels + _cv_input_channels) > 0 ? &input_parameters : NULL;
    err = Pa_OpenStream(&_stream,
                        input_param_ptr,
                        &output_parameters,
                        samplerate,
                        AUDIO_CHUNK_SIZE,
                        paNoFlag,
                        &rt_process_callback,
                        static_cast<void*>(this));
    if (err != paNoError)
    {
        SUSHI_LOG_ERROR("Failed to open stream: {}", Pa_GetErrorText(err));
        return AudioFrontendStatus::AUDIO_HW_ERROR;
    }
    Time latency = std::chrono::microseconds(static_cast<int>(output_parameters.suggestedLatency * 1'000'000));
    _engine->set_output_latency(latency);

    _time_offset = Pa_GetStreamTime(_stream);
    _start_time = std::chrono::duration_cast<std::chrono::microseconds>(std::chrono::steady_clock::now().time_since_epoch());

    if (_audio_input_channels + _cv_input_channels > 0)
    {
        SUSHI_LOG_DEBUG("Connected input channels to {}", _input_device_info->name);
    }
    else
    {
        SUSHI_LOG_DEBUG("No input channels found not connecting to input device");
    }

    if (_audio_output_channels + _cv_output_channels > 0)
    {
        SUSHI_LOG_DEBUG("Connected output channels to {}", _output_device_info->name);
    }
    else
    {
        SUSHI_LOG_DEBUG("No output channels found not connecting to output device");
    }

    return AudioFrontendStatus::OK;
}

void PortAudioFrontend::cleanup()
{
    _engine->enable_realtime(false);
    PaError result = Pa_IsStreamActive(_stream);
    if (result == 1)
    {
        SUSHI_LOG_INFO("Closing PortAudio stream");
        Pa_StopStream(_stream);
    }
    else if (result != paNoError)
    {
        SUSHI_LOG_WARNING("Error while checking for active stream: {}", Pa_GetErrorText(result));
    }
}

void PortAudioFrontend::run()
{
    _engine->enable_realtime(true);
    Pa_StartStream(_stream);
}

void PortAudioFrontend::pause(bool enabled)
{
    assert(twine::is_current_thread_realtime() == false);
    bool running = !_pause_manager.bypassed();
    _pause_manager.set_bypass(enabled, _engine->sample_rate());

    // If pausing, return when engine has ramped down.
    if (enabled && running)
    {
        _pause_notified = false;
        _pause_notify->wait();
        _engine->enable_realtime(false);
    }
    else
    {
        _engine->enable_realtime(enabled);
    }
}

AudioFrontendStatus PortAudioFrontend::_configure_audio_channels(const PortAudioFrontendConfiguration* config)
{
    if (_input_device_info == nullptr)
    {
        SUSHI_LOG_ERROR("Configure audio channels called before input device info was collected");
        return AudioFrontendStatus::AUDIO_HW_ERROR;
    }
    if (_output_device_info == nullptr)
    {
        SUSHI_LOG_ERROR("Configure audio channels called before output device info was collected");
        return AudioFrontendStatus::AUDIO_HW_ERROR;
    }
    _num_total_input_channels = _input_device_info->maxInputChannels;
    _num_total_output_channels = _output_device_info->maxOutputChannels;

    _cv_input_channels = config->cv_inputs;
    _cv_output_channels = config->cv_outputs;
    if (_cv_input_channels > _num_total_input_channels)
    {
        SUSHI_LOG_ERROR("Requested more CV channels then available input channels");
        return AudioFrontendStatus::AUDIO_HW_ERROR;
    }
    if (_cv_output_channels > _num_total_output_channels)
    {
        SUSHI_LOG_ERROR("Requested more CV channels then available output channels");
        return AudioFrontendStatus::AUDIO_HW_ERROR;
    }

    _audio_input_channels = _num_total_input_channels - _cv_input_channels;
    _audio_output_channels = _num_total_output_channels - _cv_output_channels;
    _in_buffer = ChunkSampleBuffer(_audio_input_channels);
    _out_buffer = ChunkSampleBuffer(_audio_output_channels);
    _engine->set_audio_input_channels(_audio_input_channels);
    _engine->set_audio_output_channels(_audio_output_channels);
    auto status = _engine->set_cv_input_channels(_cv_input_channels);
    if (status != engine::EngineReturnStatus::OK)
    {
        SUSHI_LOG_ERROR("Failed to setup CV input channels");
        return AudioFrontendStatus::AUDIO_HW_ERROR;
    }
    status = _engine->set_cv_output_channels(_cv_output_channels);
    if (status != engine::EngineReturnStatus::OK)
    {
        SUSHI_LOG_ERROR("Failed to setup CV output channels");
        return AudioFrontendStatus::AUDIO_HW_ERROR;
    }
    return AudioFrontendStatus::OK;
}

bool PortAudioFrontend::_configure_samplerate(const PaStreamParameters* input_parameters,
                                              const PaStreamParameters* output_parameters,
                                              double* samplerate)
{
    std::array<double, 3> samplerates = {
        *samplerate,
        _input_device_info->defaultSampleRate,
        _output_device_info->defaultSampleRate
    };
    PaError result;
    for (auto sr : samplerates)
    {
        result = Pa_IsFormatSupported(input_parameters, output_parameters, sr);
        if (result != 0)
        {
            SUSHI_LOG_WARNING("Error configuring samplerate {}: {}", sr, Pa_GetErrorText(result));
        }
        else
        {
            *samplerate = sr;
            return true;
        }
    }
    return false;
}

int PortAudioFrontend::_internal_process_callback(const void* input,
                                                  void* output,
                                                  unsigned long frame_count,
                                                  const PaStreamCallbackTimeInfo* time_info,
                                                  [[maybe_unused]]PaStreamCallbackFlags status_flags)
{
    // TODO: Print warning in case of under/overflow using the status_flags when we have rt-safe logging
    assert(frame_count == AUDIO_CHUNK_SIZE);
    auto pa_time_elapsed = std::chrono::duration<double>(time_info->currentTime - _time_offset);
    Time timestamp = _start_time + std::chrono::duration_cast<std::chrono::microseconds>(pa_time_elapsed);

    _out_buffer.clear();
    if (_pause_manager.should_process())
    {
        _copy_interleaved_audio(static_cast<const float*>(input));
        _engine->process_chunk(&_in_buffer, &_out_buffer, &_in_controls, &_out_controls, timestamp, _processed_sample_count);
        if (_pause_manager.should_ramp())
        {
            _pause_manager.ramp_output(_out_buffer);
        }
    }
    else
    {
        if (_pause_notified == false)
        {
            _pause_notify->notify();
            _pause_notified = true;
            _engine->enable_realtime(false);
        }
    }

    _output_interleaved_audio(static_cast<float*>(output));

    _processed_sample_count += frame_count;
    return 0;
}

void PortAudioFrontend::_copy_interleaved_audio(const float* input)
{
    for (int c = 0; c < _num_total_input_channels; c++)
    {
        if (c < _audio_input_channels)
        {
            float* in_dst = _in_buffer.channel(c);

            for (size_t s = 0; s < AUDIO_CHUNK_SIZE; s++)
            {
<<<<<<< HEAD
                float* in_dst = _in_buffer.channel(c);
                in_dst[s] = input[s * _num_total_input_channels + c];
=======
                in_dst[s] = in_src[s * _num_total_input_channels + c];
>>>>>>> 4b3c76fb
            }
        }
        else
        {
            int cc = c - _audio_input_channels;
            _in_controls.cv_values[cc] = map_audio_to_cv(input[AUDIO_CHUNK_SIZE - 1]);
        }
    }
}

void PortAudioFrontend::_output_interleaved_audio(float* output)
{
    for (int c = 0; c < _num_total_output_channels; c++)
    {
        if (c < _audio_output_channels)
        {
            const float* out_src = _out_buffer.channel(c);

            for (size_t s = 0; s < AUDIO_CHUNK_SIZE; s++)
            {
<<<<<<< HEAD
                const float* out_src = _out_buffer.channel(c);
                output[s * _num_total_output_channels + c] = out_src[s];
=======
                out_dst[s * _num_total_output_channels + c] = out_src[s];
>>>>>>> 4b3c76fb
            }
        }
        else
        {
            int cc = c - _audio_output_channels;
            _cv_output_his[cc] = ramp_cv_output(output, _cv_output_his[cc], map_cv_to_audio(_out_controls.cv_values[cc]));
        }
    }
}

} // end namespace audio_frontend
} // end namespace sushi
#endif
#ifndef SUSHI_BUILD_WITH_PORTAUDIO
#include "audio_frontends/portaudio_frontend.h"
#include "logging.h"
namespace sushi {
namespace audio_frontend {
SUSHI_GET_LOGGER;
PortAudioFrontend::PortAudioFrontend(engine::BaseEngine* engine) : BaseAudioFrontend(engine)
{}
AudioFrontendStatus PortAudioFrontend::init(BaseAudioFrontendConfiguration*)
{
    /* The log print needs to be in a cpp file for initialisation order reasons */
    SUSHI_LOG_ERROR("Sushi was not built with PortAudio support!");
    return AudioFrontendStatus::AUDIO_HW_ERROR;
}}}
#endif<|MERGE_RESOLUTION|>--- conflicted
+++ resolved
@@ -313,15 +313,9 @@
         if (c < _audio_input_channels)
         {
             float* in_dst = _in_buffer.channel(c);
-
             for (size_t s = 0; s < AUDIO_CHUNK_SIZE; s++)
             {
-<<<<<<< HEAD
-                float* in_dst = _in_buffer.channel(c);
                 in_dst[s] = input[s * _num_total_input_channels + c];
-=======
-                in_dst[s] = in_src[s * _num_total_input_channels + c];
->>>>>>> 4b3c76fb
             }
         }
         else
@@ -339,15 +333,9 @@
         if (c < _audio_output_channels)
         {
             const float* out_src = _out_buffer.channel(c);
-
             for (size_t s = 0; s < AUDIO_CHUNK_SIZE; s++)
             {
-<<<<<<< HEAD
-                const float* out_src = _out_buffer.channel(c);
                 output[s * _num_total_output_channels + c] = out_src[s];
-=======
-                out_dst[s * _num_total_output_channels + c] = out_src[s];
->>>>>>> 4b3c76fb
             }
         }
         else
