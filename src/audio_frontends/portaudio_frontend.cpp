/*
 * Copyright 2017-2023 Elk Audio AB
 *
 * SUSHI is free software: you can redistribute it and/or modify it under the terms of
 * the GNU Affero General Public License as published by the Free Software Foundation,
 * either version 3 of the License, or (at your option) any later version.
 *
 * SUSHI is distributed in the hope that it will be useful, but WITHOUT ANY WARRANTY;
 * without even the implied warranty of MERCHANTABILITY or FITNESS FOR A PARTICULAR
 * PURPOSE.  See the GNU Affero General Public License for more details.
 *
 * You should have received a copy of the GNU Affero General Public License along with
 * SUSHI.  If not, see http://www.gnu.org/licenses/
 */

/**
 * @brief Realtime audio frontend for PortAudio
 * @Copyright 2017-2023 Elk Audio AB, Stockholm
 */

#ifdef SUSHI_BUILD_WITH_PORTAUDIO

#include "elklog/static_logger.h"

#include "portaudio_frontend.h"

#include "audio_frontend_internals.h"

namespace sushi::internal::audio_frontend {

ELKLOG_GET_LOGGER_WITH_MODULE_NAME("portaudio");

std::optional<std::string> get_portaudio_output_device_name(std::optional<int> portaudio_output_device_id)
{
    int device_index = -1;

    if (portaudio_output_device_id.has_value())
    {
        device_index = portaudio_output_device_id.value();
    }
    else
    {
        device_index = Pa_GetDefaultOutputDevice();
    }

    sushi::audio_frontend::PortAudioFrontend frontend {nullptr};

    auto device_info = frontend.device_info(device_index);

    if (!device_info.has_value())
    {
        SUSHI_LOG_ERROR("Could not retrieve device info for Portaudio device with idx: {}", device_index);
        return std::nullopt;
    }

    return device_info.value().name;
}

AudioFrontendStatus PortAudioFrontend::init(BaseAudioFrontendConfiguration* config)
{
    auto portaudio_config = static_cast<PortAudioFrontendConfiguration*>(config);

    auto ret_code = BaseAudioFrontend::init(config);
    if (ret_code != AudioFrontendStatus::OK)
    {
        return ret_code;
    }

    ret_code = _initialize_portaudio();
    if (ret_code != AudioFrontendStatus::OK)
    {
        return ret_code;
    }

    // Setup devices
    int device_count = Pa_GetDeviceCount();
    int input_device_id = portaudio_config->input_device_id.value_or(Pa_GetDefaultInputDevice());
    if (input_device_id >= device_count)
    {
        ELKLOG_LOG_ERROR("Input device id is out of range");
        return AudioFrontendStatus::AUDIO_HW_ERROR;
    }
    // If there is no available input device the default device will
    // return negative which will cause issues later
    else if (input_device_id < 0)
    {
        input_device_id = 0;
    }

    int output_device_id = portaudio_config->output_device_id.value_or(Pa_GetDefaultOutputDevice());
    if (output_device_id >= device_count)
    {
        ELKLOG_LOG_ERROR("Output device id is out of range");
        return AudioFrontendStatus::AUDIO_HW_ERROR;
    }
    // If there is no available output device the default device will
    // return negative which will cause issues later
    else if (output_device_id < 0)
    {
        output_device_id = 0;
    }

    _input_device_info = Pa_GetDeviceInfo(input_device_id);
    _output_device_info = Pa_GetDeviceInfo(output_device_id);

    // Setup audio and CV channels
    auto channel_conf_result = _configure_audio_channels(portaudio_config);
    if (channel_conf_result != AudioFrontendStatus::OK)
    {
        ELKLOG_LOG_ERROR("Failed to configure audio channels");
        return channel_conf_result;
    }
    ELKLOG_LOG_DEBUG("Setting up port audio with {} inputs {} outputs", _num_total_input_channels, _num_total_output_channels);

    // Setup device parameters
    PaStreamParameters input_parameters;
    bzero(&input_parameters, sizeof(input_parameters));
    input_parameters.device = input_device_id;
    input_parameters.channelCount = _audio_input_channels + _cv_input_channels;
    input_parameters.sampleFormat = paFloat32;
    input_parameters.suggestedLatency = portaudio_config->suggested_input_latency;
    input_parameters.hostApiSpecificStreamInfo = nullptr;

    PaStreamParameters output_parameters;
    bzero(&output_parameters, sizeof(output_parameters));
    output_parameters.device = output_device_id;
    output_parameters.channelCount = _audio_output_channels + _cv_output_channels;
    output_parameters.sampleFormat = paFloat32;
    output_parameters.suggestedLatency = portaudio_config->suggested_output_latency;
    output_parameters.hostApiSpecificStreamInfo = nullptr;
    // Setup samplerate
    double samplerate = _engine->sample_rate();
    if (_configure_samplerate(&input_parameters, &output_parameters, &samplerate) == false)
    {
        ELKLOG_LOG_ERROR("Failed to configure samplerate");
        return AudioFrontendStatus::AUDIO_HW_ERROR;
    }
    if (samplerate != _engine->sample_rate())
    {
        ELKLOG_LOG_WARNING("Failed to use engine samplerate ({}), using {} instead", _engine->sample_rate(), samplerate);
        _engine->set_sample_rate(samplerate);
    }

    // Open the stream
    // In case there is no input device available we only want to use output
    auto input_param_ptr = (_audio_input_channels + _cv_input_channels) > 0 ? &input_parameters : NULL;
    PaError err = Pa_OpenStream(&_stream,
                                input_param_ptr,
                                &output_parameters,
                                samplerate,
                                AUDIO_CHUNK_SIZE,
                                paNoFlag,
                                &rt_process_callback,
                                static_cast<void*>(this));
    if (err != paNoError)
    {
        ELKLOG_LOG_ERROR("Failed to open stream: {}", Pa_GetErrorText(err));
        return AudioFrontendStatus::AUDIO_HW_ERROR;
    }
    else
    {
        _stream_initialized = true;
    }
    auto stream_info = Pa_GetStreamInfo(_stream);
    Time latency = std::chrono::microseconds(static_cast<int>(stream_info->outputLatency * 1'000'000));
    _engine->set_output_latency(latency);

    _time_offset = Pa_GetStreamTime(_stream);
    _start_time = std::chrono::duration_cast<std::chrono::microseconds>(std::chrono::steady_clock::now().time_since_epoch());

    if (_audio_input_channels + _cv_input_channels > 0)
    {
        ELKLOG_LOG_INFO("Connected input channels to {}", _input_device_info->name);
        ELKLOG_LOG_INFO("Input device has {} available channels", _input_device_info->maxInputChannels);
    }
    else
    {
        ELKLOG_LOG_DEBUG("No input channels found not connecting to input device");
    }

    if (_audio_output_channels + _cv_output_channels > 0)
    {
<<<<<<< HEAD
        ELKLOG_LOG_DEBUG("Connected output channels to {}", _output_device_info->name);
    }
    else
    {
        ELKLOG_LOG_INFO("No output channels found not connecting to output device");
        ELKLOG_LOG_INFO("Output device has {} available channels", _output_device_info->maxOutputChannels);
=======
        SUSHI_LOG_DEBUG("Connected output channels to {}", _output_device_info->name);
        SUSHI_LOG_INFO("Output device has {} available channels", _output_device_info->maxOutputChannels);
    }
    else
    {
        SUSHI_LOG_INFO("No output channels found not connecting to output device");
>>>>>>> 3be6e9db
    }
    ELKLOG_LOG_INFO("Stream started, using input latency {} and output latency {}", stream_info->inputLatency, stream_info->outputLatency);

    return AudioFrontendStatus::OK;
}

void PortAudioFrontend::cleanup()
{
    PaError result;
    if (_engine != nullptr)
    {
        _engine->enable_realtime(false);
    }

    if (_stream_initialized)
    {
        result = Pa_IsStreamActive(_stream);
        if (result == 1)
        {
            ELKLOG_LOG_INFO("Closing PortAudio stream");
            Pa_StopStream(_stream);
        }
        else if ((result != paNoError) && (_engine != nullptr))
        {
            ELKLOG_LOG_WARNING("Error while checking for active stream: {}", Pa_GetErrorText(result));
        }
    }

    result = Pa_Terminate();
    if (result != paNoError)
    {
        ELKLOG_LOG_WARNING("Error while terminating Portaudio: {}", Pa_GetErrorText(result));
    }
}

void PortAudioFrontend::run()
{
    _engine->enable_realtime(true);
    Pa_StartStream(_stream);
}

std::optional<int> PortAudioFrontend::devices_count()
{
    if (! (_initialize_portaudio() == AudioFrontendStatus::OK))
    {
        return std::nullopt;
    }

    int devices = Pa_GetDeviceCount();
    if (devices < 0)
    {
        ELKLOG_LOG_ERROR("Error querying portaudio devices: {}", devices);
        return std::nullopt;
    }

    return devices;
}

std::optional<PortaudioDeviceInfo> PortAudioFrontend::device_info(int device_idx)
{
    if (! (_initialize_portaudio() == AudioFrontendStatus::OK))
    {
        return std::nullopt;
    }

    const PaDeviceInfo* pa_devinfo = Pa_GetDeviceInfo(device_idx);
    if (pa_devinfo == nullptr)
    {
        ELKLOG_LOG_ERROR("Error querying portaudio devices {}", device_idx);
        return std::nullopt;
    }

    PortaudioDeviceInfo devinfo;
    devinfo.name = pa_devinfo->name;
    devinfo.inputs = pa_devinfo->maxInputChannels;
    devinfo.outputs = pa_devinfo->maxOutputChannels;

    return devinfo;
}

std::optional<int> PortAudioFrontend::default_input_device()
{
    if (! (_initialize_portaudio() == AudioFrontendStatus::OK))
    {
        return std::nullopt;
    }

    int default_input = Pa_GetDefaultInputDevice();
    if (default_input == paNoDevice)
    {
        ELKLOG_LOG_WARNING("Could not retrieve default input device");
        return std::nullopt;
    }

    return default_input;
}

std::optional<int> PortAudioFrontend::default_output_device()
{
    if (! (_initialize_portaudio() == AudioFrontendStatus::OK))
    {
        return std::nullopt;
    }

    int default_output = Pa_GetDefaultOutputDevice();
    if (default_output == paNoDevice)
    {
        ELKLOG_LOG_WARNING("Could not retrieve default output device");
        return std::nullopt;
    }

    return default_output;
}

AudioFrontendStatus PortAudioFrontend::_initialize_portaudio()
{
    if (_pa_initialized)
    {
        return AudioFrontendStatus::OK;
    }

    PaError err = Pa_Initialize();
    if (err != paNoError)
    {
        ELKLOG_LOG_ERROR("Error initializing PortAudio: {}", Pa_GetErrorText(err));
        return AudioFrontendStatus::AUDIO_HW_ERROR;
    }
    return AudioFrontendStatus::OK;
}

AudioFrontendStatus PortAudioFrontend::_configure_audio_channels(const PortAudioFrontendConfiguration* config)
{
    if (_input_device_info == nullptr)
    {
        ELKLOG_LOG_ERROR("Configure audio channels called before input device info was collected");
        return AudioFrontendStatus::AUDIO_HW_ERROR;
    }
    if (_output_device_info == nullptr)
    {
        ELKLOG_LOG_ERROR("Configure audio channels called before output device info was collected");
        return AudioFrontendStatus::AUDIO_HW_ERROR;
    }
    _num_total_input_channels = _input_device_info->maxInputChannels;
    _num_total_output_channels = _output_device_info->maxOutputChannels;

    _cv_input_channels = config->cv_inputs;
    _cv_output_channels = config->cv_outputs;
    if (_cv_input_channels > _num_total_input_channels)
    {
        ELKLOG_LOG_ERROR("Requested more CV channels than available input channels");
        return AudioFrontendStatus::AUDIO_HW_ERROR;
    }
    if (_cv_output_channels > _num_total_output_channels)
    {
        ELKLOG_LOG_ERROR("Requested more CV channels than available output channels");
        return AudioFrontendStatus::AUDIO_HW_ERROR;
    }

    _audio_input_channels = _num_total_input_channels - _cv_input_channels;
    _audio_output_channels = _num_total_output_channels - _cv_output_channels;
    _in_buffer = ChunkSampleBuffer(_audio_input_channels);
    _out_buffer = ChunkSampleBuffer(_audio_output_channels);
    _engine->set_audio_input_channels(_audio_input_channels);
    _engine->set_audio_output_channels(_audio_output_channels);
    auto status = _engine->set_cv_input_channels(_cv_input_channels);
    if (status != engine::EngineReturnStatus::OK)
    {
        ELKLOG_LOG_ERROR("Failed to setup CV input channels");
        return AudioFrontendStatus::AUDIO_HW_ERROR;
    }
    status = _engine->set_cv_output_channels(_cv_output_channels);
    if (status != engine::EngineReturnStatus::OK)
    {
        ELKLOG_LOG_ERROR("Failed to setup CV output channels");
        return AudioFrontendStatus::AUDIO_HW_ERROR;
    }
    return AudioFrontendStatus::OK;
}

bool PortAudioFrontend::_configure_samplerate(const PaStreamParameters* input_parameters,
                                              const PaStreamParameters* output_parameters,
                                              double* samplerate)
{
    std::array<double, 3> samplerates = {
        *samplerate,
        _input_device_info->defaultSampleRate,
        _output_device_info->defaultSampleRate
    };
    PaError result;
    for (auto sr : samplerates)
    {
        result = Pa_IsFormatSupported(input_parameters, output_parameters, sr);
        if (result != 0)
        {
            ELKLOG_LOG_WARNING("Error configuring samplerate {}: {}", sr, Pa_GetErrorText(result));
        }
        else
        {
            *samplerate = sr;
            return true;
        }
    }
    return false;
}

int PortAudioFrontend::_internal_process_callback(const void* input,
                                                  void* output,
                                                  unsigned long frame_count,
                                                  const PaStreamCallbackTimeInfo* time_info,
                                                  [[maybe_unused]]PaStreamCallbackFlags status_flags)
{
    // TODO: Print warning in case of under/overflow using the status_flags when we have rt-safe logging
    ELKLOG_LOG_WARNING_IF(status_flags == paOutputUnderflow, "Detected output underflow in portaudio");
    ELKLOG_LOG_WARNING_IF(status_flags == paOutputOverflow, "Detected output overflow in portaudio");
    ELKLOG_LOG_WARNING_IF(status_flags == paInputUnderflow, "Detected input underflow in portaudio");
    ELKLOG_LOG_WARNING_IF(status_flags == paInputOverflow, "Detected input overflow in portaudio");

    assert(frame_count == AUDIO_CHUNK_SIZE);
    auto pa_time_elapsed = std::chrono::duration<double>(time_info->currentTime - _time_offset);
    Time timestamp = _start_time + std::chrono::duration_cast<std::chrono::microseconds>(pa_time_elapsed);

    _out_buffer.clear();
    if (_pause_manager.should_process())
    {
        _copy_interleaved_audio(static_cast<const float*>(input));
        _engine->process_chunk(&_in_buffer, &_out_buffer, &_in_controls, &_out_controls, timestamp, _processed_sample_count);
        if (_pause_manager.should_ramp())
        {
            _pause_manager.ramp_output(_out_buffer);
        }
    }
    else
    {
        if (_pause_notified == false)
        {
            _pause_notify->notify();
            _pause_notified = true;
            _engine->enable_realtime(false);
        }
    }

    _output_interleaved_audio(static_cast<float*>(output));

    _processed_sample_count += frame_count;
    return 0;
}

void PortAudioFrontend::_copy_interleaved_audio(const float* input)
{
    for (int c = 0; c < _num_total_input_channels; c++)
    {
        if (c < _audio_input_channels)
        {
            for (size_t s = 0; s < AUDIO_CHUNK_SIZE; s++)
            {
                float* in_dst = _in_buffer.channel(c);
                in_dst[s] = input[s * _num_total_input_channels + c];
            }
        }
        else
        {
            int cc = c - _audio_input_channels;
            _in_controls.cv_values[cc] = map_audio_to_cv(input[AUDIO_CHUNK_SIZE - 1]);
        }
    }
}

void PortAudioFrontend::_output_interleaved_audio(float* output)
{
    for (int c = 0; c < _num_total_output_channels; c++)
    {
        if (c < _audio_output_channels)
        {
            for (size_t s = 0; s < AUDIO_CHUNK_SIZE; s++)
            {
                const float* out_src = _out_buffer.channel(c);
                output[s * _num_total_output_channels + c] = out_src[s];
            }
        }
        else
        {
            int cc = c - _audio_output_channels;
            _cv_output_his[cc] = ramp_cv_output(output, _cv_output_his[cc], map_cv_to_audio(_out_controls.cv_values[cc]));
        }
    }
}

} // end namespace sushi::internal::audio_frontend

#endif
#ifndef SUSHI_BUILD_WITH_PORTAUDIO

#include "elklog/static_logger.h"
#include "audio_frontends/portaudio_frontend.h"

namespace sushi::internal::audio_frontend {

ELKLOG_GET_LOGGER;
PortAudioFrontend::PortAudioFrontend(engine::BaseEngine* engine) : BaseAudioFrontend(engine)
{}
AudioFrontendStatus PortAudioFrontend::init(BaseAudioFrontendConfiguration*)
{
    /* The log print needs to be in a cpp file for initialisation order reasons */
    ELKLOG_LOG_ERROR("Sushi was not built with PortAudio support!");
    return AudioFrontendStatus::AUDIO_HW_ERROR;
}

}
#endif<|MERGE_RESOLUTION|>--- conflicted
+++ resolved
@@ -180,21 +180,13 @@
 
     if (_audio_output_channels + _cv_output_channels > 0)
     {
-<<<<<<< HEAD
         ELKLOG_LOG_DEBUG("Connected output channels to {}", _output_device_info->name);
+        ELKLOG_LOG_INFO("Output device has {} available channels", _output_device_info->maxOutputChannels);
     }
     else
     {
         ELKLOG_LOG_INFO("No output channels found not connecting to output device");
         ELKLOG_LOG_INFO("Output device has {} available channels", _output_device_info->maxOutputChannels);
-=======
-        SUSHI_LOG_DEBUG("Connected output channels to {}", _output_device_info->name);
-        SUSHI_LOG_INFO("Output device has {} available channels", _output_device_info->maxOutputChannels);
-    }
-    else
-    {
-        SUSHI_LOG_INFO("No output channels found not connecting to output device");
->>>>>>> 3be6e9db
     }
     ELKLOG_LOG_INFO("Stream started, using input latency {} and output latency {}", stream_info->inputLatency, stream_info->outputLatency);
 
