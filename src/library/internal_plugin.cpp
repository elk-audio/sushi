--- conflicted
+++ resolved
@@ -321,22 +321,6 @@
     return ProcessorReturnCode::OK;
 }
 
-<<<<<<< HEAD
-ProcessorReturnCode InternalPlugin::set_state(ProcessorState* state, bool /*realtime_running*/)
-{
-    if (state->bypassed().has_value())
-    {
-        this->set_bypassed(state->bypassed().value());
-    }
-    for (const auto& parameter : state->parameters())
-    {
-        auto event = RtEvent::make_parameter_change_event(this->id(), 0, parameter.first, parameter.second);
-        this->process_event(event);
-    }
-    for (const auto& property : state->properties())
-    {
-        this->set_property_value(property.first, property.second);
-=======
 ProcessorReturnCode InternalPlugin::set_state(ProcessorState* state, bool realtime_running)
 {
     for (const auto& property : state->properties())
@@ -361,7 +345,6 @@
             auto event = RtEvent::make_parameter_change_event(this->id(), 0, parameter.first, parameter.second);
             this->process_event(event);
         }
->>>>>>> 8ac224c2
     }
     return ProcessorReturnCode::OK;
 }
