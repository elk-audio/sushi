/*
 * Copyright 2017-2019 Modern Ancient Instruments Networked AB, dba Elk
 *
 * SUSHI is free software: you can redistribute it and/or modify it under the terms of
 * the GNU Affero General Public License as published by the Free Software Foundation,
 * either version 3 of the License, or (at your option) any later version.
 *
 * SUSHI is distributed in the hope that it will be useful, but WITHOUT ANY WARRANTY;
 * without even the implied warranty of MERCHANTABILITY or FITNESS FOR A PARTICULAR
 * PURPOSE.  See the GNU Affero General Public License for more details.
 *
 * You should have received a copy of the GNU Affero General Public License along with
 * SUSHI.  If not, see http://www.gnu.org/licenses/
 */

/**
 * @brief Internal plugin manager.
 * @copyright 2017-2019 Modern Ancient Instruments Networked AB, dba Elk, Stockholm
 */

#include "library/internal_plugin.h"

namespace sushi {

constexpr int DEFAULT_CHANNELS = 2;

InternalPlugin::InternalPlugin(HostControl host_control) : Processor(host_control)
{
    _max_input_channels = DEFAULT_CHANNELS;
    _max_output_channels = DEFAULT_CHANNELS;
    _current_input_channels = DEFAULT_CHANNELS;
    _current_output_channels = DEFAULT_CHANNELS;
};

FloatParameterValue* InternalPlugin::register_float_parameter(const std::string& id,
                                                              const std::string& label,
                                                              const std::string& unit,
                                                              float default_value,
                                                              float min_value,
                                                              float max_value,
                                                              FloatParameterPreProcessor* pre_proc)
{
    if (pre_proc == nullptr)
    {
        pre_proc = new FloatParameterPreProcessor(min_value, max_value);
    }
<<<<<<< HEAD
    auto param = new FloatParameterDescriptor(id, label, min_value, max_value, pre_proc);
=======
    FloatParameterDescriptor* param = new FloatParameterDescriptor(id, label, unit, min_value, max_value, pre_proc);
>>>>>>> 868dd3c1
    if (!this->register_parameter(param))
    {
        return nullptr;
    }
    auto value = ParameterStorage::make_float_parameter_storage(param, default_value, pre_proc);
    /* The parameter id must match the value storage index*/
    assert(param->id() == _parameter_values.size());
    _parameter_values.push_back(value);
    return _parameter_values.back().float_parameter_value();
}

IntParameterValue* InternalPlugin::register_int_parameter(const std::string& id,
                                                          const std::string& label,
                                                          const std::string& unit,
                                                          int default_value,
                                                          int min_value,
                                                          int max_value,
                                                          IntParameterPreProcessor* pre_proc)
{
    if (pre_proc == nullptr)
    {
         pre_proc = new IntParameterPreProcessor(min_value, max_value);
    }
    IntParameterDescriptor* param = new IntParameterDescriptor(id, label, unit, min_value, max_value, pre_proc);
    if (!this->register_parameter(param))
    {
        return nullptr;
    }
    auto value = ParameterStorage::make_int_parameter_storage(param, default_value,  pre_proc);
    /* The parameter id must match the value storage index*/
    assert(param->id() == _parameter_values.size());
    _parameter_values.push_back(value);
    return _parameter_values.back().int_parameter_value();
}

BoolParameterValue* InternalPlugin::register_bool_parameter(const std::string& id,
                                                            const std::string& label,
                                                            const std::string& unit,
                                                            bool default_value)
{
    BoolParameterDescriptor* param = new BoolParameterDescriptor(id, label, unit, true, false, nullptr);
    if (!this->register_parameter(param))
    {
        return nullptr;
    }
    ParameterStorage value_storage = ParameterStorage::make_bool_parameter_storage(param, default_value);
    /* The parameter id must match the value storage index*/
    assert(param->id() == _parameter_values.size());
    _parameter_values.push_back(value_storage);
    return _parameter_values.back().bool_parameter_value();
}


bool InternalPlugin::register_string_property(const std::string &id,
                                              const std::string &label,
                                              const std::string& unit)
{
    StringPropertyDescriptor* param = new StringPropertyDescriptor(id, label, unit);
    if (!this->register_parameter(param))
    {
        return false;
    }
    /* We don't provide a string value class but must push a dummy container here for ids to match */
    ParameterStorage value_storage = ParameterStorage::make_bool_parameter_storage(param, false);
    _parameter_values.push_back(value_storage);
    return true;
}


bool InternalPlugin::register_data_property(const std::string &id,
                                            const std::string &label,
                                            const std::string& unit)
{
    DataPropertyDescriptor* param = new DataPropertyDescriptor(id, label, unit);
    if (!this->register_parameter(param))
    {
        return false;
    }
    /* We don't provide a data value class but must push a dummy container here for ids to match */
    ParameterStorage value_storage = ParameterStorage::make_bool_parameter_storage(param, false);
    _parameter_values.push_back(value_storage);
    return true;
}


void InternalPlugin::process_event(const RtEvent& event)
{
    switch (event.type())
    {
        case RtEventType::FLOAT_PARAMETER_CHANGE:
        case RtEventType::INT_PARAMETER_CHANGE:
        case RtEventType::BOOL_PARAMETER_CHANGE:
        {
            /* These are "managed events" where this function provides a default
             * implementation for handling these and setting parameter values */
            auto typed_event = event.parameter_change_event();
            if (typed_event->param_id() >= _parameter_values.size())
            {
                break;
            }
            auto storage = &_parameter_values[typed_event->param_id()];
            switch (storage->type())
            {
                case ParameterType::FLOAT:
                {
                    storage->float_parameter_value()->set(typed_event->value());
                    break;
                }
                case ParameterType::INT:
                {
                    storage->int_parameter_value()->set(typed_event->value());
                    break;
                }
                case ParameterType::BOOL:
                {
                    storage->bool_parameter_value()->set_values(typed_event->value(), typed_event->value());
                    break;
                }
                default:
                    break;
            }
            break;
        }

        default:
            break;
    }
}

void InternalPlugin::set_parameter_and_notify(FloatParameterValue* storage, float new_value)
{
    storage->set(new_value);
    if (maybe_output_cv_value(storage->descriptor()->id(), new_value) == false)
    {
        auto e = RtEvent::make_parameter_change_event(this->id(), 0, storage->descriptor()->id(), storage->value());
        output_event(e);
    }
}

void InternalPlugin::set_parameter_and_notify(IntParameterValue*storage, int new_value)
{
    storage->set(new_value);
    auto e = RtEvent::make_parameter_change_event(this->id(), 0, storage->descriptor()->id(), storage->value());
    output_event(e);
}

void InternalPlugin::set_parameter_and_notify(BoolParameterValue*storage, bool new_value)
{
    storage->set(new_value);
    auto e = RtEvent::make_parameter_change_event(this->id(), 0, storage->descriptor()->id(), storage->value());
    output_event(e);
}

std::pair<ProcessorReturnCode, float> InternalPlugin::parameter_value(ObjectId parameter_id) const
{
    if (parameter_id >= _parameter_values.size())
    {
        return {ProcessorReturnCode::PARAMETER_NOT_FOUND, 0};
    }
    const auto& value_storage = _parameter_values[parameter_id];
    if (value_storage.type() == ParameterType::FLOAT)
    {
        return {ProcessorReturnCode::OK, value_storage.float_parameter_value()->raw_value()};
    }
    else if (value_storage.type() == ParameterType::INT)
    {
        return {ProcessorReturnCode::OK, value_storage.int_parameter_value()->raw_value()};
    }
    else if (value_storage.type() == ParameterType::BOOL)
    {
        return {ProcessorReturnCode::OK, value_storage.bool_parameter_value()->raw_value()? 1.0f : 0.0f};
    }
    return {ProcessorReturnCode::PARAMETER_ERROR, 0};
}

std::pair<ProcessorReturnCode, float> InternalPlugin::parameter_value_normalised(ObjectId parameter_id) const
{
    if (parameter_id >= _parameter_values.size())
    {
        return {ProcessorReturnCode::PARAMETER_NOT_FOUND, 0};
    }
    const auto& value_storage = _parameter_values[parameter_id];
    if (value_storage.type() == ParameterType::FLOAT)
    {
        auto desc = static_cast<FloatParameterDescriptor*>(value_storage.float_parameter_value()->descriptor());
        float value = value_storage.float_parameter_value()->raw_value();
        float norm_value = (value - desc->min_value()) / (desc->max_value() - desc->min_value());
        return {ProcessorReturnCode::OK, norm_value};
    }
    else if (value_storage.type() == ParameterType::INT)
    {
        auto desc = static_cast<IntParameterDescriptor*>(value_storage.int_parameter_value()->descriptor());
        float value = value_storage.int_parameter_value()->raw_value();
        float norm_value = (value - desc->min_value()) / static_cast<float>((desc->max_value() - desc->min_value()));
        return {ProcessorReturnCode::OK, norm_value};
    }
    else if (value_storage.type() == ParameterType::BOOL)
    {
        return {ProcessorReturnCode::OK, value_storage.bool_parameter_value()->value()? 1.0f : 0.0f};
    }
    return {ProcessorReturnCode::PARAMETER_ERROR, 0};
}

std::pair<ProcessorReturnCode, std::string> InternalPlugin::parameter_value_formatted(ObjectId parameter_id) const
{
    if (parameter_id >= _parameter_values.size())
    {
        return {ProcessorReturnCode::PARAMETER_NOT_FOUND, 0};
    }
    const auto& value_storage = _parameter_values[parameter_id];
    if (value_storage.type() == ParameterType::FLOAT)
    {
        return {ProcessorReturnCode::OK, std::to_string(value_storage.float_parameter_value()->raw_value())};
    }
    else if (value_storage.type() == ParameterType::INT)
    {
        return {ProcessorReturnCode::OK, std::to_string(value_storage.int_parameter_value()->raw_value())};
    }
    else if (value_storage.type() == ParameterType::BOOL)
    {
        return {ProcessorReturnCode::OK, value_storage.bool_parameter_value()->value()? "True" : "False"};
    }
    return {ProcessorReturnCode::PARAMETER_ERROR, ""};
}

} // end namespace sushi<|MERGE_RESOLUTION|>--- conflicted
+++ resolved
@@ -44,11 +44,7 @@
     {
         pre_proc = new FloatParameterPreProcessor(min_value, max_value);
     }
-<<<<<<< HEAD
-    auto param = new FloatParameterDescriptor(id, label, min_value, max_value, pre_proc);
-=======
     FloatParameterDescriptor* param = new FloatParameterDescriptor(id, label, unit, min_value, max_value, pre_proc);
->>>>>>> 868dd3c1
     if (!this->register_parameter(param))
     {
         return nullptr;
