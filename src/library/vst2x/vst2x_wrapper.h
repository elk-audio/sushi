--- conflicted
+++ resolved
@@ -174,11 +174,7 @@
     ChunkSampleBuffer _dummy_output{1};
     Vst2xMidiEventFIFO<VST_WRAPPER_MIDI_EVENT_QUEUE_SIZE> _vst_midi_events_fifo;
     bool _can_do_soft_bypass;
-<<<<<<< HEAD
-    bool _double_mono_input;
     bool _has_binary_programs{false};
-=======
->>>>>>> 5f5f4cb6
     int _number_of_programs{0};
 
     BypassManager _bypass_manager{_bypassed};
