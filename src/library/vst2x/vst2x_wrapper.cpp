/*
 * Copyright 2017-2019 Modern Ancient Instruments Networked AB, dba Elk
 *
 * SUSHI is free software: you can redistribute it and/or modify it under the terms of
 * the GNU Affero General Public License as published by the Free Software Foundation,
 * either version 3 of the License, or (at your option) any later version.
 *
 * SUSHI is distributed in the hope that it will be useful, but WITHOUT ANY WARRANTY;
 * without even the implied warranty of MERCHANTABILITY or FITNESS FOR A PARTICULAR
 * PURPOSE.  See the GNU Affero General Public License for more details.
 *
 * You should have received a copy of the GNU Affero General Public License along with
 * SUSHI.  If not, see http://www.gnu.org/licenses/
 */

/**
 * @brief Wrapper for VST 2.x plugins.
 * @copyright 2017-2019 Modern Ancient Instruments Networked AB, dba Elk, Stockholm
 */

#include "twine/twine.h"

#include "vst2x_wrapper.h"
#include "library/midi_decoder.h"
#include "logging.h"

namespace {

static constexpr int VST_STRING_BUFFER_SIZE = 256;
static char canDoBypass[] = "bypass";

} // anonymous namespace

namespace sushi {
namespace vst2 {

constexpr uint32_t SUSHI_HOST_TIME_CAPABILITIES = kVstNanosValid | kVstPpqPosValid | kVstTempoValid |
                                                  kVstBarsValid | kVstTimeSigValid;

SUSHI_GET_LOGGER_WITH_MODULE_NAME("vst2");

Vst2xWrapper::~Vst2xWrapper()
{
    SUSHI_LOG_DEBUG("Unloading plugin {}", this->name());
    _cleanup();
}

ProcessorReturnCode Vst2xWrapper::init(float sample_rate)
{
    // TODO: sanity checks on sample_rate,
    //       but these can probably better be handled on Processor::init()
    _sample_rate = sample_rate;

    // Load shared library and VsT struct
    _library_handle = PluginLoader::get_library_handle_for_plugin(_plugin_path);
    if (_library_handle == nullptr)
    {
        _cleanup();
        return ProcessorReturnCode::SHARED_LIBRARY_OPENING_ERROR;
    }
    _plugin_handle = PluginLoader::load_plugin(_library_handle);
    if (_plugin_handle == nullptr)
    {
        _cleanup();
        return ProcessorReturnCode::PLUGIN_ENTRY_POINT_NOT_FOUND;
    }

    // Check plugin's magic number
    // If incorrect, then the file either was not loaded properly, is not a
    // real VST2 plugin, or is otherwise corrupt.
    if(_plugin_handle->magic != kEffectMagic)
    {
        _cleanup();
        return ProcessorReturnCode::PLUGIN_LOAD_ERROR;
    }

    // Set Processor's name and label (using VST's ProductString)
    char effect_name[VST_STRING_BUFFER_SIZE] = {0};
    char product_string[VST_STRING_BUFFER_SIZE] = {0};

    _vst_dispatcher(effGetEffectName, 0, 0, effect_name, 0);
    _vst_dispatcher(effGetProductString, 0, 0, product_string, 0);
    set_name(std::string(&effect_name[0]));
    set_label(std::string(&product_string[0]));

    // Get plugin can do:s
    int bypass = _vst_dispatcher(effCanDo, 0, 0, canDoBypass, 0);
    _can_do_soft_bypass = (bypass == 1);
    _number_of_programs = _plugin_handle->numPrograms;

    SUSHI_LOG_INFO_IF(bypass, "Plugin supports soft bypass");

    // Channel setup
    _max_input_channels = _plugin_handle->numInputs;
    _current_input_channels = _max_input_channels;
    _max_output_channels = _plugin_handle->numOutputs;
    _current_output_channels = _max_output_channels;

    // Initialize internal plugin
    _vst_dispatcher(effOpen, 0, 0, 0, 0);
    _vst_dispatcher(effSetSampleRate, 0, 0, 0, _sample_rate);
    _vst_dispatcher(effSetBlockSize, 0, AUDIO_CHUNK_SIZE, 0, 0);

    // Register internal parameters
    if (!_register_parameters())
    {
        _cleanup();
        return ProcessorReturnCode::PARAMETER_ERROR;
    }

    // Register yourself
    _plugin_handle->user = this;
    return ProcessorReturnCode::OK;
}

void Vst2xWrapper::configure(float sample_rate)
{
    _sample_rate = sample_rate;
    bool reset_enabled = enabled();
    if (reset_enabled)
    {
        set_enabled(false);
    }
    _vst_dispatcher(effSetSampleRate, 0, 0, 0, _sample_rate);
    if (reset_enabled)
    {
        set_enabled(true);
    }
    return;
}

void Vst2xWrapper::set_input_channels(int channels)
{
    Processor::set_input_channels(channels);
    bool valid_arr = _update_speaker_arrangements(_current_input_channels, _current_output_channels);
    _update_mono_mode(valid_arr);
}

void Vst2xWrapper::set_output_channels(int channels)
{
    Processor::set_output_channels(channels);
    bool valid_arr = _update_speaker_arrangements(_current_input_channels, _current_output_channels);
    _update_mono_mode(valid_arr);
}


void Vst2xWrapper::set_enabled(bool enabled)
{
    Processor::set_enabled(enabled);
    if (enabled)
    {
        _vst_dispatcher(effMainsChanged, 0, 1, NULL, 0.0f);
        _vst_dispatcher(effStartProcess, 0, 0, NULL, 0.0f);
    }
    else
    {
        _vst_dispatcher(effMainsChanged, 0, 0, NULL, 0.0f);
        _vst_dispatcher(effStopProcess, 0, 0, NULL, 0.0f);
    }
}

void Vst2xWrapper::set_bypassed(bool bypassed)
{
    assert(twine::is_current_thread_realtime() == false);
    _host_control.post_event(new SetProcessorBypassEvent(this->id(), bypassed, IMMEDIATE_PROCESS));
}

std::pair<ProcessorReturnCode, float> Vst2xWrapper::parameter_value(ObjectId parameter_id) const
{
    if (static_cast<int>(parameter_id) < _plugin_handle->numParams)
    {
        float value  = _plugin_handle->getParameter(_plugin_handle, static_cast<VstInt32>(parameter_id));
        return {ProcessorReturnCode::OK, value};
    }

    return {ProcessorReturnCode::PARAMETER_NOT_FOUND, 0.0f};
}

std::pair<ProcessorReturnCode, float> Vst2xWrapper::parameter_value_in_domain(ObjectId parameter_id) const
{
    return this->parameter_value(parameter_id);
}

std::pair<ProcessorReturnCode, std::string> Vst2xWrapper::parameter_value_formatted(ObjectId parameter_id) const
{
    if (static_cast<int>(parameter_id) < _plugin_handle->numParams)
    {
        // Many plugins don't respect the kVstMaxParamStrLen limit, so better use a larger buffer
        char buffer[VST_STRING_BUFFER_SIZE] = "";
        _vst_dispatcher(effGetParamDisplay, static_cast<VstInt32>(parameter_id), 0, buffer, 0);
        buffer[VST_STRING_BUFFER_SIZE-1] = 0;
        return {ProcessorReturnCode::OK, buffer};
    }
    return {ProcessorReturnCode::PARAMETER_NOT_FOUND, ""};
}

int Vst2xWrapper::current_program() const
{
    if (this->supports_programs())
    {
        return _vst_dispatcher(effGetProgram, 0, 0, nullptr, 0);
    }
    return 0;
}

std::string Vst2xWrapper::current_program_name() const
{
    if (this->supports_programs())
    {
        char buffer[VST_STRING_BUFFER_SIZE] = "";
        _vst_dispatcher(effGetProgramName, 0, 0, buffer, 0);
        buffer[VST_STRING_BUFFER_SIZE-1] = 0;
        return std::string(buffer);
    }
    return "";
}

std::pair<ProcessorReturnCode, std::string> Vst2xWrapper::program_name(int program) const
{
    if (this->supports_programs())
    {
        char buffer[VST_STRING_BUFFER_SIZE] = "";
        auto success = _vst_dispatcher(effGetProgramNameIndexed, program, 0, buffer, 0);
        buffer[VST_STRING_BUFFER_SIZE-1] = 0;
        return {success ? ProcessorReturnCode::OK : ProcessorReturnCode::PARAMETER_NOT_FOUND, buffer};
    }
    return {ProcessorReturnCode::UNSUPPORTED_OPERATION, ""};
}

std::pair<ProcessorReturnCode, std::vector<std::string>> Vst2xWrapper::all_program_names() const
{
    if (!this->supports_programs())
    {
        return {ProcessorReturnCode::UNSUPPORTED_OPERATION, std::vector<std::string>()};
    }
    std::vector<std::string> programs;
    for (int i = 0; i < _number_of_programs; ++i)
    {
        char buffer[VST_STRING_BUFFER_SIZE] = "";
        _vst_dispatcher(effGetProgramNameIndexed, i, 0, buffer, 0);
        buffer[VST_STRING_BUFFER_SIZE-1] = 0;
        programs.push_back(buffer);
    }
    return {ProcessorReturnCode::OK, programs};
}

ProcessorReturnCode Vst2xWrapper::set_program(int program)
{
    if (this->supports_programs() && program < _number_of_programs)
    {
        _vst_dispatcher(effBeginSetProgram, 0, 0, nullptr, 0);
        /* Vst2 lacks a mechanism for signaling that the program change was successful */
        _vst_dispatcher(effSetProgram, 0, program, nullptr, 0);
        _vst_dispatcher(effEndSetProgram, 0, 0, nullptr, 0);
        return ProcessorReturnCode::OK;
    }
    return ProcessorReturnCode::UNSUPPORTED_OPERATION;
}

void Vst2xWrapper::_cleanup()
{
    if (_plugin_handle != nullptr)
    {
        // Tell plugin to stop and shutdown
        set_enabled(false);
        _vst_dispatcher(effClose, 0, 0, 0, 0);
        _plugin_handle = nullptr;
    }
    if (_library_handle != nullptr)
    {
        PluginLoader::close_library_handle(_library_handle);
    }
}

bool Vst2xWrapper::_register_parameters()
{
    char param_name[VST_STRING_BUFFER_SIZE] = {0};
    char param_unit[VST_STRING_BUFFER_SIZE] = {0};

    VstInt32 idx = 0;
    bool param_inserted_ok = true;
    while (param_inserted_ok && (idx < _plugin_handle->numParams) )
    {
        _vst_dispatcher(effGetParamName, idx, 0, param_name, 0);
        _vst_dispatcher(effGetParamLabel, idx, 0, param_unit, 0);
        param_name[VST_STRING_BUFFER_SIZE-1] = 0;
        param_unit[VST_STRING_BUFFER_SIZE-1] = 0;
        auto unique_name = _make_unique_parameter_name(param_name);
        param_inserted_ok = register_parameter(new FloatParameterDescriptor(unique_name, param_name, param_unit, 0, 1, nullptr));
        if (param_inserted_ok)
        {
            SUSHI_LOG_DEBUG("Plugin: {}, registered param: {}", name(), param_name);
        }
        else
        {
            SUSHI_LOG_ERROR("Plugin: {}, Error while registering param: {}", name(), param_name);
        }
        idx++;
    }

    return param_inserted_ok;
}

void Vst2xWrapper::process_event(const RtEvent& event)
{

    switch(event.type())
    {
        case RtEventType::FLOAT_PARAMETER_CHANGE:
        {
            auto typed_event = event.parameter_change_event();
            auto id = typed_event->param_id();
            assert(static_cast<VstInt32>(id) < _plugin_handle->numParams);
            _plugin_handle->setParameter(_plugin_handle, static_cast<VstInt32>(id), typed_event->value());
            break;
        }

        case RtEventType::NOTE_ON:
        case RtEventType::NOTE_OFF:
        case RtEventType::NOTE_AFTERTOUCH:
        case RtEventType::PITCH_BEND:
        case RtEventType::AFTERTOUCH:
        case RtEventType::MODULATION:
        case RtEventType::WRAPPED_MIDI_EVENT:
        {
            if (_vst_midi_events_fifo.push(event) == false)
            {
                SUSHI_LOG_WARNING("Plugin: {}, MIDI queue Overflow!", name());
            }
            break;
        }

        case RtEventType::SET_BYPASS:
        {
            bool bypassed = static_cast<bool>(event.processor_command_event()->value());
            _set_bypass_rt(bypassed);
            break;
        }

        case RtEventType::SET_STATE:
        {
            auto state = event.processor_state_event()->state();

            if (state->bypassed().has_value())
            {
                _set_bypass_rt(*state->bypassed());
            }

            for (const auto& parameter : state->parameters())
            {
                VstInt32 id = parameter.first;
                float value = parameter.second;
                if (id < _plugin_handle->numParams)
                {
                    _plugin_handle->setParameter(_plugin_handle, id, value);
                }
            }
            async_delete(state);
        }

        default:
            break;
    }
}

void Vst2xWrapper::process_audio(const ChunkSampleBuffer &in_buffer, ChunkSampleBuffer &out_buffer)
{
    if (_can_do_soft_bypass == false && _bypass_manager.should_process() == false)
    {
        bypass_process(in_buffer, out_buffer);
        _vst_midi_events_fifo.flush();
    }
    else
    {
        _vst_dispatcher(effProcessEvents, 0, 0, _vst_midi_events_fifo.flush(), 0.0f);
        _map_audio_buffers(in_buffer, out_buffer);
        _plugin_handle->processReplacing(_plugin_handle, _process_inputs, _process_outputs, AUDIO_CHUNK_SIZE);
        if (_can_do_soft_bypass == false && _bypass_manager.should_ramp())
        {
            _bypass_manager.crossfade_output(in_buffer, out_buffer, _current_input_channels, _current_output_channels);
        }
    }
}

void Vst2xWrapper::notify_parameter_change_rt(VstInt32 parameter_index, float value)
{
    /* The default Vst2.4 implementation calls set_parameter() in set_parameter_automated()
     * so the plugin is already aware of the change, we just need to send a notification
     * to the non-rt part */
    if (parameter_index > this->parameter_count())
    {
        return;
    }
    if (maybe_output_cv_value(parameter_index, value) == false)
    {
        auto e = RtEvent::make_parameter_change_event(this->id(), 0, static_cast<ObjectId>(parameter_index), value);
        output_event(e);
    }
}

void Vst2xWrapper::notify_parameter_change(VstInt32 parameter_index, float value)
{
    auto e = new ParameterChangeNotificationEvent(ParameterChangeNotificationEvent::Subtype::FLOAT_PARAMETER_CHANGE_NOT,
                                                  this->id(),
                                                  static_cast<ObjectId>(parameter_index),
                                                  value,
                                                  IMMEDIATE_PROCESS);
    _host_control.post_event(e);
}

bool Vst2xWrapper::_update_speaker_arrangements(int inputs, int outputs)
{
    VstSpeakerArrangement in_arr;
    VstSpeakerArrangement out_arr;
    in_arr.numChannels = inputs;
    in_arr.type = arrangement_from_channels(inputs);
    out_arr.numChannels = outputs;
    out_arr.type = arrangement_from_channels(outputs);
    int res = _vst_dispatcher(effSetSpeakerArrangement, 0, (VstIntPtr)&in_arr, &out_arr, 0);
    return res == 1;
}

VstTimeInfo* Vst2xWrapper::time_info()
{
    auto transport = _host_control.transport();
    auto ts = transport->time_signature();

    _time_info.samplePos          = transport->current_samples();
    _time_info.sampleRate         = _sample_rate;
    _time_info.nanoSeconds        = std::chrono::duration_cast<std::chrono::nanoseconds>(transport->current_process_time()).count();
    _time_info.ppqPos             = transport->current_beats();
    _time_info.tempo              = transport->current_tempo();
    _time_info.barStartPos        = transport->current_bar_start_beats();
    _time_info.timeSigNumerator   = ts.numerator;
    _time_info.timeSigDenominator = ts.denominator;
    _time_info.flags = (SUSHI_HOST_TIME_CAPABILITIES | transport->playing()) ? kVstTransportPlaying : 0;
    if (transport->current_state_change() != PlayStateChange::UNCHANGED)
    {
        _time_info.flags |= kVstTransportChanged;
    }
    return &_time_info;
}

void Vst2xWrapper::_map_audio_buffers(const ChunkSampleBuffer &in_buffer, ChunkSampleBuffer &out_buffer)
{
    int i;
    if (_double_mono_input)
    {
        _process_inputs[0] = const_cast<float*>(in_buffer.channel(0));
        _process_inputs[1] = const_cast<float*>(in_buffer.channel(0));
    }
    else
    {
        for (i = 0; i < _current_input_channels; ++i)
        {
            _process_inputs[i] = const_cast<float*>(in_buffer.channel(i));
        }
        for (; i <= _max_input_channels; ++i)
        {
            _process_inputs[i] = (_dummy_input.channel(0));
        }
    }
    for (i = 0; i < _current_output_channels; i++)
    {
        _process_outputs[i] = out_buffer.channel(i);
    }
    for (; i <= _max_output_channels; ++i)
    {
        _process_outputs[i] = _dummy_output.channel(0);
    }
}

void Vst2xWrapper::_update_mono_mode(bool speaker_arr_status)
{
    _double_mono_input = false;
    if (speaker_arr_status)
    {
        return;
    }
    if (_current_input_channels == 1 && _max_input_channels == 2)
    {
        _double_mono_input = true;
    }
}

void Vst2xWrapper::output_vst_event(const VstEvent* event)
{
    assert(event);
    if (event->type == kVstMidiType)
    {
        auto midi_event = reinterpret_cast<const VstMidiEvent*>(event);
        MidiDataByte midi_data = midi::to_midi_data_byte(reinterpret_cast<const uint8_t*>(midi_event->midiData), 3);
        output_midi_event_as_internal(midi_data, event->deltaFrames);
    }
}

<<<<<<< HEAD
ProcessorReturnCode Vst2xWrapper::set_state(ProcessorState* state, bool /*realtime_running*/)
{
    if (state->bypassed().has_value())
    {
        bool bypassed = state->bypassed().value();
        _bypass_manager.set_bypass(bypassed, _sample_rate);
        if (_can_do_soft_bypass)
        {
            _vst_dispatcher(effSetBypass, 0, bypassed ? 1 : 0, nullptr, 0.0f);
        }
    }

    if (state->program().has_value())
    {
        this->set_program(state->program().value());
    }

    for (const auto& parameter : state->parameters())
    {
        VstInt32 id = parameter.first;
        float value = parameter.second;
        if (id < _plugin_handle->numParams)
        {
            _plugin_handle->setParameter(_plugin_handle, id, value);
        }
    }

    return ProcessorReturnCode::OK;
}

=======
ProcessorReturnCode Vst2xWrapper::set_state(ProcessorState* state, bool realtime_running)
{
    if (state->program().has_value())
    {
        this->set_program(state->program().value());
    }

    if (realtime_running)
    {
        auto rt_state = std::make_unique<RtState>(*state);
        auto event = new RtStateEvent(this->id(), std::move(rt_state), IMMEDIATE_PROCESS);
        _host_control.post_event(event);
    }

    else
    {
        if (state->bypassed().has_value())
        {
            _set_bypass_rt(state->bypassed().value());
        }

        for (const auto& parameter : state->parameters())
        {
            VstInt32 id = parameter.first;
            float value = parameter.second;
            if (id < _plugin_handle->numParams)
            {
                _plugin_handle->setParameter(_plugin_handle, id, value);
            }
        }
    }
    return ProcessorReturnCode::OK;
}

void Vst2xWrapper::_set_bypass_rt(bool bypassed)
{
    _bypass_manager.set_bypass(bypassed, _sample_rate);
    if (_can_do_soft_bypass)
    {
        _vst_dispatcher(effSetBypass, 0, bypassed ? 1 : 0, nullptr, 0.0f);
    }
}

>>>>>>> 8ac224c2
VstSpeakerArrangementType arrangement_from_channels(int channels)
{
    switch (channels)
    {
        case 0:
            return kSpeakerArrEmpty;
        case 1:
            return kSpeakerArrMono;
        case 2:
            return kSpeakerArrStereo;
        case 3:
            return kSpeakerArr30Music;
        case 4:
            return kSpeakerArr40Music;
        case 5:
            return kSpeakerArr50;
        case 6:
            return kSpeakerArr60Music;
        case 7:
            return kSpeakerArr70Music;
        default:
            return kSpeakerArr80Music;
    }
}

} // namespace vst2
} // namespace sushi<|MERGE_RESOLUTION|>--- conflicted
+++ resolved
@@ -494,38 +494,6 @@
     }
 }
 
-<<<<<<< HEAD
-ProcessorReturnCode Vst2xWrapper::set_state(ProcessorState* state, bool /*realtime_running*/)
-{
-    if (state->bypassed().has_value())
-    {
-        bool bypassed = state->bypassed().value();
-        _bypass_manager.set_bypass(bypassed, _sample_rate);
-        if (_can_do_soft_bypass)
-        {
-            _vst_dispatcher(effSetBypass, 0, bypassed ? 1 : 0, nullptr, 0.0f);
-        }
-    }
-
-    if (state->program().has_value())
-    {
-        this->set_program(state->program().value());
-    }
-
-    for (const auto& parameter : state->parameters())
-    {
-        VstInt32 id = parameter.first;
-        float value = parameter.second;
-        if (id < _plugin_handle->numParams)
-        {
-            _plugin_handle->setParameter(_plugin_handle, id, value);
-        }
-    }
-
-    return ProcessorReturnCode::OK;
-}
-
-=======
 ProcessorReturnCode Vst2xWrapper::set_state(ProcessorState* state, bool realtime_running)
 {
     if (state->program().has_value())
@@ -569,7 +537,6 @@
     }
 }
 
->>>>>>> 8ac224c2
 VstSpeakerArrangementType arrangement_from_channels(int channels)
 {
     switch (channels)
