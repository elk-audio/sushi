/*
 * Copyright 2017-2022 Modern Ancient Instruments Networked AB, dba Elk
 *
 * SUSHI is free software: you can redistribute it and/or modify it under the terms of
 * the GNU Affero General Public License as published by the Free Software Foundation,
 * either version 3 of the License, or (at your option) any later version.
 *
 * SUSHI is distributed in the hope that it will be useful, but WITHOUT ANY WARRANTY;
 * without even the implied warranty of MERCHANTABILITY or FITNESS FOR A PARTICULAR
 * PURPOSE.  See the GNU Affero General Public License for more details.
 *
 * You should have received a copy of the GNU Affero General Public License along with
 * SUSHI.  If not, see http://www.gnu.org/licenses/
 */

/**
 * @brief Wrapper for VST 2.x plugins.
 * @copyright 2017-2022 Modern Ancient Instruments Networked AB, dba Elk, Stockholm
 */

#include "twine/twine.h"

#include "vst2x_wrapper.h"
#include "library/midi_decoder.h"
#include "logging.h"

namespace {

constexpr int VST_STRING_BUFFER_SIZE = 256;
<<<<<<< HEAD
constexpr int SINGLE_PROGRAM = 1;

static char canDoBypass[] = "bypass";
=======
char canDoBypass[] = "bypass";
>>>>>>> 4b3c76fb


} // anonymous namespace

namespace sushi {
namespace vst2 {

constexpr uint32_t SUSHI_HOST_TIME_CAPABILITIES = kVstNanosValid | kVstPpqPosValid | kVstTempoValid |
                                                  kVstBarsValid | kVstTimeSigValid;

SUSHI_GET_LOGGER_WITH_MODULE_NAME("vst2");

Vst2xWrapper::~Vst2xWrapper()
{
    SUSHI_LOG_DEBUG("Unloading plugin {}", this->name());
    _cleanup();
}

ProcessorReturnCode Vst2xWrapper::init(float sample_rate)
{
    // TODO: sanity checks on sample_rate,
    //       but these can probably better be handled on Processor::init()
    _sample_rate = sample_rate;

    // Load shared library and VsT struct
    _library_handle = PluginLoader::get_library_handle_for_plugin(_plugin_path);
    if (_library_handle == nullptr)
    {
        _cleanup();
        return ProcessorReturnCode::SHARED_LIBRARY_OPENING_ERROR;
    }
    _plugin_handle = PluginLoader::load_plugin(_library_handle);
    if (_plugin_handle == nullptr)
    {
        _cleanup();
        return ProcessorReturnCode::PLUGIN_ENTRY_POINT_NOT_FOUND;
    }

    // Check plugin's magic number
    // If incorrect, then the file either was not loaded properly, is not a
    // real VST2 plugin, or is otherwise corrupt.
    if (_plugin_handle->magic != kEffectMagic)
    {
        _cleanup();
        return ProcessorReturnCode::PLUGIN_LOAD_ERROR;
    }

    // Set Processor's name and label (using VST's ProductString)
    char effect_name[VST_STRING_BUFFER_SIZE] = {0};
    char product_string[VST_STRING_BUFFER_SIZE] = {0};

    _vst_dispatcher(effGetEffectName, 0, 0, effect_name, 0);
    _vst_dispatcher(effGetProductString, 0, 0, product_string, 0);
    set_name(std::string(&effect_name[0]));
    set_label(std::string(&product_string[0]));

    // Get plugin can do:s
    int enabled = _vst_dispatcher(effCanDo, 0, 0, canDoBypass, 0);
    _can_do_soft_bypass = (enabled == 1);
    _number_of_programs = _plugin_handle->numPrograms;
    SUSHI_LOG_INFO_IF(enabled, "Plugin supports soft bypass");

<<<<<<< HEAD
    _has_binary_programs = _plugin_handle->flags &= effFlagsProgramChunks;
=======
    SUSHI_LOG_INFO_IF(bypass, "Plugin supports soft bypass")
>>>>>>> 4b3c76fb

    // Channel setup
    _max_input_channels = _plugin_handle->numInputs;
    _max_output_channels = _plugin_handle->numOutputs;

    // Initialize internal plugin
    _vst_dispatcher(effOpen, 0, 0, nullptr, 0);
    _vst_dispatcher(effSetSampleRate, 0, 0, nullptr, _sample_rate);
    _vst_dispatcher(effSetBlockSize, 0, AUDIO_CHUNK_SIZE, nullptr, 0);

    // Register internal parameters
    if (!_register_parameters())
    {
        _cleanup();
        return ProcessorReturnCode::PARAMETER_ERROR;
    }

    // Register yourself
    _plugin_handle->user = this;
    return ProcessorReturnCode::OK;
}

void Vst2xWrapper::configure(float sample_rate)
{
    _sample_rate = sample_rate;
    bool reset_enabled = enabled();
    if (reset_enabled)
    {
        set_enabled(false);
    }
    _vst_dispatcher(effSetSampleRate, 0, 0, nullptr, _sample_rate);
    if (reset_enabled)
    {
        set_enabled(true);
    }
}

void Vst2xWrapper::set_input_channels(int channels)
{
    Processor::set_input_channels(channels);
    [[maybe_unused]] bool valid_arr = _update_speaker_arrangements(_current_input_channels, _current_output_channels);
    SUSHI_LOG_WARNING_IF(!valid_arr, "Failed to set a valid speaker arrangement")
}

void Vst2xWrapper::set_output_channels(int channels)
{
    Processor::set_output_channels(channels);
    [[maybe_unused]] bool valid_arr = _update_speaker_arrangements(_current_input_channels, _current_output_channels);
    SUSHI_LOG_WARNING_IF(!valid_arr, "Failed to set a valid speaker arrangement")
}


void Vst2xWrapper::set_enabled(bool enabled)
{
    Processor::set_enabled(enabled);
    if (enabled)
    {
        _vst_dispatcher(effMainsChanged, 0, 1, nullptr, 0.0f);
        _vst_dispatcher(effStartProcess, 0, 0, nullptr, 0.0f);
    }
    else
    {
        _vst_dispatcher(effMainsChanged, 0, 0, nullptr, 0.0f);
        _vst_dispatcher(effStopProcess, 0, 0, nullptr, 0.0f);
    }
}

void Vst2xWrapper::set_bypassed(bool bypassed)
{
    assert(twine::is_current_thread_realtime() == false);
    _host_control.post_event(new SetProcessorBypassEvent(this->id(), bypassed, IMMEDIATE_PROCESS));
}

std::pair<ProcessorReturnCode, float> Vst2xWrapper::parameter_value(ObjectId parameter_id) const
{
    if (static_cast<int>(parameter_id) < _plugin_handle->numParams)
    {
        float value  = _plugin_handle->getParameter(_plugin_handle, static_cast<VstInt32>(parameter_id));
        return {ProcessorReturnCode::OK, value};
    }

    return {ProcessorReturnCode::PARAMETER_NOT_FOUND, 0.0f};
}

std::pair<ProcessorReturnCode, float> Vst2xWrapper::parameter_value_in_domain(ObjectId parameter_id) const
{
    return this->parameter_value(parameter_id);
}

std::pair<ProcessorReturnCode, std::string> Vst2xWrapper::parameter_value_formatted(ObjectId parameter_id) const
{
    if (static_cast<int>(parameter_id) < _plugin_handle->numParams)
    {
        // Many plugins don't respect the kVstMaxParamStrLen limit, so better use a larger buffer
        char buffer[VST_STRING_BUFFER_SIZE] = "";
        _vst_dispatcher(effGetParamDisplay, static_cast<VstInt32>(parameter_id), 0, buffer, 0);
        buffer[VST_STRING_BUFFER_SIZE-1] = 0;
        return {ProcessorReturnCode::OK, buffer};
    }
    return {ProcessorReturnCode::PARAMETER_NOT_FOUND, ""};
}

int Vst2xWrapper::current_program() const
{
    if (this->supports_programs())
    {
        return _vst_dispatcher(effGetProgram, 0, 0, nullptr, 0);
    }
    return 0;
}

std::string Vst2xWrapper::current_program_name() const
{
    if (this->supports_programs())
    {
        char buffer[VST_STRING_BUFFER_SIZE] = "";
        _vst_dispatcher(effGetProgramName, 0, 0, buffer, 0);
        buffer[VST_STRING_BUFFER_SIZE-1] = 0;
        return {buffer};
    }
    return {};
}

std::pair<ProcessorReturnCode, std::string> Vst2xWrapper::program_name(int program) const
{
    if (this->supports_programs())
    {
        char buffer[VST_STRING_BUFFER_SIZE] = "";
        auto success = _vst_dispatcher(effGetProgramNameIndexed, program, 0, buffer, 0);
        buffer[VST_STRING_BUFFER_SIZE-1] = 0;
        return {success ? ProcessorReturnCode::OK : ProcessorReturnCode::PARAMETER_NOT_FOUND, buffer};
    }
    return {ProcessorReturnCode::UNSUPPORTED_OPERATION, ""};
}

std::pair<ProcessorReturnCode, std::vector<std::string>> Vst2xWrapper::all_program_names() const
{
    if (!this->supports_programs())
    {
        return {ProcessorReturnCode::UNSUPPORTED_OPERATION, std::vector<std::string>()};
    }
    std::vector<std::string> programs;
    for (int i = 0; i < _number_of_programs; ++i)
    {
        char buffer[VST_STRING_BUFFER_SIZE] = "";
        _vst_dispatcher(effGetProgramNameIndexed, i, 0, buffer, 0);
        buffer[VST_STRING_BUFFER_SIZE-1] = 0;
        programs.emplace_back(buffer);
    }
    return {ProcessorReturnCode::OK, programs};
}

ProcessorReturnCode Vst2xWrapper::set_program(int program)
{
    if (this->supports_programs() && program < _number_of_programs)
    {
        _vst_dispatcher(effBeginSetProgram, 0, 0, nullptr, 0);
        /* Vst2 lacks a mechanism for signaling that the program change was successful */
        _vst_dispatcher(effSetProgram, 0, program, nullptr, 0);
        _vst_dispatcher(effEndSetProgram, 0, 0, nullptr, 0);
        return ProcessorReturnCode::OK;
    }
    return ProcessorReturnCode::UNSUPPORTED_OPERATION;
}

void Vst2xWrapper::_cleanup()
{
    if (_plugin_handle != nullptr)
    {
        // Tell plugin to stop and shutdown
        set_enabled(false);
        _vst_dispatcher(effClose, 0, 0, nullptr, 0);
        _plugin_handle = nullptr;
    }
    if (_library_handle != nullptr)
    {
        PluginLoader::close_library_handle(_library_handle);
    }
}

bool Vst2xWrapper::_register_parameters()
{
    char param_name[VST_STRING_BUFFER_SIZE] = {0};
    char param_unit[VST_STRING_BUFFER_SIZE] = {0};

    VstInt32 idx = 0;
    bool param_inserted_ok = true;
    while (param_inserted_ok && (idx < _plugin_handle->numParams) )
    {
        _vst_dispatcher(effGetParamName, idx, 0, param_name, 0);
        _vst_dispatcher(effGetParamLabel, idx, 0, param_unit, 0);
        param_name[VST_STRING_BUFFER_SIZE-1] = 0;
        param_unit[VST_STRING_BUFFER_SIZE-1] = 0;
        auto unique_name = _make_unique_parameter_name(param_name);

        param_inserted_ok = register_parameter(new FloatParameterDescriptor(unique_name,
                                                                            param_name,
                                                                            param_unit,
                                                                            0,
                                                                            1,
                                                                            Direction::AUTOMATABLE,
                                                                            nullptr));
        if (param_inserted_ok)
        {
            SUSHI_LOG_DEBUG("Plugin: {}, registered param: {}", name(), param_name);
        }
        else
        {
            SUSHI_LOG_ERROR("Plugin: {}, Error while registering param: {}", name(), param_name);
        }
        idx++;
    }

    return param_inserted_ok;
}

void Vst2xWrapper::process_event(const RtEvent& event)
{

    switch(event.type())
    {
        case RtEventType::FLOAT_PARAMETER_CHANGE:
        {
            auto typed_event = event.parameter_change_event();
            auto id = typed_event->param_id();
            assert(static_cast<VstInt32>(id) < _plugin_handle->numParams);
            _plugin_handle->setParameter(_plugin_handle, static_cast<VstInt32>(id), typed_event->value());
            break;
        }

        case RtEventType::NOTE_ON:
        case RtEventType::NOTE_OFF:
        case RtEventType::NOTE_AFTERTOUCH:
        case RtEventType::PITCH_BEND:
        case RtEventType::AFTERTOUCH:
        case RtEventType::MODULATION:
        case RtEventType::WRAPPED_MIDI_EVENT:
        {
            if (_vst_midi_events_fifo.push(event) == false)
            {
                SUSHI_LOG_WARNING("Plugin: {}, MIDI queue Overflow!", name());
            }
            break;
        }

        case RtEventType::SET_BYPASS:
        {
            bool bypassed = static_cast<bool>(event.processor_command_event()->value());
            _set_bypass_rt(bypassed);
            break;
        }

        case RtEventType::SET_STATE:
        {
            auto state = event.processor_state_event()->state();

            if (state->bypassed().has_value())
            {
                _set_bypass_rt(*state->bypassed());
            }

            for (const auto& parameter : state->parameters())
            {
                VstInt32 id = parameter.first;
                float value = parameter.second;
                if (id < _plugin_handle->numParams)
                {
                    _plugin_handle->setParameter(_plugin_handle, id, value);
                }
            }
            async_delete(state);
        }

        default:
            break;
    }
}

void Vst2xWrapper::process_audio(const ChunkSampleBuffer &in_buffer, ChunkSampleBuffer &out_buffer)
{
    if (_can_do_soft_bypass == false && _bypass_manager.should_process() == false)
    {
        bypass_process(in_buffer, out_buffer);
        _vst_midi_events_fifo.flush();
    }
    else
    {
        _vst_dispatcher(effProcessEvents, 0, 0, _vst_midi_events_fifo.flush(), 0.0f);
        _map_audio_buffers(in_buffer, out_buffer);
        _plugin_handle->processReplacing(_plugin_handle, _process_inputs, _process_outputs, AUDIO_CHUNK_SIZE);
        if (_can_do_soft_bypass == false && _bypass_manager.should_ramp())
        {
            _bypass_manager.crossfade_output(in_buffer, out_buffer, _current_input_channels, _current_output_channels);
        }
    }
}

void Vst2xWrapper::notify_parameter_change_rt(VstInt32 parameter_index, float value)
{
    /* The default Vst2.4 implementation calls set_parameter() in set_parameter_automated()
     * so the plugin is already aware of the change, we just need to send a notification
     * to the non-rt part */
    if (parameter_index > this->parameter_count())
    {
        return;
    }
    if (maybe_output_cv_value(parameter_index, value) == false)
    {
        auto e = RtEvent::make_parameter_change_event(this->id(), 0, static_cast<ObjectId>(parameter_index), value);
        output_event(e);
    }
}

void Vst2xWrapper::notify_parameter_change(VstInt32 parameter_index, float value)
{
    auto e = new ParameterChangeNotificationEvent(ParameterChangeNotificationEvent::Subtype::FLOAT_PARAMETER_CHANGE_NOT,
                                                  this->id(),
                                                  static_cast<ObjectId>(parameter_index),
                                                  value,
                                                  IMMEDIATE_PROCESS);
    _host_control.post_event(e);
}

bool Vst2xWrapper::_update_speaker_arrangements(int inputs, int outputs)
{
    VstSpeakerArrangement in_arr;
    VstSpeakerArrangement out_arr;
    in_arr.numChannels = inputs;
    in_arr.type = arrangement_from_channels(inputs);
    out_arr.numChannels = outputs;
    out_arr.type = arrangement_from_channels(outputs);
    int res = _vst_dispatcher(effSetSpeakerArrangement, 0, (VstIntPtr)&in_arr, &out_arr, 0);
    return res == 1;
}

VstTimeInfo* Vst2xWrapper::time_info()
{
    auto transport = _host_control.transport();
    auto ts = transport->time_signature();

    _time_info.samplePos          = transport->current_samples();
    _time_info.sampleRate         = _sample_rate;
    _time_info.nanoSeconds        = std::chrono::duration_cast<std::chrono::nanoseconds>(transport->current_process_time()).count();
    _time_info.ppqPos             = transport->current_beats();
    _time_info.tempo              = transport->current_tempo();
    _time_info.barStartPos        = transport->current_bar_start_beats();
    _time_info.timeSigNumerator   = ts.numerator;
    _time_info.timeSigDenominator = ts.denominator;
    _time_info.flags = (SUSHI_HOST_TIME_CAPABILITIES | transport->playing()) ? kVstTransportPlaying : 0;
    if (transport->current_state_change() != PlayStateChange::UNCHANGED)
    {
        _time_info.flags |= kVstTransportChanged;
    }
    return &_time_info;
}

void Vst2xWrapper::_map_audio_buffers(const ChunkSampleBuffer &in_buffer, ChunkSampleBuffer &out_buffer)
{
    int i;

    for (i = 0; i < _current_input_channels; ++i)
    {
        _process_inputs[i] = const_cast<float*>(in_buffer.channel(i));
    }
    for (; i <= _max_input_channels; ++i)
    {
        _process_inputs[i] = (_dummy_input.channel(0));
    }

    for (i = 0; i < _current_output_channels; i++)
    {
        _process_outputs[i] = out_buffer.channel(i);
    }
    for (; i <= _max_output_channels; ++i)
    {
        _process_outputs[i] = _dummy_output.channel(0);
    }
}

void Vst2xWrapper::output_vst_event(const VstEvent* event)
{
    assert(event);
    if (event->type == kVstMidiType)
    {
        auto midi_event = reinterpret_cast<const VstMidiEvent*>(event);
        MidiDataByte midi_data = midi::to_midi_data_byte(reinterpret_cast<const uint8_t*>(midi_event->midiData), 3);
        output_midi_event_as_internal(midi_data, event->deltaFrames);
    }
}

ProcessorReturnCode Vst2xWrapper::set_state(ProcessorState* state, bool realtime_running)
{
    if (state->program().has_value())
    {
        this->set_program(state->program().value());
    }

    if (realtime_running)
    {
        auto rt_state = std::make_unique<RtState>(*state);
        auto event = new RtStateEvent(this->id(), std::move(rt_state), IMMEDIATE_PROCESS);
        _host_control.post_event(event);
    }

    else
    {
        if (state->bypassed().has_value())
        {
            _set_bypass_rt(state->bypassed().value());
        }

        for (const auto& parameter : state->parameters())
        {
            VstInt32 id = parameter.first;
            float value = parameter.second;
            if (id < _plugin_handle->numParams)
            {
                _plugin_handle->setParameter(_plugin_handle, id, value);
            }
        }
    }
    return ProcessorReturnCode::OK;
}

ProcessorState Vst2xWrapper::save_state() const
{
    ProcessorState state;
    if (_has_binary_programs)
    {
        std::byte* data = nullptr;
        int size = _vst_dispatcher(effGetChunk, SINGLE_PROGRAM, reinterpret_cast<VstIntPtr>(&data), nullptr, 0);
        if (size > 0)
        {
            state.set_binary_data(std::vector<std::byte>(data, data + size));
        }
        if (_can_do_soft_bypass == false)
        {
            state.set_bypass(bypassed());
        }
    }
    else
    {
        for (int id = 0; id < _plugin_handle->numParams; ++id)
        {
            float value = _plugin_handle->getParameter(_plugin_handle, static_cast<VstInt32>(id));
            state.add_parameter_change(id, value);
        }
        state.set_bypass(bypassed());
    }
    return state;
}

PluginInfo Vst2xWrapper::info() const
{
    PluginInfo info;
    info.type = PluginType::VST2X;
    info.path = _plugin_path;
    return info;
}

void Vst2xWrapper::_set_bypass_rt(bool bypassed)
{
    _bypass_manager.set_bypass(bypassed, _sample_rate);
    if (_can_do_soft_bypass)
    {
        _vst_dispatcher(effSetBypass, 0, bypassed ? 1 : 0, nullptr, 0.0f);
    }
}

VstSpeakerArrangementType arrangement_from_channels(int channels)
{
    switch (channels)
    {
        case 0:
            return kSpeakerArrEmpty;
        case 1:
            return kSpeakerArrMono;
        case 2:
            return kSpeakerArrStereo;
        case 3:
            return kSpeakerArr30Music;
        case 4:
            return kSpeakerArr40Music;
        case 5:
            return kSpeakerArr50;
        case 6:
            return kSpeakerArr60Music;
        case 7:
            return kSpeakerArr70Music;
        default:
            return kSpeakerArr80Music;
    }
}

} // namespace vst2
} // namespace sushi<|MERGE_RESOLUTION|>--- conflicted
+++ resolved
@@ -27,14 +27,8 @@
 namespace {
 
 constexpr int VST_STRING_BUFFER_SIZE = 256;
-<<<<<<< HEAD
 constexpr int SINGLE_PROGRAM = 1;
-
-static char canDoBypass[] = "bypass";
-=======
 char canDoBypass[] = "bypass";
->>>>>>> 4b3c76fb
-
 
 } // anonymous namespace
 
@@ -96,11 +90,7 @@
     _number_of_programs = _plugin_handle->numPrograms;
     SUSHI_LOG_INFO_IF(enabled, "Plugin supports soft bypass");
 
-<<<<<<< HEAD
     _has_binary_programs = _plugin_handle->flags &= effFlagsProgramChunks;
-=======
-    SUSHI_LOG_INFO_IF(bypass, "Plugin supports soft bypass")
->>>>>>> 4b3c76fb
 
     // Channel setup
     _max_input_channels = _plugin_handle->numInputs;
