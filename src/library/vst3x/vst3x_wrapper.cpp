/*
 * Copyright 2017-2019 Modern Ancient Instruments Networked AB, dba Elk
 *
 * SUSHI is free software: you can redistribute it and/or modify it under the terms of
 * the GNU Affero General Public License as published by the Free Software Foundation,
 * either version 3 of the License, or (at your option) any later version.
 *
 * SUSHI is distributed in the hope that it will be useful, but WITHOUT ANY WARRANTY;
 * without even the implied warranty of MERCHANTABILITY or FITNESS FOR A PARTICULAR
 * PURPOSE.  See the GNU Affero General Public License for more details.
 *
 * You should have received a copy of the GNU Affero General Public License along with
 * SUSHI.  If not, see http://www.gnu.org/licenses/
 */

/**
 * @brief Wrapper for VST 3.x plugins.
 * @copyright 2017-2019 Modern Ancient Instruments Networked AB, dba Elk, Stockholm
 */

#include <string>
#include <cstdlib>
#include <dirent.h>
#include <unistd.h>

#include <pluginterfaces/base/ustring.h>
#include <pluginterfaces/vst/ivstmidicontrollers.h>
#include <public.sdk/source/vst/vstpresetfile.h>
#include <public.sdk/source/common/memorystream.h>

#include <twine/twine.h>

#include "vst3x_wrapper.h"
#include "library/event.h"
#include "logging.h"

namespace sushi {
namespace vst3 {

constexpr int VST_NAME_BUFFER_SIZE = 128;

constexpr char VST_PRESET_SUFFIX[] = ".vstpreset";
constexpr int VST_PRESET_SUFFIX_LENGTH = 10;

constexpr uint32_t SUSHI_HOST_TIME_CAPABILITIES = Steinberg::Vst::ProcessContext::kSystemTimeValid &
                                                  Steinberg::Vst::ProcessContext::kContTimeValid &
                                                  Steinberg::Vst::ProcessContext::kBarPositionValid &
                                                  Steinberg::Vst::ProcessContext::kTempoValid &
                                                  Steinberg::Vst::ProcessContext::kTimeSigValid;

SUSHI_GET_LOGGER_WITH_MODULE_NAME("vst3");

// Convert a Steinberg 128 char unicode string to 8 bit ascii std::string
std::string to_ascii_str(Steinberg::Vst::String128 wchar_buffer)
{
    char char_buf[128] = {};
    Steinberg::UString128 str(wchar_buffer, 128);
    str.toAscii(char_buf, VST_NAME_BUFFER_SIZE);
    return {char_buf};
}

// Get all vst3 preset locations in the right priority order
// See Steinberg documentation of "Preset locations".
std::vector<std::string> get_preset_locations()
{
    std::vector<std::string> locations;
    char* home_dir = getenv("HOME");
    if (home_dir != nullptr)
    {
        locations.push_back(std::string(home_dir) + "/.vst3/presets/");
    }
    SUSHI_LOG_WARNING_IF(home_dir == nullptr, "Failed to get home directory")
    locations.emplace_back("/usr/share/vst3/presets/");
    locations.emplace_back("/usr/local/share/vst3/presets/");
    char buffer[_POSIX_SYMLINK_MAX + 1] = {0};
    auto path_length = readlink("/proc/self/exe", buffer, sizeof(buffer) - 1);
    if (path_length > 0)
    {
        std::string path(buffer);
        auto pos = path.find_last_of('/');
        if (pos != std::string::npos)
        {
            locations.emplace_back(path.substr(0, pos) + "/vst3/presets/");
        }
        else
        {
            path_length = 0;
        }
    }
    SUSHI_LOG_WARNING_IF(path_length <= 0, "Failed to get binary directory")
    return locations;
}

std::string extract_preset_name(const std::string& path)
{
    auto fname_pos = path.find_last_of('/') + 1;
    return path.substr(fname_pos, path.length() - fname_pos - VST_PRESET_SUFFIX_LENGTH);
}

// Recursively search subdirs for preset files
void add_patches(const std::string& path, std::vector<std::string>& patches)
{
    SUSHI_LOG_INFO("Looking for presets in: {}", path);
    DIR* dir = opendir(path.c_str());
    if (dir == nullptr)
    {
        return;
    }
    dirent* entry;
    while((entry = readdir(dir)) != nullptr)
    {
        if (entry->d_type == DT_REG)
        {
            std::string patch_name(entry->d_name);
            auto suffix_pos = patch_name.rfind(VST_PRESET_SUFFIX);
            if (suffix_pos != std::string::npos && patch_name.length() - suffix_pos == VST_PRESET_SUFFIX_LENGTH)
            {
                SUSHI_LOG_DEBUG("Reading vst preset patch: {}", patch_name);
                patches.push_back(path + "/" + patch_name);
            }
        }
        else if (entry->d_type == DT_DIR && entry->d_name[0] != '.') /* Dirty way to ignore ./,../ and hidden files */
        {
            add_patches(path + "/" +  entry->d_name, patches);
        }
    }
    closedir(dir);
}

std::vector<std::string> enumerate_patches(const std::string& plugin_name, const std::string& company)
{
    /* VST3 standard says you should put preset files in specific locations, So we recursively
     * scan these folders for all files that match, just like we do with Re plugins*/
    std::vector<std::string> patches;
    std::vector<std::string> paths = get_preset_locations();
    for (const auto& path : paths)
    {
        add_patches(path + company + "/" + plugin_name, patches);
    }
    return patches;
}

void Vst3xWrapper::_cleanup()
{
    if (_instance.component())
    {
        set_enabled(false);
    }
    if (_state_parameter_changes)
    {
        delete _state_parameter_changes;
    }
}

Vst3xWrapper::~Vst3xWrapper()
{
    SUSHI_LOG_DEBUG("Unloading plugin {}", this->name());
    _cleanup();
}

ProcessorReturnCode Vst3xWrapper::init(float sample_rate)
{
    _sample_rate = sample_rate;
    bool loaded = _instance.load_plugin(_plugin_load_path, _plugin_load_name);
    if (!loaded)
    {
        _cleanup();
        return ProcessorReturnCode::PLUGIN_LOAD_ERROR;
    }
    set_name(_instance.name());
    set_label(_instance.name());

    if (!_setup_audio_busses() || !_setup_event_busses())
    {
        return ProcessorReturnCode::PLUGIN_INIT_ERROR;
    }
    auto res = _instance.component()->setActive(Steinberg::TBool(true));
    if (res != Steinberg::kResultOk)
    {
        SUSHI_LOG_ERROR("Failed to activate component with error code: {}", res);
        return ProcessorReturnCode::PLUGIN_INIT_ERROR;
    }
    res = _instance.controller()->setComponentHandler(&_component_handler);
    if (res != Steinberg::kResultOk)
    {
        SUSHI_LOG_ERROR("Failed to set component handler with error code: {}", res);
        return ProcessorReturnCode::PLUGIN_INIT_ERROR;
    }
    if (!_sync_processor_to_controller())
    {
        SUSHI_LOG_WARNING("failed to sync controller");
    }

    if (!_setup_processing())
    {
        return ProcessorReturnCode::PLUGIN_INIT_ERROR;
    }
    if (!_register_parameters())
    {
        return ProcessorReturnCode::PARAMETER_ERROR;
    }
    if (!_setup_internal_program_handling())
    {
        _setup_file_program_handling();
    }
    return ProcessorReturnCode::OK;
}

void Vst3xWrapper::configure(float sample_rate)
{
    _sample_rate = sample_rate;
    bool reset_enabled = enabled();
    if (reset_enabled)
    {
        set_enabled(false);
    }
    if (!_setup_processing())
    {
        // TODO how to handle this?
        SUSHI_LOG_ERROR("Error setting sample rate to {}", sample_rate);
    }
    if (reset_enabled)
    {
        set_enabled(true);
    }
}

void Vst3xWrapper::process_event(const RtEvent& event)
{
    switch (event.type())
    {
        case RtEventType::FLOAT_PARAMETER_CHANGE:
        {
            auto typed_event = event.parameter_change_event();
            _add_parameter_change(typed_event->param_id(), typed_event->value(), typed_event->sample_offset());
            _parameter_update_queue.push({typed_event->param_id(), typed_event->value()});
            _notify_parameter_change = true;
            break;
        }
        case RtEventType::NOTE_ON:
        {
            auto vst_event = convert_note_on_event(event.keyboard_event());
            _in_event_list.addEvent(vst_event);
            break;
        }
        case RtEventType::NOTE_OFF:
        {
            auto vst_event = convert_note_off_event(event.keyboard_event());
            _in_event_list.addEvent(vst_event);
            break;
        }
        case RtEventType::NOTE_AFTERTOUCH:
        {
            auto vst_event = convert_aftertouch_event(event.keyboard_event());
            _in_event_list.addEvent(vst_event);
            break;
        }
        case RtEventType::MODULATION:
        {
            if (_mod_wheel_parameter.supported)
            {
                auto typed_event = event.keyboard_common_event();
                _add_parameter_change(_mod_wheel_parameter.id, typed_event->value(), typed_event->sample_offset());
            }
            break;
        }
        case RtEventType::PITCH_BEND:
        {
            if (_pitch_bend_parameter.supported)
            {
                auto typed_event = event.keyboard_common_event();
                float pb_value = (typed_event->value() + 1.0f) * 0.5f;
                _add_parameter_change(_pitch_bend_parameter.id, pb_value, typed_event->sample_offset());
            }
            break;
        }
        case RtEventType::AFTERTOUCH:
        {
            if (_aftertouch_parameter.supported)
            {
                auto typed_event = event.keyboard_common_event();
                _add_parameter_change(_aftertouch_parameter.id, typed_event->value(), typed_event->sample_offset());
            }
            break;
        }
        case RtEventType::SET_BYPASS:
        {
            bool bypassed = static_cast<bool>(event.processor_command_event()->value());
            _bypass_manager.set_bypass(bypassed, _sample_rate);
            break;
        }
        case RtEventType::SET_STATE:
        {
<<<<<<< HEAD
            auto state = event.processor_state_event()->state();
            _set_state_rt(state);
=======
            auto state = static_cast<Vst3xRtState*>(event.processor_state_event()->state());
            if (_state_parameter_changes)
            {
                // If a parameter batch is already queued, just throw it away and use the new one.
                async_delete(_state_parameter_changes);
            }
            _state_parameter_changes = state;
>>>>>>> df235a7a
            break;
        }
        default:
            break;
    }
}

void Vst3xWrapper::process_audio(const ChunkSampleBuffer &in_buffer, ChunkSampleBuffer &out_buffer)
{
    if (_bypass_parameter.supported == false && _bypass_manager.should_process() == false)
    {
        bypass_process(in_buffer, out_buffer);
    }
    else
    {
        _fill_processing_context();
        if (_state_parameter_changes)
        {
            _process_data.inputParameterChanges = _state_parameter_changes;
        }
        _process_data.assign_buffers(in_buffer, out_buffer, _current_input_channels, _current_output_channels);
        _instance.processor()->process(_process_data);
        if (_bypass_parameter.supported == false && _bypass_manager.should_ramp())
        {
            _bypass_manager.crossfade_output(in_buffer, out_buffer, _current_input_channels, _current_output_channels);
        }
        _forward_events(_process_data);
        _forward_params(_process_data);
    }

    if (_notify_parameter_change)
    {
        request_non_rt_task(parameter_update_callback);
        _notify_parameter_change = false;
    }

    if (_state_parameter_changes)
    {
        _process_data.inputParameterChanges = &_in_parameter_changes;
        async_delete(_state_parameter_changes);
        _state_parameter_changes = nullptr;
    }
    _process_data.clear();
}

void Vst3xWrapper::set_input_channels(int channels)
{
    Processor::set_input_channels(channels);
    _setup_channels();
}

void Vst3xWrapper::set_output_channels(int channels)
{
    Processor::set_output_channels(channels);
    _setup_channels();
}


void Vst3xWrapper::set_enabled(bool enabled)
{
    if (enabled == _enabled)
    {
        return;
    }

    // Activate component first, then enable processing, but deactivate in reverse order
    // See: https://developer.steinberg.help/display/VST/Audio+Processor+Call+Sequence
    if (enabled)
    {
        _instance.component()->setActive(true);
        _instance.processor()->setProcessing(true);
    }
    else
    {
        _instance.processor()->setProcessing(false);
        _instance.component()->setActive(false);
    }
    Processor::set_enabled(enabled);
}

void Vst3xWrapper::set_bypassed(bool bypassed)
{
    assert(twine::is_current_thread_realtime() == false);
    if (_bypass_parameter.supported)
    {
        _host_control.post_event(new ParameterChangeEvent(ParameterChangeEvent::Subtype::FLOAT_PARAMETER_CHANGE,
                                                          this->id(), _bypass_parameter.id, bypassed? 1.0f : 0, IMMEDIATE_PROCESS));
        _bypass_manager.set_bypass(bypassed, _sample_rate);
    }
    else
    {
        _host_control.post_event(new SetProcessorBypassEvent(this->id(), bypassed, IMMEDIATE_PROCESS));
    }
}

bool Vst3xWrapper::bypassed() const
{
    if (_bypass_parameter.supported)
    {
        float value;
        std::tie(std::ignore, value) = this->parameter_value(_bypass_parameter.id);
        return value > 0.5;
    }
    return _bypass_manager.bypassed();
}

const ParameterDescriptor* Vst3xWrapper::parameter_from_id(ObjectId id) const
{
    auto descriptor = _parameters_by_vst3_id.find(static_cast<Steinberg::Vst::ParamID>(id));
    if (descriptor !=  _parameters_by_vst3_id.end())
    {
        return descriptor->second;
    }
    return nullptr;
}

std::pair<ProcessorReturnCode, float> Vst3xWrapper::parameter_value(ObjectId parameter_id) const
{
    /* Always returns OK as the default vst3 implementation just returns 0 for invalid parameter ids */
    auto controller = const_cast<PluginInstance*>(&_instance)->controller();
    auto value = controller->getParamNormalized(parameter_id);
    return {ProcessorReturnCode::OK, static_cast<float>(value)};
}

std::pair<ProcessorReturnCode, float> Vst3xWrapper::parameter_value_in_domain(ObjectId parameter_id) const
{
    /* Always returns OK as the default vst3 implementation just returns 0 for invalid parameter ids */
    auto controller = const_cast<PluginInstance*>(&_instance)->controller();
    auto value = controller->normalizedParamToPlain(parameter_id, controller->getParamNormalized(parameter_id));
    return {ProcessorReturnCode::OK, static_cast<float>(value)};
}

std::pair<ProcessorReturnCode, std::string> Vst3xWrapper::parameter_value_formatted(ObjectId parameter_id) const
{
    auto controller = const_cast<PluginInstance*>(&_instance)->controller();
    auto value = controller->getParamNormalized(parameter_id);
    Steinberg::Vst::String128 buffer = {};
    auto res = controller->getParamStringByValue(parameter_id, value, buffer);
    if (res == Steinberg::kResultOk)
    {
        return {ProcessorReturnCode::OK, to_ascii_str(buffer)};
    }
    return {ProcessorReturnCode::PARAMETER_NOT_FOUND, ""};
}

int Vst3xWrapper::current_program() const
{
    if (_supports_programs)
    {
        return _current_program;
    }
    return 0;
}

std::string Vst3xWrapper::current_program_name() const
{
    return program_name(_current_program).second;
}

std::pair<ProcessorReturnCode, std::string> Vst3xWrapper::program_name(int program) const
{
    if (_supports_programs && _internal_programs)
    {
        SUSHI_LOG_INFO("Program name {}", program);
        auto mutable_unit = const_cast<PluginInstance*>(&_instance)->unit_info();
        Steinberg::Vst::String128 buffer;
        auto res = mutable_unit->getProgramName(_main_program_list_id, program, buffer);
        if (res == Steinberg::kResultOk)
        {
            SUSHI_LOG_INFO("Program name returned error {}", res);
            return {ProcessorReturnCode::OK, to_ascii_str(buffer)};
        }
    }
    else if (_supports_programs && _file_based_programs && program < static_cast<int>(_program_files.size()))
    {
        return {ProcessorReturnCode::OK, extract_preset_name(_program_files[program])};
    }
    SUSHI_LOG_INFO("Set program name failed");
    return {ProcessorReturnCode::UNSUPPORTED_OPERATION, ""};
}

std::pair<ProcessorReturnCode, std::vector<std::string>> Vst3xWrapper::all_program_names() const
{
    if (_supports_programs)
    {
        SUSHI_LOG_INFO("all Program names");
        std::vector<std::string> programs;
        auto mutable_unit = const_cast<PluginInstance*>(&_instance)->unit_info();
        for (int i = 0; i < _program_count; ++i)
        {
            if (_internal_programs)
            {
                Steinberg::Vst::String128 buffer;
                auto res = mutable_unit->getProgramName(_main_program_list_id, i, buffer);
                if (res == Steinberg::kResultOk)
                {
                    programs.push_back(to_ascii_str(buffer));
                } else
                {
                    SUSHI_LOG_INFO("Program name returned error {} on {}", res, i);
                    break;
                }
            }
            else if (_file_based_programs)
            {
                programs.push_back(extract_preset_name(_program_files[i]));
            }
        }
        SUSHI_LOG_INFO("Return list with {} programs", programs.size());
        return {ProcessorReturnCode::OK, programs};
    }
    SUSHI_LOG_INFO("All program names failed");
    return {ProcessorReturnCode::UNSUPPORTED_OPERATION, std::vector<std::string>()};
}

ProcessorReturnCode Vst3xWrapper::set_program(int program)
{
    if (!_supports_programs || _program_count == 0)
    {
        return ProcessorReturnCode::UNSUPPORTED_OPERATION;
    }
    if (_internal_programs)
    {
        float normalised_program_id = static_cast<float>(program) / static_cast<float>(_program_count);
        auto event = new ParameterChangeEvent(ParameterChangeEvent::Subtype::FLOAT_PARAMETER_CHANGE,
                                              this->id(),
                                              _program_change_parameter.id,
                                              normalised_program_id,
                                              IMMEDIATE_PROCESS);
        event->set_completion_cb(Vst3xWrapper::program_change_callback, this);
        _host_control.post_event(event);
        SUSHI_LOG_INFO("Set program {}, {}, {}", program, normalised_program_id, _program_change_parameter.id);

        // TODO: Why is this commented out?
        //_instance.controller()->setParamNormalized(_program_change_parameter.id, normalised_program_id);

        return ProcessorReturnCode::OK;
    }
    else if (_file_based_programs && program < static_cast<int>(_program_files.size()))
    {
        SUSHI_LOG_INFO("Loading file based preset");
        Steinberg::OPtr<Steinberg::IBStream> stream(Steinberg::Vst::FileStream::open(_program_files[program].c_str(), "rb"));
        if (stream == nullptr)
        {
            SUSHI_LOG_INFO("Failed to load file {}", _program_files[program]);
            return ProcessorReturnCode::ERROR;
        }
        Steinberg::Vst::PresetFile preset_file(stream);
        preset_file.readChunkList();

        bool res = preset_file.restoreControllerState(_instance.controller());
        res &= preset_file.restoreComponentState(_instance.component());
        // Notify the processor of the update with an idle message. This was specific
        // to Retrologue and not part of the Vst3 standard, so we might remove it eventually
        Steinberg::Vst::HostMessage message;
        message.setMessageID("idle");
        if (_instance.notify_processor(&message) == false)
        {
            SUSHI_LOG_ERROR("Idle message returned error");
        }
        if (res)
        {
            _current_program = program;
            return ProcessorReturnCode::OK;
        } else
        {
            SUSHI_LOG_INFO("restore state returned error");
        }
    }
    SUSHI_LOG_INFO("Error in program change");
    return ProcessorReturnCode::ERROR;
}

ProcessorReturnCode Vst3xWrapper::set_state(ProcessorState* state, bool realtime_running)
{
    if (state->has_binary_data())
    {
        _set_binary_state(state->binary_data());
        return ProcessorReturnCode::OK;
    }

    std::unique_ptr<Vst3xRtState> rt_state;
    if (realtime_running)
    {
        rt_state = std::make_unique<Vst3xRtState>(*state);
    }

    if (state->program().has_value())
    {
        _set_program_state(*state->program(), rt_state.get(), realtime_running);
    }

    if (state->bypassed().has_value())
    {
        _set_bypass_state(*state->bypassed(), rt_state.get(), realtime_running);
    }

    for (const auto& parameter : state->parameters())
    {
        int id = parameter.first;
        float value = parameter.second;
        _instance.controller()->setParamNormalized(id, value);
        if (realtime_running == false)
        {
            _add_parameter_change(id, value, 0);
        }
    }

    if (realtime_running)
    {
        auto event = new RtStateEvent(this->id(), std::move(rt_state), IMMEDIATE_PROCESS);
        _host_control.post_event(event);
    }
    else
    {
        _host_control.post_event(new AudioGraphNotificationEvent(AudioGraphNotificationEvent::Action::PROCESSOR_UPDATED,
                                                                 this->id(), 0, IMMEDIATE_PROCESS));
    }

    return ProcessorReturnCode::OK;
}


ProcessorState Vst3xWrapper::save_state() const
{
    ProcessorState state;
    Steinberg::MemoryStream stream;
    if (_instance.component()->getState (&stream) == Steinberg::kResultTrue)
    {
        auto data_size = stream.getSize();
        auto data = reinterpret_cast<std::byte*>(stream.getData());
        state.set_binary_data(std::vector<std::byte>(data, data + data_size));
    }
    else
    {
        SUSHI_LOG_WARNING("Failed to get component state");
    }
    return state;
}

PluginInfo Vst3xWrapper::info() const
{
    PluginInfo info;
    info.type = PluginType::VST3X;
    info.uid  = _plugin_load_name;
    info.path = _plugin_load_path;
    return info;
}

bool Vst3xWrapper::_register_parameters()
{
    int param_count = _instance.controller()->getParameterCount();
    _in_parameter_changes.setMaxParameters(param_count);
    _out_parameter_changes.setMaxParameters(param_count);

    for (int i = 0; i < param_count; ++i)
    {
        Steinberg::Vst::ParameterInfo info;
        auto res = _instance.controller()->getParameterInfo(i, info);
        if (res == Steinberg::kResultOk)
        {
            /* Vst3 uses a model where parameters are indexed by an integer from 0 to
             * getParameterCount() - 1 (just like Vst2.4). But in addition, each parameter
             * also has a 32-bit integer id which is arbitrarily assigned.
             *
             * When doing real time parameter updates, the parameters must be accessed using this
             * id and not its index. Hence, the id in the registered ParameterDescriptors
             * store this id and not the index in the processor array like it does for the Vst2
             * wrapper and internal plugins. Hopefully that doesn't cause any issues. */
            auto param_name = to_ascii_str(info.title);
            auto param_unit = to_ascii_str(info.units);
            bool automatable_bool = info.flags & Steinberg::Vst::ParameterInfo::kCanAutomate;

            auto direction = automatable_bool ? Direction::AUTOMATABLE : Direction::OUTPUT;

            if (info.flags & Steinberg::Vst::ParameterInfo::kIsBypass)
            {
                _bypass_parameter.id = info.id;
                _bypass_parameter.supported = true;
                SUSHI_LOG_INFO("Plugin supports soft bypass");
            }
            else if (info.flags & Steinberg::Vst::ParameterInfo::kIsProgramChange &&
                     _program_change_parameter.supported == false)
            {
                /* For now, we only support 1 program change parameter, and we're counting on the
                 * first one to be the global one. Multitimbral instruments can have multiple
                 * program change parameters, but we'll have to look into how to support that. */
                _program_change_parameter.id = info.id;
                _program_change_parameter.supported = true;
                SUSHI_LOG_INFO("We have a program change parameter at {}", info.id);
            }
            else if (info.stepCount > 0 &&
                     register_parameter(new IntParameterDescriptor(_make_unique_parameter_name(param_name),
                                                                   param_name,
                                                                   param_unit,
                                                                   0,
                                                                   info.stepCount,
                                                                   direction,
                                                                   nullptr),
                                        info.id))
            {
                SUSHI_LOG_INFO("Registered INT parameter {}, id {}", param_name, info.id);
            }
            else if (register_parameter(new FloatParameterDescriptor(_make_unique_parameter_name(param_name),
                                                                     param_name,
                                                                     param_unit,
                                                                     0,
                                                                     1,
                                                                     direction,
                                                                     nullptr),
                                        info.id))
            {
                SUSHI_LOG_INFO("Registered parameter {}, id {}", param_name, info.id);
            }
            else
            {
                SUSHI_LOG_INFO("Error registering parameter {}.", param_name);
            }
        }
    }

    // Create a "backwards map" from Vst3 parameter ids to parameter indices
    for (auto param : this->all_parameters())
    {
        _parameters_by_vst3_id[param->id()] = param;
    }

    /* Steinberg decided not support standard midi, nor provide special events for common
     * controller (Pitch bend, mod wheel, etc.) instead these are exposed as regular
     * parameters, and we can query the plugin for what 'default' midi cc:s these parameters
     * would be mapped to if the plugin was able to handle native midi.
     * So we query the plugin for this and if that's the case, store the id:s of these
     * 'special' parameters, so we can map PB and Mod events to them.
     * Currently, we don't hide these parameters, unlike the bypass parameter, so they can
     * still be controlled via OSC or other controllers. */
    if (_instance.midi_mapper())
    {
        if (_instance.midi_mapper()->getMidiControllerAssignment(0, 0, Steinberg::Vst::kCtrlModWheel,
                                                     _mod_wheel_parameter.id) == Steinberg::kResultOk)
        {
            SUSHI_LOG_INFO("Plugin supports mod wheel parameter mapping");
            _mod_wheel_parameter.supported = true;
        }
        if (_instance.midi_mapper()->getMidiControllerAssignment(0, 0, Steinberg::Vst::kPitchBend,
                                                     _pitch_bend_parameter.id) == Steinberg::kResultOk)
        {
            SUSHI_LOG_INFO("Plugin supports pitch bend parameter mapping");
            _pitch_bend_parameter.supported = true;
        }
        if (_instance.midi_mapper()->getMidiControllerAssignment(0, 0, Steinberg::Vst::kAfterTouch,
                                                     _aftertouch_parameter.id) == Steinberg::kResultOk)
        {
            SUSHI_LOG_INFO("Plugin supports aftertouch parameter mapping");
            _aftertouch_parameter.supported = true;
        }
    }

    return true;
}

bool Vst3xWrapper::_setup_audio_busses()
{
    int input_audio_busses = _instance.component()->getBusCount(Steinberg::Vst::MediaTypes::kAudio, Steinberg::Vst::BusDirections::kInput);
    int output_audio_busses = _instance.component()->getBusCount(Steinberg::Vst::MediaTypes::kAudio, Steinberg::Vst::BusDirections::kOutput);
    SUSHI_LOG_INFO("Plugin has {} audio input buffers and {} audio output buffers", input_audio_busses, output_audio_busses);
    if (output_audio_busses == 0)
    {
        return false;
    }
    _max_input_channels = 0;
    _max_output_channels = 0;
    /* Setup 1 main output bus and 1 main input bus (if available) */
    Steinberg::Vst::BusInfo info;
    for (int i = 0; i < input_audio_busses; ++i)
    {
        auto res = _instance.component()->getBusInfo(Steinberg::Vst::MediaTypes::kAudio,
                                                     Steinberg::Vst::BusDirections::kInput, i, info);
        if (res == Steinberg::kResultOk && info.busType == Steinberg::Vst::BusTypes::kMain) // Then use this one
        {
            _max_input_channels = info.channelCount;
            res = _instance.component()->activateBus(Steinberg::Vst::MediaTypes::kAudio,
                                                     Steinberg::Vst::BusDirections::kInput, i, Steinberg::TBool(true));
            if (res != Steinberg::kResultOk)
            {
                SUSHI_LOG_ERROR("Failed to activate plugin input bus {}", i);
                return false;
            }
            break;
        }
    }
    for (int i = 0; i < output_audio_busses; ++i)
    {
        auto res = _instance.component()->getBusInfo(Steinberg::Vst::MediaTypes::kAudio,
                                                     Steinberg::Vst::BusDirections::kOutput, i, info);
        if (res == Steinberg::kResultOk && info.busType == Steinberg::Vst::BusTypes::kMain) // Then use this one
        {
            _max_output_channels = info.channelCount;
            res = _instance.component()->activateBus(Steinberg::Vst::MediaTypes::kAudio,
                                                     Steinberg::Vst::BusDirections::kOutput, i, Steinberg::TBool(true));
            if (res != Steinberg::kResultOk)
            {
                SUSHI_LOG_ERROR("Failed to activate plugin output bus {}", i);
                return false;
            }
            break;
        }
    }
    SUSHI_LOG_INFO("Vst3 wrapper ({}) has {} inputs and {} outputs", this->name(), _max_input_channels, _max_output_channels);
    return true;
}

bool Vst3xWrapper::_setup_event_busses()
{
    int input_busses = _instance.component()->getBusCount(Steinberg::Vst::MediaTypes::kEvent, Steinberg::Vst::BusDirections::kInput);
    int output_busses = _instance.component()->getBusCount(Steinberg::Vst::MediaTypes::kEvent, Steinberg::Vst::BusDirections::kOutput);
    SUSHI_LOG_INFO("Plugin has {} event input buffers and {} event output buffers", input_busses, output_busses);
    /* Try to activate all busses here */
    for (int i = 0; i < input_busses; ++i)
    {
        auto res = _instance.component()->activateBus(Steinberg::Vst::MediaTypes::kEvent,
                                                     Steinberg::Vst::BusDirections::kInput, i, Steinberg::TBool(true));
        if (res != Steinberg::kResultOk)
        {
            SUSHI_LOG_ERROR("Failed to activate plugin input event bus {}", i);
            return false;
        }
    }
    for (int i = 0; i < output_busses; ++i)
    {
        auto res = _instance.component()->activateBus(Steinberg::Vst::MediaTypes::kEvent,
                                                      Steinberg::Vst::BusDirections::kInput, i, Steinberg::TBool(true));
        if (res != Steinberg::kResultOk)
        {
            SUSHI_LOG_ERROR("Failed to activate plugin output event bus {}", i);
            return false;
        }
    }
    return true;
}

bool Vst3xWrapper::_setup_channels()
{
    SUSHI_LOG_INFO("Vst3 wrapper ({}) setting up {} inputs and {} outputs", this->name(), _current_input_channels, _current_output_channels);
    Steinberg::Vst::SpeakerArrangement input_arr = speaker_arr_from_channels(_current_input_channels);
    Steinberg::Vst::SpeakerArrangement output_arr = speaker_arr_from_channels(_current_output_channels);

    /* numIns and numOuts refer to the number of busses, not channels, the docs are very vague on this point */
    auto res = _instance.processor()->setBusArrangements(&input_arr, (_max_input_channels == 0)? 0:1, &output_arr, 1);
    if (res != Steinberg::kResultOk)
    {
        SUSHI_LOG_ERROR("Failed to set a valid channel arrangement");
        return false;
    }
    return true;
}

bool Vst3xWrapper::_setup_processing()
{
    _process_data.processContext->sampleRate = _sample_rate;
    Steinberg::Vst::ProcessSetup setup;
    setup.maxSamplesPerBlock = AUDIO_CHUNK_SIZE;
    setup.processMode = Steinberg::Vst::ProcessModes::kRealtime;
    setup.sampleRate = _sample_rate;
    setup.symbolicSampleSize = Steinberg::Vst::SymbolicSampleSizes::kSample32;
    auto res = _instance.processor()->setupProcessing(setup);
    if (res != Steinberg::kResultOk)
    {
        SUSHI_LOG_ERROR("Error setting up processing, error code: {}", res);
        return false;
    }
    return true;
}

bool Vst3xWrapper::_setup_internal_program_handling()
{
    if (_instance.unit_info() == nullptr || _program_change_parameter.supported == false)
    {
        SUSHI_LOG_INFO("No unit info or program change parameter");
        return false;
    }
    if (_instance.unit_info()->getProgramListCount() == 0)
    {
        SUSHI_LOG_INFO("ProgramListCount is 0");
        return false;
    }
    _main_program_list_id = 0;
    Steinberg::Vst::UnitInfo info;
    auto res = _instance.unit_info()->getUnitInfo(Steinberg::Vst::kRootUnitId, info);
    if (res == Steinberg::kResultOk && info.programListId != Steinberg::Vst::kNoProgramListId)
    {
        SUSHI_LOG_INFO("Program list id {}", info.programListId);
        _main_program_list_id = info.programListId;
    }
    /* This is most likely 0, but query and store for good measure as we might want
     * to support multiple program lists in the future */
    Steinberg::Vst::ProgramListInfo list_info;
    res = _instance.unit_info()->getProgramListInfo(Steinberg::Vst::kRootUnitId, list_info);
    if (res == Steinberg::kResultOk)
    {
        _supports_programs = true;
        _program_count = list_info.programCount;
        SUSHI_LOG_INFO("Plugin supports internal programs, program count: {}", _program_count);
        _internal_programs = true;
        return true;
    }
    SUSHI_LOG_INFO("No program list info, returned {}", res);
    return false;
}

bool Vst3xWrapper::_setup_file_program_handling()
{
    _program_files = enumerate_patches(_instance.name(), _instance.vendor());
    if (!_program_files.empty())
    {
        _supports_programs = true;
        _file_based_programs = true;
        _program_count = static_cast<int>(_program_files.size());
        SUSHI_LOG_INFO("Using external file programs, {} program files found", _program_files.size());
        return true;
    }
    return false;
}

void Vst3xWrapper::_forward_events(Steinberg::Vst::ProcessData& data)
{
    int event_count = data.outputEvents->getEventCount();
    for (int i = 0; i < event_count; ++i)
    {
        Steinberg::Vst::Event vst_event;
        if (data.outputEvents->getEvent(i, vst_event) == Steinberg::kResultOk)
        {
            switch (vst_event.type)
            {
                case Steinberg::Vst::Event::EventTypes::kNoteOnEvent:
                    if (maybe_output_gate_event(vst_event.noteOn.channel, vst_event.noteOn.pitch, true) == false)
                    {
                        output_event(RtEvent::make_note_on_event(0, vst_event.sampleOffset,
                                                                    vst_event.noteOn.channel,
                                                                    vst_event.noteOn.pitch,
                                                                    vst_event.noteOn.velocity));
                    }
                    break;

                case Steinberg::Vst::Event::EventTypes::kNoteOffEvent:
                    if (maybe_output_gate_event(vst_event.noteOn.channel, vst_event.noteOn.pitch, false) == false)
                    {
                        output_event(RtEvent::make_note_off_event(0, vst_event.sampleOffset,
                                                                     vst_event.noteOff.channel,
                                                                     vst_event.noteOff.pitch,
                                                                     vst_event.noteOff.velocity));
                    }
                    break;

                case Steinberg::Vst::Event::EventTypes::kPolyPressureEvent:
                    output_event(RtEvent::make_note_aftertouch_event(0, vst_event.sampleOffset,
                                                                     vst_event.polyPressure.channel,
                                                                     vst_event.polyPressure.pitch,
                                                                     vst_event.polyPressure.pressure));
                    break;

                default:
                    break;
            }
        }
    }
}

void Vst3xWrapper::_forward_params(Steinberg::Vst::ProcessData& data)
{
    int param_count = data.outputParameterChanges->getParameterCount();
    for (int i = 0; i < param_count; ++i)
    {
        auto queue = data.outputParameterChanges->getParameterData(i);
        auto id = queue->getParameterId();
        int points = queue->getPointCount();
        if (points > 0)
        {
            double value;
            int offset;
            auto res = queue->getPoint(points - 1, offset, value);
            if (res == Steinberg::kResultOk)
            {
                if (maybe_output_cv_value(id, value) == false)
                {
                    auto float_value = static_cast<float>(value);
                    auto e = RtEvent::make_parameter_change_event(this->id(), 0, id, float_value);
                    output_event(e);
                    _parameter_update_queue.push({id, float_value});
                    _notify_parameter_change = true;
                }
            }
        }
    }
}

void Vst3xWrapper::_fill_processing_context()
{
    auto transport = _host_control.transport();
    auto context = _process_data.processContext;
    *context = {};
    auto ts = transport->time_signature();

    context->state = SUSHI_HOST_TIME_CAPABILITIES | (transport->playing()? Steinberg::Vst::ProcessContext::kPlaying : 0);
    context->sampleRate             = _sample_rate;
    context->projectTimeSamples     = transport->current_samples();
    context->systemTime             = std::chrono::nanoseconds(transport->current_process_time()).count();
    context->continousTimeSamples   = transport->current_samples();
    context->projectTimeMusic       = transport->current_beats();
    context->barPositionMusic       = transport->current_bar_start_beats();
    context->tempo                  = transport->current_tempo();
    context->timeSigNumerator       = ts.numerator;
    context->timeSigDenominator     = ts.denominator;
}

inline void Vst3xWrapper::_add_parameter_change(Steinberg::Vst::ParamID id, float value, int sample_offset)
{
    int index;
    auto param_queue = _in_parameter_changes.addParameterData(id, index);
    if (param_queue)
    {
        param_queue->addPoint(sample_offset, value, index);
    }
}

void Vst3xWrapper::set_parameter_change(ObjectId param_id, float value)
{
    auto event = new ParameterChangeEvent(ParameterChangeEvent::Subtype::FLOAT_PARAMETER_CHANGE, this->id(), param_id, value, IMMEDIATE_PROCESS);
    _host_control.post_event(event);
}

bool Vst3xWrapper::_sync_processor_to_controller()
{
    Steinberg::MemoryStream stream;
    if (_instance.component()->getState (&stream) == Steinberg::kResultTrue)
    {
        stream.seek(0, Steinberg::MemoryStream::kIBSeekSet, nullptr);
        auto res = _instance.controller()->setComponentState (&stream);
        return res == Steinberg::kResultTrue? true : false;
    }
    SUSHI_LOG_WARNING("Failed to get state from processor");
    return false;
}

void Vst3xWrapper::_program_change_callback(Event* event, int status)
{
    if (status == EventStatus::HANDLED_OK)
    {
        auto typed_event = static_cast<ParameterChangeEvent*>(event);
        _current_program = static_cast<int>(typed_event->float_value() * _program_count);
        SUSHI_LOG_INFO("Set program to {} completed, {}", _current_program, typed_event->parameter_id());
        _instance.controller()->setParamNormalized(_program_change_parameter.id, typed_event->float_value());
        Steinberg::Vst::HostMessage message;
        message.setMessageID("idle");
        if (_instance.notify_processor(&message) == false)
        {
            SUSHI_LOG_ERROR("Idle message returned error");
        }
        return;
    }
    SUSHI_LOG_INFO("Set program failed with status: {}", status);
}

int Vst3xWrapper::_parameter_update_callback(EventId /*id*/)
{
    ParameterUpdate update;
    int res = 0;
    while (_parameter_update_queue.pop(update))
    {
        res |= _instance.controller()->setParamNormalized(update.id, update.value);
    }
    return res == Steinberg::kResultOk? EventStatus::HANDLED_OK : EventStatus::ERROR;
}

void Vst3xWrapper::_set_program_state(int program_id, RtState* rt_state, bool realtime_running)
{
    if (_internal_programs && _program_change_parameter.supported)
    {
        float normalised_id = program_id / static_cast<float>(_program_count);
        _instance.controller()->setParamNormalized(_program_change_parameter.id, normalised_id);
        _current_program = program_id;
        if (realtime_running)
        {
            rt_state->add_parameter_change(_program_change_parameter.id, normalised_id);
        }
        else
        {
            _add_parameter_change(_program_change_parameter.id, normalised_id, 0);
        }
    }
    else // file based programs
    {
        this->set_program(program_id);
    }
}

void Vst3xWrapper::_set_bypass_state(bool bypassed, RtState* rt_state, bool realtime_running)
{
    _bypass_manager.set_bypass(bypassed, _sample_rate);
    if (_bypass_parameter.supported)
    {
        float float_bypass = bypassed ? 1.0f : 0.0f;
        _instance.controller()->setParamNormalized(_bypass_parameter.id, float_bypass);
        if (realtime_running)
        {
            rt_state->add_parameter_change(_bypass_parameter.id, float_bypass);
        }
        else
        {
            _add_parameter_change(_bypass_parameter.id, float_bypass, 0);
        }
    }
}

void Vst3xWrapper::_set_binary_state(std::vector<std::byte>& state)
{
    /* A primer on Vst3 states:
     * Component.setState() sets the state of the audio processing part (param values, etc)
     * Controller.setComponentState() sets the Controllers own mirror of parameter values.
     * Controller.setState() only sets the editors internal state and is not called in sushi
     *
     * State functions are always called from a non-rt thread according to
     * https://developer.steinberg.help/display/VST/Frequently+Asked+Questions */

    auto stream = Steinberg::MemoryStream(reinterpret_cast<void*>(state.data()), state.size());
    [[maybe_unused]] auto res = _instance.controller()->setComponentState(&stream);
    SUSHI_LOG_ERROR_IF(res != Steinberg::kResultOk, "Failed to set component state on controller ({})", res);

    stream.seek(0, Steinberg::MemoryStream::kIBSeekSet, nullptr);
    res = _instance.component()->setState(&stream);
    SUSHI_LOG_ERROR_IF(res , "Failed to set component state ({})", res);
    _host_control.post_event(new AudioGraphNotificationEvent(AudioGraphNotificationEvent::Action::PROCESSOR_UPDATED,
                                                             this->id(), 0, IMMEDIATE_PROCESS));
}

void Vst3xWrapper::_set_state_rt(RtState* state)
{
    for (const auto& parameter : state->parameters())
    {
        _add_parameter_change(parameter.first, parameter.second, 0);
    }
    async_delete(state);
    notify_state_change_rt();
}

Steinberg::Vst::SpeakerArrangement speaker_arr_from_channels(int channels)
{
    switch (channels)
    {
        case 0:
            return Steinberg::Vst::SpeakerArr::kEmpty;
        case 1:
            return Steinberg::Vst::SpeakerArr::kMono;
        case 2:
            return Steinberg::Vst::SpeakerArr::kStereo;
        case 3:
            return Steinberg::Vst::SpeakerArr::k30Music;
        case 4:
            return Steinberg::Vst::SpeakerArr::k40Music;
        case 5:
            return Steinberg::Vst::SpeakerArr::k50;
        case 6:
            return Steinberg::Vst::SpeakerArr::k60Music;
        case 7:
            return Steinberg::Vst::SpeakerArr::k70Music;
        default:
            return Steinberg::Vst::SpeakerArr::k80Music;
    }
}

} // end namespace vst3
} // end namespace sushi<|MERGE_RESOLUTION|>--- conflicted
+++ resolved
@@ -291,18 +291,8 @@
         }
         case RtEventType::SET_STATE:
         {
-<<<<<<< HEAD
             auto state = event.processor_state_event()->state();
-            _set_state_rt(state);
-=======
-            auto state = static_cast<Vst3xRtState*>(event.processor_state_event()->state());
-            if (_state_parameter_changes)
-            {
-                // If a parameter batch is already queued, just throw it away and use the new one.
-                async_delete(_state_parameter_changes);
-            }
-            _state_parameter_changes = state;
->>>>>>> df235a7a
+            _set_state_rt(static_cast<Vst3xRtState*>(state));
             break;
         }
         default:
@@ -1137,13 +1127,14 @@
                                                              this->id(), 0, IMMEDIATE_PROCESS));
 }
 
-void Vst3xWrapper::_set_state_rt(RtState* state)
-{
-    for (const auto& parameter : state->parameters())
-    {
-        _add_parameter_change(parameter.first, parameter.second, 0);
-    }
-    async_delete(state);
+void Vst3xWrapper::_set_state_rt(Vst3xRtState* state)
+{
+    if (_state_parameter_changes)
+    {
+        // If a parameter batch is already queued, just throw it away and use the new one.
+        async_delete(_state_parameter_changes);
+    }
+    _state_parameter_changes = state;
     notify_state_change_rt();
 }
 
