--- conflicted
+++ resolved
@@ -176,17 +176,7 @@
     {
         return ProcessorReturnCode::PLUGIN_INIT_ERROR;
     }
-<<<<<<< HEAD
-    auto res = _instance.component()->setActive(Steinberg::TBool(true));
-    if (res != Steinberg::kResultOk)
-    {
-        ELKLOG_LOG_ERROR("Failed to activate component with error code: {}", res);
-        return ProcessorReturnCode::PLUGIN_INIT_ERROR;
-    }
-    res = _instance.controller()->setComponentHandler(&_component_handler);
-=======
     auto res = _instance.controller()->setComponentHandler(&_component_handler);
->>>>>>> 3be6e9db
     if (res != Steinberg::kResultOk)
     {
         ELKLOG_LOG_ERROR("Failed to set component handler with error code: {}", res);
