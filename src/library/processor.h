--- conflicted
+++ resolved
@@ -34,384 +34,374 @@
 
 namespace sushi {
 
-    enum class ProcessorReturnCode
-    {
-        OK,
-        ERROR,
-        PARAMETER_ERROR,
-        PARAMETER_NOT_FOUND,
-        MEMORY_ERROR,
-        UNSUPPORTED_OPERATION,
-        SHARED_LIBRARY_OPENING_ERROR,
-        PLUGIN_ENTRY_POINT_NOT_FOUND,
-        PLUGIN_LOAD_ERROR,
-        PLUGIN_INIT_ERROR,
+enum class ProcessorReturnCode
+{
+    OK,
+    ERROR,
+    PARAMETER_ERROR,
+    PARAMETER_NOT_FOUND,
+    MEMORY_ERROR,
+    UNSUPPORTED_OPERATION,
+    SHARED_LIBRARY_OPENING_ERROR,
+    PLUGIN_ENTRY_POINT_NOT_FOUND,
+    PLUGIN_LOAD_ERROR,
+    PLUGIN_INIT_ERROR,
+};
+
+class Processor
+{
+public:
+    explicit Processor(HostControl host_control) : _host_control(host_control) {}
+
+    virtual ~Processor() = default;
+
+    /**
+     * @brief Called by the host after instantiating the Processor, in a non-RT context. Most of the initialization, and
+     * all of the initialization that can fail, should be done here. See also deinit() for deallocating
+     * any resources reserved here.
+     * @param sample_rate Host sample rate
+     */
+    virtual ProcessorReturnCode init(float /* sample_rate */)
+    {
+        return ProcessorReturnCode::OK;
+    }
+
+    /**
+     * @brief Configure an already initialised plugin
+     * @param sample_rate the new sample rate to use
+     */
+    virtual void configure(float /* sample_rate*/)
+    {
+        return;
+    }
+    /**
+     * @brief Process a single realtime event that is to take place during the next call to process
+     * @param event Event to process.
+     */
+    virtual void process_event(RtEvent event) = 0;
+
+    /**
+     * @brief Process a chunk of audio.
+     * @param in_buffer Input SampleBuffer
+     * @param out_buffer Output SampleBuffer
+     */
+    virtual void process_audio(const ChunkSampleBuffer& in_buffer, ChunkSampleBuffer& out_buffer) = 0;
+
+    /**
+     * @brief Returns a unique name for this processor
+     * @return A string that uniquely identifies this processor
+     */
+    const std::string& name() const {return _unique_name;}
+
+    /**
+     * @brief Sets the unique name of the processor.
+     * @param name New Name
+     */
+    void set_name(const std::string& name) {_unique_name = name;}
+
+    /**
+     * @brief Returns display name for this processor
+     * @return Display name as a string
+     */
+    const std::string& label() const {return _label;}
+
+    /**
+     * @brief Sets the display name for this processor
+     * @param label New display name
+     */
+    void set_label(const std::string& label) {_label = label;}
+
+    /**
+     * @brief Returns a unique 32 bit identifier for this processor
+     * @return A unique 32 bit identifier
+     */
+    ObjectId id() {return _id;}
+
+    /**
+     * @brief Set an output pipe for events.
+     * @param output_pipe the output EventPipe that should receive events
+     */
+    virtual void set_event_output(RtEventPipe* pipe)
+    {
+        _output_pipe = pipe;
+    }
+
+    /**
+     * @brief Get the number of parameters of this processor.
+     * @return The number of registered parameters for this processor.
+     */
+    int parameter_count() const {return static_cast<int>(_parameters_by_index.size());};
+
+    /**
+     * @brief Get the parameter descriptor associated with a certain name
+     * @param name The unique name of the parameter
+     * @return A pointer to the parameter descriptor or a null pointer
+     *         if there is no processor with that name
+     */
+    const ParameterDescriptor* parameter_from_name(const std::string& name) const
+    {
+        auto p = _parameters.find(name);
+        return (p != _parameters.end()) ? p->second.get() : nullptr;
+    }
+
+    /**
+     * @brief Get the parameter descriptor associated with a certain id
+     * @param id The id of the parameter
+     * @return A pointer to the parameter descriptor or a null pointer
+     *         if there is no processor with that id
+     */
+    virtual const ParameterDescriptor* parameter_from_id(ObjectId id) const
+    {
+        return (id < _parameters_by_index.size()) ? _parameters_by_index[id] : nullptr;
+    }
+
+    /**
+     * @brief Get all controllable parameters and properties of this processor
+     * @return A list of parameter objects
+     */
+    const std::vector<ParameterDescriptor*>& all_parameters() const
+    {
+        return _parameters_by_index;
+    }
+
+    int max_input_channels() {return _max_input_channels;}
+    int max_output_channels() {return _max_output_channels;}
+    int input_channels() {return  _current_input_channels;}
+    int output_channels() {return _current_output_channels;}
+
+    /**
+     * @brief Set the number of input audio channels of the Processor.
+     *        Must not be set to more channels than what is reported by
+     *        max_input_channels()
+     * @param channels The new number of input channels
+     */
+    virtual void set_input_channels(int channels)
+    {
+        assert(channels <= _max_input_channels);
+        _current_input_channels = channels;
+    }
+
+    /**
+     * @brief Set the number of output audio channels of the Processor.
+     *        Must not be set to more channels than what is reported by
+     *        max_output_channels()
+     * @param channels The new number of output channels
+     */
+    virtual void set_output_channels(int channels)
+    {
+        assert(channels <= _max_output_channels);
+        _current_output_channels = channels;
+    }
+
+    virtual bool enabled() {return _enabled;}
+
+    /* Override this for nested processors and set all sub processors to disabled */
+    /**
+     * @brief Set the processor to enabled or disabled. If disabled process_audio()
+     *        will not be called and the processor should clear any audio tails and
+     *        filter registers or anything else that could have an influence on future
+     *        calls to set_enabled(true).
+     * @param enabled New state of enabled.
+     */
+    virtual void set_enabled(bool enabled) {_enabled = enabled;}
+
+    virtual bool bypassed() const {return _bypassed;}
+
+    /**
+     * @brief Set the bypass state of the processor. If process_audio() is called
+     *        in bypass mode, the processor should pass the audio unchanged while
+     *        preserving any channel configuration set.
+     * @param bypassed New bypass state
+     */
+    virtual void set_bypassed(bool bypassed) {_bypassed = bypassed;}
+
+    /**
+     * @brief Get the value of the  parameter with parameter_id, safe to call from
+     *        a non rt-thread
+     * @param parameter_id The Id of the requested parameter
+     * @return The current value of the parameter if the return code is OK
+     */
+    virtual std::pair<ProcessorReturnCode, float> parameter_value(ObjectId /*parameter_id*/) const
+    {
+        return {ProcessorReturnCode::PARAMETER_NOT_FOUND, 0.0f};
     };
 
-    class Processor
-    {
-    public:
-        explicit Processor(HostControl host_control) : _host_control(host_control) {}
-
-        virtual ~Processor() = default;
-
-        /**
-         * @brief Called by the host after instantiating the Processor, in a non-RT context. Most of the initialization, and
-         * all of the initialization that can fail, should be done here. See also deinit() for deallocating
-         * any resources reserved here.
-         * @param sample_rate Host sample rate
-         */
-        virtual ProcessorReturnCode init(float /* sample_rate */)
-        {
-            return ProcessorReturnCode::OK;
-        }
-
-        /**
-         * @brief Configure an already initialised plugin
-         * @param sample_rate the new sample rate to use
-         */
-        virtual void configure(float /* sample_rate*/)
-        {
-            return;
-        }
-        /**
-         * @brief Process a single realtime event that is to take place during the next call to process
-         * @param event Event to process.
-         */
-        virtual void process_event(RtEvent event) = 0;
-
-        /**
-         * @brief Process a chunk of audio.
-         * @param in_buffer Input SampleBuffer
-         * @param out_buffer Output SampleBuffer
-         */
-        virtual void process_audio(const ChunkSampleBuffer& in_buffer, ChunkSampleBuffer& out_buffer) = 0;
-
-        /**
-         * @brief Returns a unique name for this processor
-         * @return A string that uniquely identifies this processor
-         */
-        const std::string& name() const {return _unique_name;}
-
-        /**
-         * @brief Sets the unique name of the processor.
-         * @param name New Name
-         */
-        void set_name(const std::string& name) {_unique_name = name;}
-
-        /**
-         * @brief Returns display name for this processor
-         * @return Display name as a string
-         */
-        const std::string& label() const {return _label;}
-
-        /**
-         * @brief Sets the display name for this processor
-         * @param label New display name
-         */
-        void set_label(const std::string& label) {_label = label;}
-
-        /**
-         * @brief Returns a unique 32 bit identifier for this processor
-         * @return A unique 32 bit identifier
-         */
-        ObjectId id() {return _id;}
-
-        /**
-         * @brief Set an output pipe for events.
-         * @param output_pipe the output EventPipe that should receive events
-         */
-        virtual void set_event_output(RtEventPipe* pipe)
-        {
-            _output_pipe = pipe;
-        }
-
-        /**
-         * @brief Get the number of parameters of this processor.
-         * @return The number of registered parameters for this processor.
-         */
-        int parameter_count() const {return static_cast<int>(_parameters_by_index.size());};
-
-        /**
-         * @brief Get the parameter descriptor associated with a certain name
-         * @param name The unique name of the parameter
-         * @return A pointer to the parameter descriptor or a null pointer
-         *         if there is no processor with that name
-         */
-        const ParameterDescriptor* parameter_from_name(const std::string& name) const
-        {
-            auto p = _parameters.find(name);
-            return (p != _parameters.end()) ? p->second.get() : nullptr;
-        }
-
-        /**
-         * @brief Get the parameter descriptor associated with a certain id
-         * @param id The id of the parameter
-         * @return A pointer to the parameter descriptor or a null pointer
-         *         if there is no processor with that id
-         */
-        virtual const ParameterDescriptor* parameter_from_id(ObjectId id) const
-        {
-            return (id < _parameters_by_index.size()) ? _parameters_by_index[id] : nullptr;
-        }
-
-        /**
-         * @brief Get all controllable parameters and properties of this processor
-         * @return A list of parameter objects
-         */
-        const std::vector<ParameterDescriptor*>& all_parameters() const
-        {
-            return _parameters_by_index;
-        }
-
-        int max_input_channels() {return _max_input_channels;}
-        int max_output_channels() {return _max_output_channels;}
-        int input_channels() {return  _current_input_channels;}
-        int output_channels() {return _current_output_channels;}
-
-        /**
-         * @brief Set the number of input audio channels of the Processor.
-         *        Must not be set to more channels than what is reported by
-         *        max_input_channels()
-         * @param channels The new number of input channels
-         */
-        virtual void set_input_channels(int channels)
-        {
-            assert(channels <= _max_input_channels);
-            _current_input_channels = channels;
-        }
-
-        /**
-         * @brief Set the number of output audio channels of the Processor.
-         *        Must not be set to more channels than what is reported by
-         *        max_output_channels()
-         * @param channels The new number of output channels
-         */
-        virtual void set_output_channels(int channels)
-        {
-            assert(channels <= _max_output_channels);
-            _current_output_channels = channels;
-        }
-
-        virtual bool enabled() {return _enabled;}
-
-        /* Override this for nested processors and set all sub processors to disabled */
-        /**
-         * @brief Set the processor to enabled or disabled. If disabled process_audio()
-         *        will not be called and the processor should clear any audio tails and
-         *        filter registers or anything else that could have an influence on future
-         *        calls to set_enabled(true).
-         * @param enabled New state of enabled.
-         */
-        virtual void set_enabled(bool enabled) {_enabled = enabled;}
-
-        virtual bool bypassed() const {return _bypassed;}
-
-        /**
-         * @brief Set the bypass state of the processor. If process_audio() is called
-         *        in bypass mode, the processor should pass the audio unchanged while
-         *        preserving any channel configuration set.
-         * @param bypassed New bypass state
-         */
-        virtual void set_bypassed(bool bypassed) {_bypassed = bypassed;}
-
-        /**
-         * @brief Get the value of the  parameter with parameter_id, safe to call from
-         *        a non rt-thread
-         * @param parameter_id The Id of the requested parameter
-         * @return The current value of the parameter if the return code is OK
-         */
-        virtual std::pair<ProcessorReturnCode, float> parameter_value(ObjectId /*parameter_id*/) const
-        {
-            return {ProcessorReturnCode::PARAMETER_NOT_FOUND, 0.0f};
-        };
-
-        /**
-         * @brief Get the value of the  parameter with parameter_id, safe to call from
-         *        a non rt-thread
-         * @param parameter_id The Id of the requested parameter
-         * @return The current value normalised to a 0 to 1 range, if the return code is OK
-         */
-        virtual std::pair<ProcessorReturnCode, float> parameter_value_normalised(ObjectId /*parameter_id*/) const
-        {
-            return {ProcessorReturnCode::PARAMETER_NOT_FOUND, 0.0f};
-        };
-
-        /**
-         * @brief Get the value of the parameter with parameter_id formatted as a string,
-         *        safe to call from a non rt-thread
-         * @param parameter_id The Id of the requested parameter
-         * @return The current value formatted as a string, if the return code is OK
-         */
-        virtual std::pair<ProcessorReturnCode, std::string> parameter_value_formatted(ObjectId /*parameter_id*/) const
-        {
-            return {ProcessorReturnCode::PARAMETER_NOT_FOUND, ""};
-        };
-
-        /**
-         * @brief Whether or not the processor supports programs/presets
-         * @return True if the processor supports programs, false otherwise
-         */
-        virtual bool supports_programs() const {return false;}
-
-        /**
-         * @brief Get the number of stored programs in the processor
-         * @return The number of programs
-         */
-        virtual int program_count() const {return 0;}
-
-        /**
-         * @brief Get the currently active program
-         * @return The index of the current program
-         */
-        virtual int current_program() const {return 0;}
-
-        /**
-         * @brief Get the name of the currently active program
-         * @return The name of the current program
-         */
-        virtual std::string current_program_name() const {return "";}
-
-        /**
-         * @brief Get the name of a stored program
-         * @param program The index (starting from 0) of the requested program
-         * @return The name of the string if return is OK, otherwise the first member of the
-         *         pair contains an error code
-         */
-        virtual std::pair<ProcessorReturnCode, std::string> program_name(int /*program*/) const
-        {
-            return {ProcessorReturnCode::UNSUPPORTED_OPERATION, ""};
-        }
-
-        /**
-         * @brief Get all stored programs
-         * @return An std::vector with all program names and where the index in the vector
-         *         represents the program index, if the return is OK, otherwise the first
-         *         member of the pair contains an error code
-         */
-        virtual std::pair<ProcessorReturnCode, std::vector<std::string>> all_program_names() const
-        {
-            return {ProcessorReturnCode::UNSUPPORTED_OPERATION, std::vector<std::string>()};
-        }
-
-        /**
-         * @brief Set a new program to the processor. Called from a non-rt thread
-         * @param program The id of the new program to use
-         * @return OK if the operation was succesfull, error code otherwise
-         */
-        virtual ProcessorReturnCode set_program(int /*program*/) {return ProcessorReturnCode::UNSUPPORTED_OPERATION;}
-
-    protected:
-
-        /**
-         * @brief Register a newly created parameter
-         * @param parameter Pointer to a parameter object
-         * @return true if the parameter was successfully registered, false otherwise
-         */
-        bool register_parameter(ParameterDescriptor* parameter)
-        {
-            return register_parameter(parameter, static_cast<ObjectId>(_parameters_by_index.size()));
-        }
-
-        /**
-         * @brief Register a newly created parameter and manually set the id of the parameter
-         * @param parameter Pointer to a parameter object
-         * @param id The unique id to give to the parameter
-         * @return true if the parameter was successfully registered, false otherwise
-         */
-        bool register_parameter(ParameterDescriptor* parameter, ObjectId id)
-        {
-            for (auto& p : _parameters_by_index)
+    /**
+     * @brief Get the value of the  parameter with parameter_id, safe to call from
+     *        a non rt-thread
+     * @param parameter_id The Id of the requested parameter
+     * @return The current value normalised to a 0 to 1 range, if the return code is OK
+     */
+    virtual std::pair<ProcessorReturnCode, float> parameter_value_normalised(ObjectId /*parameter_id*/) const
+    {
+        return {ProcessorReturnCode::PARAMETER_NOT_FOUND, 0.0f};
+    };
+
+    /**
+     * @brief Get the value of the parameter with parameter_id formatted as a string,
+     *        safe to call from a non rt-thread
+     * @param parameter_id The Id of the requested parameter
+     * @return The current value formatted as a string, if the return code is OK
+     */
+    virtual std::pair<ProcessorReturnCode, std::string> parameter_value_formatted(ObjectId /*parameter_id*/) const
+    {
+        return {ProcessorReturnCode::PARAMETER_NOT_FOUND, ""};
+    };
+
+    /**
+     * @brief Whether or not the processor supports programs/presets
+     * @return True if the processor supports programs, false otherwise
+     */
+    virtual bool supports_programs() const {return false;}
+
+    /**
+     * @brief Get the number of stored programs in the processor
+     * @return The number of programs
+     */
+    virtual int program_count() const {return 0;}
+
+    /**
+     * @brief Get the currently active program
+     * @return The index of the current program
+     */
+    virtual int current_program() const {return 0;}
+
+    /**
+     * @brief Get the name of the currently active program
+     * @return The name of the current program
+     */
+    virtual std::string current_program_name() const {return "";}
+
+    /**
+     * @brief Get the name of a stored program
+     * @param program The index (starting from 0) of the requested program
+     * @return The name of the string if return is OK, otherwise the first member of the
+     *         pair contains an error code
+     */
+    virtual std::pair<ProcessorReturnCode, std::string> program_name(int /*program*/) const
+    {
+        return {ProcessorReturnCode::UNSUPPORTED_OPERATION, ""};
+    }
+
+    /**
+     * @brief Get all stored programs
+     * @return An std::vector with all program names and where the index in the vector
+     *         represents the program index, if the return is OK, otherwise the first
+     *         member of the pair contains an error code
+     */
+    virtual std::pair<ProcessorReturnCode, std::vector<std::string>> all_program_names() const
+    {
+        return {ProcessorReturnCode::UNSUPPORTED_OPERATION, std::vector<std::string>()};
+    }
+
+    /**
+     * @brief Set a new program to the processor. Called from a non-rt thread
+     * @param program The id of the new program to use
+     * @return OK if the operation was succesfull, error code otherwise
+     */
+    virtual ProcessorReturnCode set_program(int /*program*/) {return ProcessorReturnCode::UNSUPPORTED_OPERATION;}
+
+protected:
+
+    /**
+     * @brief Register a newly created parameter
+     * @param parameter Pointer to a parameter object
+     * @return true if the parameter was successfully registered, false otherwise
+     */
+    bool register_parameter(ParameterDescriptor* parameter)
+    {
+        return register_parameter(parameter, static_cast<ObjectId>(_parameters_by_index.size()));
+    }
+
+    /**
+     * @brief Register a newly created parameter and manually set the id of the parameter
+     * @param parameter Pointer to a parameter object
+     * @param id The unique id to give to the parameter
+     * @return true if the parameter was successfully registered, false otherwise
+     */
+    bool register_parameter(ParameterDescriptor* parameter, ObjectId id)
+    {
+        for (auto& p : _parameters_by_index)
+        {
+            if (p->id() == id) return false; // Don't allow duplicate parameter id:s
+        }
+        bool inserted = true;
+        std::tie(std::ignore, inserted) = _parameters.insert(std::pair<std::string, std::unique_ptr<ParameterDescriptor>>(parameter->name(), std::unique_ptr<ParameterDescriptor>(parameter)));
+        if (!inserted)
+        {
+            return false;
+        }
+        parameter->set_id(id);
+        _parameters_by_index.push_back(parameter);
+        return true;
+    }
+
+    void output_event(RtEvent event)
+    {
+        if (_output_pipe)
+            _output_pipe->send_event(event);
+    }
+
+    /**
+    * @brief Utility function do to general bypass/passthrough audio processing.
+    *        Useful for processors that don't implement this on their own.
+    * @param in_buffer Input SampleBuffer
+    * @param out_buffer Output SampleBuffer
+    */
+    void bypass_process(const ChunkSampleBuffer &in_buffer, ChunkSampleBuffer &out_buffer)
+    {
+        if (_current_input_channels == 0)
+        {
+            out_buffer.clear();
+        }
+        else if (_current_input_channels == _current_output_channels || _current_input_channels == 1)
+        {
+            out_buffer = in_buffer;
+        }
+        else
+        {
+            for (int c = 0; c < _current_output_channels; ++c)
             {
-                if (p->id() == id) return false; // Don't allow duplicate parameter id:s
+                out_buffer.replace(c, c % _current_input_channels, in_buffer);
             }
-            bool inserted = true;
-            std::tie(std::ignore, inserted) = _parameters.insert(std::pair<std::string, std::unique_ptr<ParameterDescriptor>>(parameter->name(), std::unique_ptr<ParameterDescriptor>(parameter)));
-            if (!inserted)
-            {
-                return false;
-            }
-            parameter->set_id(id);
-            _parameters_by_index.push_back(parameter);
-            return true;
-        }
-
-        void output_event(RtEvent event)
-        {
-            if (_output_pipe)
-                _output_pipe->send_event(event);
-        }
-
-        /**
-        * @brief Utility function do to general bypass/passthrough audio processing.
-        *        Useful for processors that don't implement this on their own.
-        * @param in_buffer Input SampleBuffer
-        * @param out_buffer Output SampleBuffer
-        */
-        void bypass_process(const ChunkSampleBuffer &in_buffer, ChunkSampleBuffer &out_buffer)
-        {
-            if (_current_input_channels == 0)
-            {
-                out_buffer.clear();
-            }
-            else if (_current_input_channels == _current_output_channels || _current_input_channels == 1)
-            {
-                out_buffer = in_buffer;
-            }
-            else
-            {
-                for (int c = 0; c < _current_output_channels; ++c)
-                {
-                    out_buffer.replace(c, c % _current_input_channels, in_buffer);
-                }
-            }
-        }
-
-<<<<<<< HEAD
-        /* Minimum number of output/input channels a processor should support should always be 0 */
-        /* TODO - Is this a reasonable requirement? */
-        int _max_input_channels{0};
-        int _max_output_channels{0};
-=======
+        }
+    }
+
     /* Minimum number of output/input channels a processor should support should always be 0 */
     int _max_input_channels{0};
     int _max_output_channels{0};
->>>>>>> c0fa275a
-
-        int _current_input_channels{0};
-        int _current_output_channels{0};
-
-        bool _enabled{false};
-        bool _bypassed{false};
-
-        HostControl _host_control;
-
-    private:
-        RtEventPipe* _output_pipe{nullptr};
-        /* Automatically generated unique id for identifying this processor */
-        ObjectId _id{ProcessorIdGenerator::new_id()};
-
-        std::string _unique_name{""};
-        std::string _label{""};
-
-        std::map<std::string, std::unique_ptr<ParameterDescriptor>> _parameters;
-        std::vector<ParameterDescriptor*> _parameters_by_index;
-    };
-
-    constexpr std::chrono::duration<float, std::ratio<1,1>> BYPASS_RAMP_TIME = std::chrono::milliseconds(10);
-
-    static int chunks_to_ramp(float sample_rate)
-    {
-        return static_cast<int>(std::floor(std::max(1.0f, (sample_rate * BYPASS_RAMP_TIME.count() / AUDIO_CHUNK_SIZE))));
-    }
+
+    int _current_input_channels{0};
+    int _current_output_channels{0};
+
+    bool _enabled{false};
+    bool _bypassed{false};
+
+    HostControl _host_control;
+
+private:
+    RtEventPipe* _output_pipe{nullptr};
+    /* Automatically generated unique id for identifying this processor */
+    ObjectId _id{ProcessorIdGenerator::new_id()};
+
+    std::string _unique_name{""};
+    std::string _label{""};
+
+    std::map<std::string, std::unique_ptr<ParameterDescriptor>> _parameters;
+    std::vector<ParameterDescriptor*> _parameters_by_index;
+};
+
+constexpr std::chrono::duration<float, std::ratio<1,1>> BYPASS_RAMP_TIME = std::chrono::milliseconds(10);
+
+static int chunks_to_ramp(float sample_rate)
+{
+    return static_cast<int>(std::floor(std::max(1.0f, (sample_rate * BYPASS_RAMP_TIME.count() / AUDIO_CHUNK_SIZE))));
+}
 
 /**
  * @brief Convenience class to encapsulate the bypass state logic and when to ramp audio up
  *        or down in order to avoid audio clicks and artefacts.
  */
-<<<<<<< HEAD
-    class BypassManager
-=======
 class BypassManager
 {
 public:
@@ -433,114 +423,92 @@
      * @param sample_rate The current sample rate, used for calculating ramp time
      */
     void set_bypass(bool bypass_enabled, float sample_rate)
->>>>>>> c0fa275a
-    {
-    public:
-        MIND_DECLARE_NON_COPYABLE(BypassManager);
-
-        BypassManager() = default;
-        explicit BypassManager(bool bypassed_by_default) :
-                _state(bypassed_by_default? BypassState::BYPASSED : BypassState::NOT_BYPASSED) {}
-
-        /**
-         * @brief Check whether or not bypass is enabled
-         * @return true if bypass is enabled
-         */
-        bool bypassed() const {return _state == BypassState::BYPASSED || _state == BypassState::RAMPING_DOWN;};
-
-        /**
-         * @brief Set the bypass state
-         * @param bypass_enabled If true sets bypass enabled, if false turns off bypass
-         * @param sample_rate The current sample rate, used for calculating ramp time
-         */
-        void set_bypass(bool bypass_enabled, float sample_rate)
-        {
-            if (bypass_enabled && this->bypassed() == false)
+    {
+        if (bypass_enabled && this->bypassed() == false)
+        {
+            _state = BypassState::RAMPING_DOWN;
+            _ramp_chunks = chunks_to_ramp(sample_rate);
+            _ramp_count = _ramp_chunks;
+        }
+        if (bypass_enabled == false && this->bypassed())
+        {
+            _state = BypassState::RAMPING_UP;
+            _ramp_chunks = chunks_to_ramp(sample_rate);
+            _ramp_count = 0;
+        }
+    }
+
+    /**
+     * @return true if the processors processing functions needs to be called, false otherwise
+     */
+    bool should_process() const {return _state != BypassState::BYPASSED;}
+
+    /**
+     * @return true if the processor output should be ramped, false if it doesn't need volume ramping
+     */
+    bool should_ramp() const {return _state == BypassState::RAMPING_DOWN || _state == BypassState::RAMPING_UP;};
+
+    /**
+     * @brief Does volume ramping on the buffer passed to the function based on the current bypass state
+     * @param output_buffer The buffer to apply the volume ramp
+     */
+    void ramp_output(ChunkSampleBuffer& output_buffer)
+    {
+        auto [start, end] = get_ramp();
+        output_buffer.ramp(start, end);
+    }
+
+    /**
+     * @brief Does crossfade volume ramping between input and output buffer based in the
+     *        current bypass state.
+     * @param input_buffer The input buffer to the processor, what will be crossfaded to if
+     *                     bypass is enabled
+     * @param output_buffer A filled output buffer from the processor, what will be crossfaded
+     *                      to if bypass is disabled
+     * @param input_channels The current number of input channels of the processor
+     * @param output_channels The current number of output channels of the processor
+     */
+    void crossfade_output(const ChunkSampleBuffer& input_buffer, ChunkSampleBuffer& output_buffer,
+                          int input_channels, int output_channels)
+    {
+        auto [start, end] = get_ramp();
+        output_buffer.ramp(start, end);
+        if (input_channels > 0)
+        {
+            for (int c = 0; c < output_channels; ++c)
             {
-                _state = BypassState::RAMPING_DOWN;
-                _ramp_chunks = chunks_to_ramp(sample_rate);
-                _ramp_count = _ramp_chunks;
+                // Add the input with an inverse ramp to crossfade between input and output
+                output_buffer.add_with_ramp(c, c % input_channels, input_buffer, 1.0f - start, 1.0f - end);
             }
-            if (bypass_enabled == false && this->bypassed())
+        }
+    }
+
+private:
+    enum class BypassState
+    {
+        NOT_BYPASSED,
+        BYPASSED,
+        RAMPING_DOWN,
+        RAMPING_UP
+    };
+
+    std::pair<float, float> get_ramp()
+    {
+        int prev_count = 0;
+        if (_state == BypassState::RAMPING_DOWN)
+        {
+            prev_count = _ramp_count--;
+            if (_ramp_count == 0)
             {
-                _state = BypassState::RAMPING_UP;
-                _ramp_chunks = chunks_to_ramp(sample_rate);
-                _ramp_count = 0;
+                _state = BypassState::BYPASSED;
             }
         }
-
-        /**
-         * @return true if the processors processing functions needs to be called, false otherwise
-         */
-        bool should_process() const {return _state != BypassState::BYPASSED;}
-
-        /**
-         * @return true if the processor output should be ramped, false if it doesn't need volume ramping
-         */
-        bool should_ramp() const {return _state == BypassState::RAMPING_DOWN || _state == BypassState::RAMPING_UP;};
-
-        /**
-         * @brief Does volume ramping on the buffer passed to the function based on the current bypass state
-         * @param output_buffer The buffer to apply the volume ramp
-         */
-        void ramp_output(ChunkSampleBuffer& output_buffer)
-        {
-            auto [start, end] = get_ramp();
-            output_buffer.ramp(start, end);
-        }
-
-        /**
-         * @brief Does crossfade volume ramping between input and output buffer based in the
-         *        current bypass state.
-         * @param input_buffer The input buffer to the processor, what will be crossfaded to if
-         *                     bypass is enabled
-         * @param output_buffer A filled output buffer from the processor, what will be crossfaded
-         *                      to if bypass is disabled
-         * @param input_channels The current number of input channels of the processor
-         * @param output_channels The current number of output channels of the processor
-         */
-        void crossfade_output(const ChunkSampleBuffer& input_buffer, ChunkSampleBuffer& output_buffer,
-                              int input_channels, int output_channels)
-        {
-            auto [start, end] = get_ramp();
-            output_buffer.ramp(start, end);
-            if (input_channels > 0)
+        else if (_state == BypassState::RAMPING_UP)
+        {
+            prev_count = _ramp_count++;
+            if (_ramp_count == _ramp_chunks)
             {
-                for (int c = 0; c < output_channels; ++c)
-                {
-                    // Add the input with an inverse ramp to crossfade between input and output
-                    output_buffer.add_with_ramp(c, c % input_channels, input_buffer, 1.0f - start, 1.0f - end);
-                }
-            }
-        }
-
-    private:
-        enum class BypassState
-        {
-            NOT_BYPASSED,
-            BYPASSED,
-            RAMPING_DOWN,
-            RAMPING_UP
-        };
-
-        std::pair<float, float> get_ramp()
-        {
-            int prev_count = 0;
-            if (_state == BypassState::RAMPING_DOWN)
-            {
-                prev_count = _ramp_count--;
-                if (_ramp_count == 0)
-                {
-                    _state = BypassState::BYPASSED;
-                }
-            }
-            else if (_state == BypassState::RAMPING_UP)
-            {
-                prev_count = _ramp_count++;
-                if (_ramp_count == _ramp_chunks)
-                {
-                    _state = BypassState::NOT_BYPASSED;
-                }
+                _state = BypassState::NOT_BYPASSED;
             }
             else
             {
@@ -549,11 +517,18 @@
             return {static_cast<float>(prev_count) / _ramp_chunks,
                     static_cast<float>(_ramp_count) / _ramp_chunks};
         }
-
-        BypassState _state{BypassState::NOT_BYPASSED};
-        int _ramp_chunks{0};
-        int _ramp_count{0};
-    };
+        else
+        {
+            return {1.0f, 1.0f};
+        }
+        return {static_cast<float>(prev_count) / _ramp_chunks,
+                static_cast<float>(_ramp_count) / _ramp_chunks};
+    }
+
+    BypassState _state{BypassState::NOT_BYPASSED};
+    int _ramp_chunks{0};
+    int _ramp_count{0};
+};
 
 }; // end namespace sushi
 #endif //SUSHI_PROCESSOR_H