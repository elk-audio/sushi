--- conflicted
+++ resolved
@@ -146,11 +146,7 @@
 {
 public:
     Vst3xWrapper(HostControl host_control, const std::string& /* vst_plugin_path */, const std::string& /* plugin_name */) :
-<<<<<<< HEAD
-         Processor(host_control) {}
-=======
         Processor(host_control) {}
->>>>>>> c9bb256b
     ProcessorReturnCode init(float sample_rate) override;
     void process_event(RtEvent /*event*/) override {}
     void process_audio(const ChunkSampleBuffer & /*in*/, ChunkSampleBuffer & /*out*/) override {}
