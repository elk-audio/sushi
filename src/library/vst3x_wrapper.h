/**
 * @Brief Wrapper for VST 3.x plugins.
 * @copyright MIND Music Labs AB, Stockholm
 *
 */

#ifndef SUSHI_VST3X_WRAPPER_H
#define SUSHI_VST3X_WRAPPER_H

#ifdef SUSHI_BUILD_WITH_VST3

#include <map>
#include <utility>

#include "pluginterfaces/base/ipluginbase.h"
#define DEVELOPMENT
#include "public.sdk/source/vst/hosting/eventlist.h"
#include "public.sdk/source/vst/hosting/parameterchanges.h"
#undef DEVELOPMENT

#include "library/vst3x_host_app.h"
#include "library/processor.h"
#include "library/vst3x_utils.h"

namespace sushi {
namespace vst3 {

constexpr int VST_WRAPPER_NOTE_EVENT_QUEUE_SIZE = 256;

/**
 * @brief internal wrapper class for loading VST plugins and make them accesible as Processor to the Engine.
 */
class Vst3xWrapper : public Processor
{
public:
    MIND_DECLARE_NON_COPYABLE(Vst3xWrapper)
    /**
     * @brief Create a new Processor that wraps the plugin found in the given path.
     */
    Vst3xWrapper(const std::string& vst_plugin_path, const std::string& plugin_name) : _loader{vst_plugin_path,
                                                                                               plugin_name}
    {
        _max_input_channels = VST_WRAPPER_MAX_N_CHANNELS;
        _max_output_channels = VST_WRAPPER_MAX_N_CHANNELS;
        _enabled = false;
    }

    virtual ~Vst3xWrapper()
    {
        _cleanup();
    }

    /* Inherited from Processor */
    ProcessorReturnCode init(float sample_rate) override;

    void configure(float sample_rate) override;

    void process_event(RtEvent event) override;

    void process_audio(const ChunkSampleBuffer &in_buffer, ChunkSampleBuffer &out_buffer) override;

<<<<<<< HEAD
    bool set_input_channels(int channels) override;

    bool set_output_channels(int channels) override;
=======
    void set_input_channels(int channels) override;

    void set_output_channels(int channels) override;
>>>>>>> 88f1b415

    void set_enabled(bool enabled) override;

    void set_bypassed(bool bypassed) override;

private:
    /**
     * @brief Tell the plugin that we're done with it and release all resources
     * we allocated during initialization.
     */
    void _cleanup();

    /**
     * @brief Iterate over VsT parameters and register internal FloatParameterDescriptor
     *        for each one of them.
     * @return True if all parameters were registered properly.
     */
    bool _register_parameters();

    bool _setup_audio_busses();

    bool _setup_event_busses();

    bool _setup_channels();

    bool _setup_processing();

    /**
     * @brief Read output events from the plugin, convert to internal events
     *        and forward to next plugin.
     * @param data A ProcessData container
     */
    void _forward_events(Steinberg::Vst::ProcessData& data);

    float _sample_rate;
    PluginLoader _loader;
    PluginInstance _instance;

    Steinberg::Vst::EventList _in_event_list{VST_WRAPPER_NOTE_EVENT_QUEUE_SIZE};
    Steinberg::Vst::EventList _out_event_list{VST_WRAPPER_NOTE_EVENT_QUEUE_SIZE};
    Steinberg::Vst::ParameterChanges _in_parameter_changes;
    Steinberg::Vst::ParameterChanges _out_parameter_changes;

    SushiProcessData _process_data{&_in_event_list,
                                   &_out_event_list,
                                   &_in_parameter_changes,
                                   &_out_parameter_changes};

    bool _can_do_soft_bypass{false};
    ObjectId _bypass_parameter_id;

};

Steinberg::Vst::SpeakerArrangement speaker_arr_from_channels(int channels);

} // end namespace vst3
} // end namespace sushi

#endif //SUSHI_BUILD_WITH_VST3
#ifndef SUSHI_BUILD_WITH_VST3

#include "library/processor.h"

namespace sushi {
namespace vst3 {
/* If Vst 3 support is disabled in the build, the wrapper is replaced with this
   minimal dummy processor whose purpose is to log an error message if a user
   tries to load a Vst 3 plugin */
class Vst3xWrapper : public Processor
{
public:
    Vst3xWrapper(const std::string & /*path*/, const std::string & /*name*/) {}
    ProcessorReturnCode init(float sample_rate) override;
    void process_event(RtEvent /*event*/) override {}
    void process_audio(const ChunkSampleBuffer & /*in*/, ChunkSampleBuffer & /*out*/) override {}
};

}// end namespace vst3
}// end namespace sushi
#endif
#endif //SUSHI_VST3X_WRAPPER_H<|MERGE_RESOLUTION|>--- conflicted
+++ resolved
@@ -59,15 +59,9 @@
 
     void process_audio(const ChunkSampleBuffer &in_buffer, ChunkSampleBuffer &out_buffer) override;
 
-<<<<<<< HEAD
-    bool set_input_channels(int channels) override;
-
-    bool set_output_channels(int channels) override;
-=======
     void set_input_channels(int channels) override;
 
     void set_output_channels(int channels) override;
->>>>>>> 88f1b415
 
     void set_enabled(bool enabled) override;
 
