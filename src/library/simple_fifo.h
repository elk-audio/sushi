--- conflicted
+++ resolved
@@ -18,11 +18,7 @@
  *        concurrent access is not necessary.
  *        Support for popping elements by value or reference, though in most cases
  *        the most efficient should be to iterate over the elements in place and
-<<<<<<< HEAD
- *        the call clear()
-=======
  *        then call clear()
->>>>>>> e1608a00
  *        Capacity should ideally be a power of 2.
  * @copyright 2017-2019 Modern Ancient Instruments Networked AB, dba Elk, Stockholm
  */
