--- conflicted
+++ resolved
@@ -36,10 +36,6 @@
 public:
     virtual ~ProcessorState();
 
-<<<<<<< HEAD
-    virtual std::vector<std::byte> serialize() const;
-
-    bool deserialize(std::vector<std::byte>);
 
     /**
      * @brief  Check if the state contains opaque binary data from a plugin
@@ -54,8 +50,6 @@
      * @brief Set the program id of the state.
      * @param program_id The program id to store
      */
-=======
->>>>>>> 4b3c76fb
     void set_program(int program_id);
 
     /**
