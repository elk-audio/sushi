/*
 * Copyright 2017-2021 Modern Ancient Instruments Networked AB, dba Elk
 *
 * SUSHI is free software: you can redistribute it and/or modify it under the terms of
 * the GNU Affero General Public License as published by the Free Software Foundation,
 * either version 3 of the License, or (at your option) any later version.
 *
 * SUSHI is distributed in the hope that it will be useful, but WITHOUT ANY WARRANTY;
 * without even the implied warranty of MERCHANTABILITY or FITNESS FOR A PARTICULAR
 * PURPOSE.  See the GNU Affero General Public License for more details.
 *
 * You should have received a copy of the GNU Affero General Public License along with
 * SUSHI.  If not, see http://www.gnu.org/licenses/
 */

/**
 * @brief Container class for the full state of a processor.
 * @copyright 2017-2021 Modern Ancient Instruments Networked AB, dba Elk, Stockholm
 */

#ifndef SUSHI_PROCESSOR_STATE_H
#define SUSHI_PROCESSOR_STATE_H

#include <optional>
#include <vector>

#include "library/constants.h"
#include "library/types.h"
#include "library/id_generator.h"
#include "engine/host_control.h"

namespace sushi {

class ProcessorState
{
public:
    ~ProcessorState();

    virtual std::vector<std::byte> serialize() const;

    bool deserialize(std::vector<std::byte>);

<<<<<<< HEAD
    bool has_binary_data() const;

=======
    /**
     * @brief  Check if the state contains opaque binary data from a plugin
     *         If false, this means the state is described fully by the parameter and
     *         property values. If true then the parameter and property values of this
     *         object are empty and the values stored in the binary data.
     * @return True if the instance contains binary data.
     */
    bool has_binary_data() const;

    /**
     * @brief Set the program id of the state.
     * @param program_id The program id to store
     */
>>>>>>> 8547c867
    void set_program(int program_id);

    /**
     * @brief Set the bypass state.
     * @param program_id The bypass state id to store
     */
    void set_bypass(bool enabled);

    /**
     * @brief Store a parameter value in the state
     * @param parameter_id The id of the parameter
     * @param value The normalized float value
     */
    void add_parameter_change(ObjectId parameter_id, float value);

    /**
     * @brief Store a property value in the state
     * @param propery_id The id of the property
     * @param value The string value of the property
     */
    void add_property_change(ObjectId property_id, const std::string& value);

<<<<<<< HEAD
    void set_binary_data(const std::vector<std::byte>& data);

    void set_binary_data(std::vector<std::byte>&& data);

=======
    /**
     * @brief Store binary data in the state
     * @param data A vector of binary data to be copied into the state
     */
    void set_binary_data(const std::vector<std::byte>& data);

    /**
     * @brief Store binary data in the state
     * @param data A vector of binary data to be moved into the state
     */
    void set_binary_data(std::vector<std::byte>&& data);

    /**
     * @brief Return the stored program id, if any.
     * @return An std::optional<int> populated with the program id, if stored.
     */
>>>>>>> 8547c867
    std::optional<int> program() const;

    /**
     * @brief Return the stored bypass state, if any.
     * @return An std::optional<int> populated with the bypass state, if stored.
     */
    std::optional<int> bypassed() const;

    /**
     * @brief Return stored parameter values.
     * @return A vector of id and value pairs
     */
    const std::vector<std::pair<ObjectId, float>>& parameters() const;

    /**
     * @brief Return stored property values.
     * @return A vector of id and value pairs
     */
    const std::vector<std::pair<ObjectId, std::string>>& properties() const;

<<<<<<< HEAD
=======
    /**
     * @brief Return stored binary data.
     * @return A vector byte data for the plugin to interpret
     */
>>>>>>> 8547c867
    const std::vector<std::byte>& binary_data() const;

    std::vector<std::byte>& binary_data();

protected:
    std::optional<int> _program;
    std::optional<int> _bypassed;
    std::vector<std::pair<ObjectId, float>> _parameter_changes;
    std::vector<std::pair<ObjectId, std::string>> _property_changes;
    std::vector<std::byte> _binary_data;
};

class RtState : public RtDeletable
{
public:
    RtState();
    RtState(const ProcessorState& state);

    virtual ~RtState();

    /**
     * @brief Set the bypass state.
     * @param program_id The bypass state id to store
     */
    void set_bypass(bool enabled);

    /**
     * @brief Store a parameter value in the state
     * @param parameter_id The id of the parameter
     * @param value The normalized float value
     */
    void add_parameter_change(ObjectId parameter_id, float value);

    /**
     * @brief Return the stored bypass state, if any.
     * @return An std::optional<int> populated with the bypass state, if stored.
     */
    std::optional<int> bypassed() const;

    /**
     * @brief Return stored parameter values.
     * @return A vector of id and value pairs
     */
    const std::vector<std::pair<ObjectId, float>>& parameters() const;

protected:
    std::optional<int> _bypassed;
    std::vector<std::pair<ObjectId, float>> _parameter_changes;
};

}; // end namespace sushi

#endif //SUSHI_PROCESSOR_STATE_H<|MERGE_RESOLUTION|>--- conflicted
+++ resolved
@@ -40,10 +40,6 @@
 
     bool deserialize(std::vector<std::byte>);
 
-<<<<<<< HEAD
-    bool has_binary_data() const;
-
-=======
     /**
      * @brief  Check if the state contains opaque binary data from a plugin
      *         If false, this means the state is described fully by the parameter and
@@ -57,7 +53,6 @@
      * @brief Set the program id of the state.
      * @param program_id The program id to store
      */
->>>>>>> 8547c867
     void set_program(int program_id);
 
     /**
@@ -80,12 +75,6 @@
      */
     void add_property_change(ObjectId property_id, const std::string& value);
 
-<<<<<<< HEAD
-    void set_binary_data(const std::vector<std::byte>& data);
-
-    void set_binary_data(std::vector<std::byte>&& data);
-
-=======
     /**
      * @brief Store binary data in the state
      * @param data A vector of binary data to be copied into the state
@@ -102,7 +91,6 @@
      * @brief Return the stored program id, if any.
      * @return An std::optional<int> populated with the program id, if stored.
      */
->>>>>>> 8547c867
     std::optional<int> program() const;
 
     /**
@@ -123,13 +111,10 @@
      */
     const std::vector<std::pair<ObjectId, std::string>>& properties() const;
 
-<<<<<<< HEAD
-=======
     /**
      * @brief Return stored binary data.
      * @return A vector byte data for the plugin to interpret
      */
->>>>>>> 8547c867
     const std::vector<std::byte>& binary_data() const;
 
     std::vector<std::byte>& binary_data();
