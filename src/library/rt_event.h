--- conflicted
+++ resolved
@@ -295,6 +295,7 @@
                                                        _param_id(param_id) {}
 
     ObjectId param_id() const {return _param_id;}
+
     std::string* value() const {return _data;}
 
 protected:
@@ -534,7 +535,7 @@
  *        classes via function calls that essentially casts the event to the
  *        given rt event type.
  */
-class alignas(SUSHI_EVENT_CACHE_ALIGNMENT) RtEvent
+class alignas(MIND_EVENT_CACHE_ALIGNMENT) RtEvent
 {
 public:
     RtEvent() {};
@@ -962,13 +963,8 @@
 
 /* Compile time check that the event container fits withing given memory constraints and
  * they can be safely copied without side effects. Important for real-time performance*/
-<<<<<<< HEAD
-static_assert(sizeof(RtEvent) == MIND_EVENT_CACHE_ALIGNMENT);
+static_assert(sizeof(RtEvent) == SUSHI_EVENT_CACHE_ALIGNMENT);
 static_assert(std::is_trivially_copyable<RtEvent>::value);
-=======
-static_assert(sizeof(RtEvent) == SUSHI_EVENT_CACHE_ALIGNMENT, "");
-static_assert(std::is_trivially_copyable<RtEvent>::value, "");
->>>>>>> 10667943
 
 /**
  * @brief Convenience function to encapsulate the logic to determine if it is a keyboard event
