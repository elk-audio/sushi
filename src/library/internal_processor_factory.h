/*
 * Copyright 2017-2022 Modern Ancient Instruments Networked AB, dba Elk
 *
 * SUSHI is free software: you can redistribute it and/or modify it under the terms of
 * the GNU Affero General Public License as published by the Free Software Foundation,
 * either version 3 of the License, or (at your option) any later version.
 *
 * SUSHI is distributed in the hope that it will be useful, but WITHOUT ANY WARRANTY;
 * without even the implied warranty of MERCHANTABILITY or FITNESS FOR A PARTICULAR
 * PURPOSE. See the GNU Affero General Public License for more details.
 *
 * You should have received a copy of the GNU Affero General Public License along with
 * SUSHI. If not, see http://www.gnu.org/licenses/
 */

/**
 * @brief Factory for Internal processors.
 */

#ifndef SUSHI_INTERNAL_PROCESSOR_FACTORY_H
#define SUSHI_INTERNAL_PROCESSOR_FACTORY_H

#include "library/base_processor_factory.h"

namespace sushi {

class BaseProcessorFactory;
class BaseInternalPlugFactory;

class InternalProcessorFactory : public BaseProcessorFactory
{
public:
    InternalProcessorFactory();

<<<<<<< HEAD
    ~InternalProcessorFactory();
=======
    ~InternalProcessorFactory() override = default;
>>>>>>> 4b3c76fb

    std::pair<ProcessorReturnCode, std::shared_ptr<Processor>> new_instance(const PluginInfo &plugin_info,
                                                                            HostControl& host_control,
                                                                            float sample_rate) override;
private:
    /**
     * @brief Instantiate a plugin instance of a given type
     * @param uid String unique id
     * @param host_control
     * @return Pointer to plugin instance if uid is valid, nullptr otherwise
     */
    std::shared_ptr<Processor> _create_internal_plugin(const std::string& uid, HostControl& host_control);

    void _add(std::unique_ptr<BaseInternalPlugFactory> factory);

    std::unique_ptr<BaseProcessorFactory> _send_return_factory;

    std::unordered_map<std::string_view, std::unique_ptr<BaseInternalPlugFactory>> _internal_plugin_factories;
};

} // end namespace sushi

#endif //SUSHI_INTERNAL_PROCESSOR_FACTORY_H<|MERGE_RESOLUTION|>--- conflicted
+++ resolved
@@ -32,11 +32,7 @@
 public:
     InternalProcessorFactory();
 
-<<<<<<< HEAD
-    ~InternalProcessorFactory();
-=======
-    ~InternalProcessorFactory() override = default;
->>>>>>> 4b3c76fb
+    ~InternalProcessorFactory() override;
 
     std::pair<ProcessorReturnCode, std::shared_ptr<Processor>> new_instance(const PluginInfo &plugin_info,
                                                                             HostControl& host_control,
