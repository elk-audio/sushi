#include "twine/twine.h"

#include "vst2x_host_callback.h"
#include "vst2x_wrapper.h"
#include "logging.h"

namespace sushi {
namespace vst2 {

MIND_GET_LOGGER_WITH_MODULE_NAME("vst2");

VstIntPtr VSTCALLBACK host_callback(AEffect* effect, VstInt32 opcode, VstInt32 index,
                                    [[maybe_unused]] VstIntPtr value,
                                    [[maybe_unused]] void* ptr, float opt)
{
    VstIntPtr result = 0;

    MIND_LOG_DEBUG("PLUG> HostCallback (opcode {})\n index = {}, value = {}, ptr = {}, opt = {}\n", opcode, index, FromVstPtr<void> (value), ptr, opt);

    switch (opcode)
    {
<<<<<<< HEAD
        case audioMasterAutomate:
=======
    case audioMasterAutomate:
    {
        auto wrapper_instance = reinterpret_cast<Vst2xWrapper*>(effect->user);
        if (wrapper_instance == nullptr)
        {
            return 0; // Plugins could call this during initialisation, before the wrapper has finished construction
        }
        if (twine::is_current_thread_realtime())
>>>>>>> 8bae286d
        {
            auto wrapper_instance = reinterpret_cast<Vst2xWrapper*>(effect->user);
            if (twine::is_current_thread_realtime())
            {
                wrapper_instance->notify_parameter_change_rt(index, opt);
            }
            else
            {
                wrapper_instance->notify_parameter_change(index, opt);
                MIND_LOG_DEBUG("Plugin {} sending parameter change notification: param: {}, value: {}",
                               wrapper_instance->name(), index, opt);
            }
            break;
        }

        case audioMasterVersion:
        {
            result = kVstVersion;
            break;
        }

        case  audioMasterGetTime:
        {
            // Pass a pointer to a VstTimeInfo populated with updated data to the plugin
            auto wrapper_instance = reinterpret_cast<Vst2xWrapper*>(effect->user);
            result = reinterpret_cast<VstIntPtr>(wrapper_instance->time_info());
            break;
        }

<<<<<<< HEAD
        case audioMasterProcessEvents:
        {
            auto wrapper_instance = reinterpret_cast<Vst2xWrapper*>(effect->user);
            if (wrapper_instance == nullptr)
            {
                return 0; // Plugins could call this during initialisation, before the wrapper has finished construction
            }
            auto events = reinterpret_cast<VstEvents*>(ptr);
            for (int i = 0; i < events->numEvents; ++i)
            {
                wrapper_instance->output_vst_event(events->events[i]);
            }
        }

        default:
            break;
=======
    case  audioMasterGetTime:
    {
        // Pass a pointer to a VstTimeInfo populated with updated data to the plugin
        auto wrapper_instance = reinterpret_cast<Vst2xWrapper*>(effect->user);
        if (wrapper_instance == nullptr)
        {
            return 0; // Plugins could call this during initialisation, before the wrapper has finished construction
        }
        result = reinterpret_cast<VstIntPtr>(wrapper_instance->time_info());
    }
    default:
        break;
>>>>>>> 8bae286d
    }

    return result;

}

} // namespace vst2
} // namespace sushi<|MERGE_RESOLUTION|>--- conflicted
+++ resolved
@@ -19,29 +19,26 @@
 
     switch (opcode)
     {
-<<<<<<< HEAD
         case audioMasterAutomate:
-=======
-    case audioMasterAutomate:
-    {
-        auto wrapper_instance = reinterpret_cast<Vst2xWrapper*>(effect->user);
-        if (wrapper_instance == nullptr)
-        {
-            return 0; // Plugins could call this during initialisation, before the wrapper has finished construction
-        }
-        if (twine::is_current_thread_realtime())
->>>>>>> 8bae286d
         {
             auto wrapper_instance = reinterpret_cast<Vst2xWrapper*>(effect->user);
+            if (wrapper_instance == nullptr)
+            {
+                return 0; // Plugins could call this during initialisation, before the wrapper has finished construction
+            }
             if (twine::is_current_thread_realtime())
             {
-                wrapper_instance->notify_parameter_change_rt(index, opt);
-            }
-            else
-            {
-                wrapper_instance->notify_parameter_change(index, opt);
-                MIND_LOG_DEBUG("Plugin {} sending parameter change notification: param: {}, value: {}",
-                               wrapper_instance->name(), index, opt);
+                auto wrapper_instance = reinterpret_cast<Vst2xWrapper*>(effect->user);
+                if (twine::is_current_thread_realtime())
+                {
+                    wrapper_instance->notify_parameter_change_rt(index, opt);
+                }
+                else
+                {
+                    wrapper_instance->notify_parameter_change(index, opt);
+                    MIND_LOG_DEBUG("Plugin {} sending parameter change notification: param: {}, value: {}",
+                                   wrapper_instance->name(), index, opt);
+                }
             }
             break;
         }
@@ -52,15 +49,18 @@
             break;
         }
 
-        case  audioMasterGetTime:
+        case audioMasterGetTime:
         {
             // Pass a pointer to a VstTimeInfo populated with updated data to the plugin
             auto wrapper_instance = reinterpret_cast<Vst2xWrapper*>(effect->user);
+            if (wrapper_instance == nullptr)
+            {
+                return 0; // Plugins could call this during initialisation, before the wrapper has finished construction
+            }
             result = reinterpret_cast<VstIntPtr>(wrapper_instance->time_info());
             break;
         }
 
-<<<<<<< HEAD
         case audioMasterProcessEvents:
         {
             auto wrapper_instance = reinterpret_cast<Vst2xWrapper*>(effect->user);
@@ -73,26 +73,13 @@
             {
                 wrapper_instance->output_vst_event(events->events[i]);
             }
+            break;
         }
 
         default:
             break;
-=======
-    case  audioMasterGetTime:
-    {
-        // Pass a pointer to a VstTimeInfo populated with updated data to the plugin
-        auto wrapper_instance = reinterpret_cast<Vst2xWrapper*>(effect->user);
-        if (wrapper_instance == nullptr)
-        {
-            return 0; // Plugins could call this during initialisation, before the wrapper has finished construction
-        }
-        result = reinterpret_cast<VstIntPtr>(wrapper_instance->time_info());
+
     }
-    default:
-        break;
->>>>>>> 8bae286d
-    }
-
     return result;
 
 }
