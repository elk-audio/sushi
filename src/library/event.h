/**
 * @brief Main event class used for communication across modules outside the rt part
 * @copyright MIND Music Labs AB, Stockholm
 */

#ifndef SUSHI_CONTROL_EVENT_H
#define SUSHI_CONTROL_EVENT_H

#include <string>
#include <cstdint>

#include "types.h"
#include "id_generator.h"
#include "library/rt_event.h"

namespace sushi {
namespace dispatcher {class EventDispatcher;};

class Event;

/* This is a weakly typed enum to allow for an opaque communication channel
 * between Receivers and avoid having to define all possible values inside
 * the event class header */
namespace EventStatus {
enum EventStatus : int
{
    HANDLED_OK,
    NOT_HANDLED,
    QUEUED_HANDLING,
    UNRECOGNIZED_RECEIVER,
    UNRECOGNIZED_EVENT,
    EVENT_SPECIFIC
};
}

typedef void (*EventCompletionCallback)(void *arg, Event* event, int status);
/**
 * @brief Event baseclass
 */
class Event
{
    friend class dispatcher::EventDispatcher;
public:

    virtual ~Event() {}

    /**
     * @brief Creates an Event from its RtEvent counterpart if possible
     * @param rt_event The RtEvent to convert from
     * @param timestamp the timestamp to assign to the Event
     * @return pointer to an Event if successful, nullptr if there is no possible conversion
     */
    static Event* from_rt_event(RtEvent& rt_event, Time timestamp);

    Time        time() {return _timestamp;}
    int         receiver() {return _receiver;}
    EventId     id() {return _id;}

    /**
     * @brief Whether the event should be processes asynchronously in a low priority thread or not
     * @return true if the Event should be processed asynchronously, false otherwise.
     */
    virtual bool process_asynchronously() {return false;}

    /* Convertible to KeyboardEvent */
    virtual bool is_keyboard_event() {return false;}

    /* Convertible to ParameterChangeEvent */
    virtual bool is_parameter_change_event() {return false;}

    /* Convertible to EngineEvent */
    virtual bool is_engine_event() {return false;}

    /* Convertible to AsynchronousWorkEvent */
    virtual bool is_async_work_event() {return false;}

    /* Event is directly convertible to an RtEvent */
    virtual bool maps_to_rt_event() {return false;}

    /** Return the RtEvent counterpart of the Event */
    virtual RtEvent to_rt_event(int /*sample_offset*/) {return RtEvent();}

    /**
     * @brief Set a callback function that will be called after the event has been handled
     * @param callback A function pointer that will be called on completion
     * @param data Data that will be passed as function argument
     */
    void set_completion_cb(EventCompletionCallback callback, void* data)
    {
        _completion_cb = callback;
        _callback_arg = data;
    }
    //int         sender() {return _sender;}

    // TODO - put these under protected if possible
    EventCompletionCallback completion_cb() {return _completion_cb;}
    void*       callback_arg() {return _callback_arg;}

protected:
    explicit Event(Time timestamp) : _timestamp(timestamp) {}

    /* Only the dispatcher can set the receiver */
    void set_receiver(int receiver) {_receiver = receiver;}

    int         _receiver{0};
    Time        _timestamp;
    EventCompletionCallback _completion_cb{nullptr};
    void*       _callback_arg{nullptr};
    EventId     _id{EventIdGenerator::new_id()};
};

class KeyboardEvent : public Event
{
public:
    enum class Subtype
    {
        NOTE_ON,
        NOTE_OFF,
        NOTE_AFTERTOUCH,
        AFTERTOUCH,
        PITCH_BEND,
        MODULATION,
        WRAPPED_MIDI
    };
    KeyboardEvent(Subtype subtype,
                  ObjectId processor_id,
                  float value,
                  Time timestamp) : Event(timestamp),
                                    _subtype(subtype),
                                    _processor_id(processor_id),
                                    _note(0),
                                    _velocity(value) {}

    KeyboardEvent(Subtype subtype,
                  ObjectId processor_id,
                  int note,
                  float velocity,
                  Time timestamp) : Event(timestamp),
                                    _subtype(subtype),
                                    _processor_id(processor_id),
                                    _note(note),
                                    _velocity(velocity) {}

    KeyboardEvent(Subtype subtype,
                  ObjectId processor_id,
                  MidiDataByte midi_data,
                  Time timestamp) : Event(timestamp),
                                    _subtype(subtype),
                                    _processor_id(processor_id),
                                    _midi_data(midi_data) {}

    bool is_keyboard_event() override  {return true;}

    bool maps_to_rt_event() override {return true;}

    RtEvent to_rt_event(int sample_offset) override;

    Subtype         subtype() {return _subtype;}
    ObjectId        processor_id() {return _processor_id;}
    int             note() {return _note;}
    float           velocity() {return _velocity;}
    float           value() {return _velocity;}
    MidiDataByte    midi_data() {return _midi_data;}

protected:
    Subtype         _subtype;
    ObjectId        _processor_id;
    int             _note;
    float           _velocity;
    MidiDataByte    _midi_data;
};

class ParameterChangeEvent : public Event
{
public:
    enum class Subtype
    {
        BOOL_PARAMETER_CHANGE,
        INT_PARAMETER_CHANGE,
        FLOAT_PARAMETER_CHANGE,
        STRING_PROPERTY_CHANGE,
        BLOB_PROPERTY_CHANGE
    };

    ParameterChangeEvent(Subtype subtype,
                         ObjectId processor_id,
                         ObjectId parameter_id,
                         float value,
                         Time timestamp) : Event(timestamp),
                                           _subtype(subtype),
                                           _processor_id(processor_id),
                                           _parameter_id(parameter_id),
                                           _value(value) {}

    virtual bool is_parameter_change_event() override {return true;}

    virtual bool maps_to_rt_event() override {return true;}

    virtual RtEvent to_rt_event(int sample_offset) override;

    Subtype             subtype() {return _subtype;}
    ObjectId            processor_id() {return _processor_id;}
    ObjectId            parameter_id() {return _parameter_id;}
    float               float_value() {return _value;}
    int                 int_value() {return static_cast<int>(_value);}
    bool                bool_value() {return _value > 0.5f;}

protected:
    Subtype             _subtype;
    ObjectId            _processor_id;
    ObjectId            _parameter_id;
    float               _value;
};

class StringPropertyChangeEvent : public ParameterChangeEvent
{
public:
    StringPropertyChangeEvent(ObjectId processor_id,
                              ObjectId property_id,
                              const std::string& string_value,
                              Time timestamp) : ParameterChangeEvent(Subtype::STRING_PROPERTY_CHANGE,
                                                                     processor_id,
                                                                     property_id,
                                                                     0.0f,
                                                                     timestamp),
                                                _string_value(string_value) {}

    RtEvent to_rt_event(int sample_offset) override;
    ObjectId property_id() {return _parameter_id;}

protected:
    std::string _string_value;
};

class DataPropertyChangeEvent : public ParameterChangeEvent
{
public:
    DataPropertyChangeEvent(ObjectId processor_id,
                            ObjectId property_id,
                            BlobData blob_value,
                            Time timestamp) : ParameterChangeEvent(Subtype::BLOB_PROPERTY_CHANGE,
                                                                   processor_id,
                                                                   property_id,
                                                                   0.0f,
                                                                   timestamp),
                                              _blob_value(blob_value) {}


    RtEvent to_rt_event(int sample_offset) override;
    ObjectId property_id() {return _parameter_id;}
    BlobData blob_value() {return _blob_value;}

protected:
    BlobData _blob_value;
};

// TODO - Maybe notifications are just ParameterChangeEvents
/*class ParameterChangeNotificationEvent : public ProcessorEvent
{
public:
    enum class Subtype
    {
        BOOL_PARAMETER_CHANGE_NOT,
        INT_PARAMETER_CHANGE_NOT,
        FLOAT_PARAMETER_CHANGE_NOT,
        STRING_PARAMETER_CHANGE_NOT,
        BLOB_PARAMETER_CHANGE_NOT
    };
    ParameterChangeNotificationEvent(Subtype subtype,
                                     const std::string& processor,
                                     const std::string& parameter,
                                     float value,
                                     Time timestamp) : ProcessorEvent(EventType::PARAMETER_CHANGE_NOTIFICATION, timestamp, processor),
                                                       _subtype(subtype),
                                                       _parameter(parameter),
                                                       _value(value) {}
    Subtype             subtype() {return _subtype;}
    const std::string&  parameter() {return _parameter;}
    float               float_value() {return _value;}
    int                 int_value() {return static_cast<int>(_value);}
    bool                bool_value() {return _value > 0.5f;}

protected:
    Subtype     _subtype;
    std::string _parameter;
    float       _value;
};*/

// TODO how to handle strings and blobs here?

namespace engine {class BaseEngine;}

class EngineEvent : public Event
{
public:
    virtual bool process_asynchronously() override {return true;}

    virtual bool is_engine_event() override {return true;}

    virtual int execute(engine::BaseEngine*engine) = 0;

protected:
    explicit EngineEvent(Time timestamp) : Event(timestamp) {}
};

class AddTrackEvent : public EngineEvent
{
public:
    enum Status : int
    {
        INVALID_NAME = EventStatus::EVENT_SPECIFIC
    };
    AddTrackEvent(const std::string& name, int channels, Time timestamp) : EngineEvent(timestamp),
                                                                              _name(name),
                                                                              _channels(channels) {}
    int execute(engine::BaseEngine*engine) override;

private:
    std::string _name;
    int _channels;
};

class RemoveTrackEvent : public EngineEvent
{
public:
    enum Status : int
    {
        INVALID_TRACK = EventStatus::EVENT_SPECIFIC
    };
    RemoveTrackEvent(const std::string& name, Time timestamp) : EngineEvent(timestamp),
                                                                   _name(name) {}
    int execute(engine::BaseEngine*engine) override;

private:
    std::string _name;
};

class AddProcessorEvent : public EngineEvent
{
public:
    enum Status : int
    {
        INVALID_NAME = EventStatus::EVENT_SPECIFIC,
        INVALID_CHAIN,
        INVALID_UID,
        INVALID_PLUGIN
    };
    enum class ProcessorType
    {
        INTERNAL,
        VST2X,
        VST3X
    };
    AddProcessorEvent(const std::string& track, const std::string& uid,
                      const std::string& name, const std::string& file,
                      ProcessorType processor_type, Time timestamp) : EngineEvent(timestamp),
                                                                      _track(track),
                                                                      _uid(uid),
                                                                      _name(name),
                                                                      _file(file),
                                                                      _processor_type(processor_type) {}
    int execute(engine::BaseEngine*engine) override;

private:
    std::string     _track;
    std::string     _uid;
    std::string     _name;
    std::string     _file;
    ProcessorType   _processor_type;

};

class RemoveProcessorEvent : public EngineEvent
{
public:
    enum Status : int
    {
        INVALID_NAME = EventStatus::EVENT_SPECIFIC,
        INVALID_CHAIN,
    };
    RemoveProcessorEvent(const std::string& name, const std::string& track,
                         Time timestamp) : EngineEvent(timestamp),
                                           _name(name),
                                           _track(track) {}

    int execute(engine::BaseEngine*engine) override;

private:
    std::string _name;
    std::string _track;
};

class AsynchronousWorkEvent : public Event
{
public:
    virtual bool process_asynchronously() override {return true;}
    virtual bool is_async_work_event() override {return true;}
    virtual Event* execute() = 0;

protected:
    explicit AsynchronousWorkEvent(int64_t timestamp) : Event(timestamp) {}
};

<<<<<<< HEAD
    AsynchronousWorkEvent(Time timestamp) : Event(timestamp) {}
=======
typedef int (*AsynchronousWorkCallback)(void* data, EventId id);
>>>>>>> d4ec4045

class AsynchronousProcessorWorkEvent : public AsynchronousWorkEvent
{
public:
    AsynchronousProcessorWorkEvent(AsynchronousWorkCallback callback,
                                   void* data,
                                   ObjectId processor,
                                   EventId rt_event_id,
                                   int64_t timestamp) : AsynchronousWorkEvent(timestamp),
                                                       _work_callback(callback),
                                                       _data(data),
                                                       _rt_processor(processor),
                                                       _rt_event_id(rt_event_id)
    {}

    virtual Event* execute() override;

protected:
    AsynchronousWorkCallback _work_callback;
    void*                    _data;
    ObjectId                 _rt_processor;
    EventId                  _rt_event_id;
};

class AsynchronousProcessorWorkCompletionEvent : public Event
{
public:
    AsynchronousProcessorWorkCompletionEvent(int return_value,
                                             ObjectId processor,
                                             EventId rt_event_id,
                                             int64_t timestamp) : Event(timestamp),
                                                                  _return_value(return_value),
                                                                  _rt_processor(processor),
                                                                  _rt_event_id(rt_event_id) {}

<<<<<<< HEAD
protected:

    AsynchronousWorkCompletionNotification(Time timestamp) : Event(timestamp) {}
=======
    bool maps_to_rt_event() override {return true;}
    RtEvent to_rt_event(int sample_offset) override;
>>>>>>> d4ec4045

private:
    int         _return_value;
    ObjectId    _rt_processor;
    EventId     _rt_event_id;
};

class AsynchronousBlobDeleteEvent : public AsynchronousWorkEvent
{
public:
    AsynchronousBlobDeleteEvent(BlobData data,
                                int64_t timestamp) : AsynchronousWorkEvent(timestamp),
                                                     _data(data) {}
    virtual Event* execute() override ;

private:
    BlobData _data;
};


} // end namespace sushi

#endif //SUSHI_CONTROL_EVENT_H<|MERGE_RESOLUTION|>--- conflicted
+++ resolved
@@ -312,7 +312,7 @@
     };
     AddTrackEvent(const std::string& name, int channels, Time timestamp) : EngineEvent(timestamp),
                                                                               _name(name),
-                                                                              _channels(channels) {}
+                                                                              _channels(channels){}
     int execute(engine::BaseEngine*engine) override;
 
 private:
@@ -398,14 +398,10 @@
     virtual Event* execute() = 0;
 
 protected:
-    explicit AsynchronousWorkEvent(int64_t timestamp) : Event(timestamp) {}
-};
-
-<<<<<<< HEAD
-    AsynchronousWorkEvent(Time timestamp) : Event(timestamp) {}
-=======
+    explicit AsynchronousWorkEvent(Time timestamp) : Event(timestamp) {}
+};
+
 typedef int (*AsynchronousWorkCallback)(void* data, EventId id);
->>>>>>> d4ec4045
 
 class AsynchronousProcessorWorkEvent : public AsynchronousWorkEvent
 {
@@ -414,7 +410,7 @@
                                    void* data,
                                    ObjectId processor,
                                    EventId rt_event_id,
-                                   int64_t timestamp) : AsynchronousWorkEvent(timestamp),
+                                   Time timestamp) : AsynchronousWorkEvent(timestamp),
                                                        _work_callback(callback),
                                                        _data(data),
                                                        _rt_processor(processor),
@@ -436,19 +432,13 @@
     AsynchronousProcessorWorkCompletionEvent(int return_value,
                                              ObjectId processor,
                                              EventId rt_event_id,
-                                             int64_t timestamp) : Event(timestamp),
+                                             Time timestamp) : Event(timestamp),
                                                                   _return_value(return_value),
                                                                   _rt_processor(processor),
                                                                   _rt_event_id(rt_event_id) {}
 
-<<<<<<< HEAD
-protected:
-
-    AsynchronousWorkCompletionNotification(Time timestamp) : Event(timestamp) {}
-=======
     bool maps_to_rt_event() override {return true;}
     RtEvent to_rt_event(int sample_offset) override;
->>>>>>> d4ec4045
 
 private:
     int         _return_value;
@@ -460,7 +450,7 @@
 {
 public:
     AsynchronousBlobDeleteEvent(BlobData data,
-                                int64_t timestamp) : AsynchronousWorkEvent(timestamp),
+                                Time timestamp) : AsynchronousWorkEvent(timestamp),
                                                      _data(data) {}
     virtual Event* execute() override ;
 
