/**
 * @brief Main event class used for communication across modules outside the rt part
 * @copyright MIND Music Labs AB, Stockholm
 */

#ifndef SUSHI_CONTROL_EVENT_H
#define SUSHI_CONTROL_EVENT_H

#include <string>

#include "types.h"
#include "id_generator.h"
#include "library/rt_event.h"
#include "library/time.h"
#include "library/types.h"

namespace sushi {
namespace dispatcher {class EventDispatcher;};

class Event;

/* This is a weakly typed enum to allow for an opaque communication channel
 * between Receivers and avoid having to define all possible values inside
 * the event class header */
namespace EventStatus {
enum EventStatus : int
{
    HANDLED_OK,
    NOT_HANDLED,
    QUEUED_HANDLING,
    UNRECOGNIZED_RECEIVER,
    UNRECOGNIZED_EVENT,
    EVENT_SPECIFIC
};
}

typedef void (*EventCompletionCallback)(void *arg, Event* event, int status);
/**
 * @brief Event baseclass
 */
class Event
{
    friend class dispatcher::EventDispatcher;
public:

    virtual ~Event() {}

    /**
     * @brief Creates an Event from its RtEvent counterpart if possible
     * @param rt_event The RtEvent to convert from
     * @param timestamp the timestamp to assign to the Event
     * @return pointer to an Event if successful, nullptr if there is no possible conversion
     */
    static Event* from_rt_event(RtEvent& rt_event, Time timestamp);

    Time        time() const {return _timestamp;}
    int         receiver() const {return _receiver;}
    EventId     id() const {return _id;}

    /**
     * @brief Whether the event should be processes asynchronously in a low priority thread or not
     * @return true if the Event should be processed asynchronously, false otherwise.
     */
    virtual bool process_asynchronously() {return false;}

    /* Convertible to KeyboardEvent */
    virtual bool is_keyboard_event() {return false;}

    /* Convertible to ParameterChangeEvent */
    virtual bool is_parameter_change_event() {return false;}

    /* Convertible to ParameterChangeNotification */
    virtual bool is_parameter_change_notification() {return false;}

    /* Convertible to EngineEvent */
    virtual bool is_engine_event() {return false;}

    /* Convertible to EngineNotification */
    virtual bool is_engine_notification() {return false;}

    /* Convertible to AsynchronousWorkEvent */
    virtual bool is_async_work_event() {return false;}

    /* Event is directly convertible to an RtEvent */
    virtual bool maps_to_rt_event() {return false;}

    /** Return the RtEvent counterpart of the Event */
    virtual RtEvent to_rt_event(int /*sample_offset*/) {return RtEvent();}

    /**
     * @brief Set a callback function that will be called after the event has been handled
     * @param callback A function pointer that will be called on completion
     * @param data Data that will be passed as function argument
     */
    void set_completion_cb(EventCompletionCallback callback, void* data)
    {
        _completion_cb = callback;
        _callback_arg = data;
    }
    //int         sender() {return _sender;}

    // TODO - put these under protected if possible
    EventCompletionCallback completion_cb() {return _completion_cb;}
    void*       callback_arg() {return _callback_arg;}

protected:
    explicit Event(Time timestamp) : _timestamp(timestamp) {}

    /* Only the dispatcher can set the receiver */
    void set_receiver(int receiver) {_receiver = receiver;}

    int         _receiver{0};
    Time        _timestamp;
    EventCompletionCallback _completion_cb{nullptr};
    void*       _callback_arg{nullptr};
    EventId     _id{EventIdGenerator::new_id()};
};

class KeyboardEvent : public Event
{
public:
    enum class Subtype
    {
        NOTE_ON,
        NOTE_OFF,
        NOTE_AFTERTOUCH,
        AFTERTOUCH,
        PITCH_BEND,
        MODULATION,
        WRAPPED_MIDI
    };
    KeyboardEvent(Subtype subtype,
                  ObjectId processor_id,
                  int channel,
                  float value,
                  Time timestamp) : Event(timestamp),
                                    _subtype(subtype),
                                    _processor_id(processor_id),
                                    _channel(channel),
                                    _note(0),
                                    _velocity(value)
    {
        assert(_subtype == Subtype::AFTERTOUCH ||
               _subtype == Subtype::PITCH_BEND ||
               _subtype == Subtype::MODULATION);
    }

    KeyboardEvent(Subtype subtype,
                  ObjectId processor_id,
                  int channel,
                  int note,
                  float velocity,
                  Time timestamp) : Event(timestamp),
                                    _subtype(subtype),
                                    _processor_id(processor_id),
                                    _channel(channel),
                                    _note(note),
                                    _velocity(velocity) {}

    KeyboardEvent(Subtype subtype,
                  ObjectId processor_id,
                  MidiDataByte midi_data,
                  Time timestamp) : Event(timestamp),
                                    _subtype(subtype),
                                    _processor_id(processor_id),
                                    _midi_data(midi_data) {}

    bool is_keyboard_event() override  {return true;}

    bool maps_to_rt_event() override {return true;}

    RtEvent to_rt_event(int sample_offset) override;

    Subtype         subtype() {return _subtype;}
    ObjectId        processor_id() {return _processor_id;}
    int             channel() {return _channel;}
    int             note() {return _note;}
    float           velocity() {return _velocity;}
    float           value() {return _velocity;}
    MidiDataByte    midi_data() {return _midi_data;}

protected:
    Subtype         _subtype;
    ObjectId        _processor_id;
    int             _channel;
    int             _note;
    float           _velocity;
    MidiDataByte    _midi_data;
};

class ParameterChangeEvent : public Event
{
public:
    enum class Subtype
    {
        BOOL_PARAMETER_CHANGE,
        INT_PARAMETER_CHANGE,
        FLOAT_PARAMETER_CHANGE,
        STRING_PROPERTY_CHANGE,
        BLOB_PROPERTY_CHANGE
    };

    ParameterChangeEvent(Subtype subtype,
                         ObjectId processor_id,
                         ObjectId parameter_id,
                         float value,
                         Time timestamp) : Event(timestamp),
                                           _subtype(subtype),
                                           _processor_id(processor_id),
                                           _parameter_id(parameter_id),
                                           _value(value) {}

    virtual bool is_parameter_change_event() override {return true;}

    virtual bool maps_to_rt_event() override {return true;}

    virtual RtEvent to_rt_event(int sample_offset) override;

    Subtype             subtype() {return _subtype;}
    ObjectId            processor_id() {return _processor_id;}
    ObjectId            parameter_id() {return _parameter_id;}
    float               float_value() {return _value;}
    int                 int_value() {return static_cast<int>(_value);}
    bool                bool_value() {return _value > 0.5f;}

private:
    Subtype             _subtype;
protected:
    ObjectId            _processor_id;
    ObjectId            _parameter_id;
    float               _value;
};

class StringPropertyChangeEvent : public ParameterChangeEvent
{
public:
    StringPropertyChangeEvent(ObjectId processor_id,
                              ObjectId property_id,
                              const std::string& string_value,
                              Time timestamp) : ParameterChangeEvent(Subtype::STRING_PROPERTY_CHANGE,
                                                                     processor_id,
                                                                     property_id,
                                                                     0.0f,
                                                                     timestamp),
                                                _string_value(string_value) {}

    RtEvent to_rt_event(int sample_offset) override;
    ObjectId property_id() {return _parameter_id;}

protected:
    std::string _string_value;
};

class DataPropertyChangeEvent : public ParameterChangeEvent
{
public:
    DataPropertyChangeEvent(ObjectId processor_id,
                            ObjectId property_id,
                            BlobData blob_value,
                            Time timestamp) : ParameterChangeEvent(Subtype::BLOB_PROPERTY_CHANGE,
                                                                   processor_id,
                                                                   property_id,
                                                                   0.0f,
                                                                   timestamp),
                                              _blob_value(blob_value) {}


    RtEvent to_rt_event(int sample_offset) override;
    ObjectId property_id() {return _parameter_id;}
    BlobData blob_value() {return _blob_value;}

protected:
    BlobData _blob_value;
};

// Inheriting from ParameterChangeEvent because they share the same data members but have
// different behaviour
class ParameterChangeNotificationEvent : public ParameterChangeEvent
{
public:
    enum class Subtype
    {
        BOOL_PARAMETER_CHANGE_NOT,
        INT_PARAMETER_CHANGE_NOT,
        FLOAT_PARAMETER_CHANGE_NOT
    };
    ParameterChangeNotificationEvent(Subtype subtype,
                                     ObjectId processor_id,
                                     ObjectId parameter_id,
                                     float value,
                                     Time timestamp) : ParameterChangeEvent(ParameterChangeEvent::Subtype::FLOAT_PARAMETER_CHANGE,
                                                                            processor_id,
                                                                            parameter_id,
                                                                            value,
                                                                            timestamp),
                                                       _subtype(subtype) {}

    virtual bool is_parameter_change_notification() override {return true;}

    virtual bool is_parameter_change_event() override {return false;}

    virtual bool maps_to_rt_event() override {return false;}

    Subtype             subtype() {return _subtype;}

private:
    Subtype     _subtype;
};

// TODO how to handle strings and blobs here?

namespace engine {class BaseEngine;}

class EngineEvent : public Event
{
public:
    virtual bool process_asynchronously() override {return true;}

    virtual bool is_engine_event() override {return true;}

    virtual int execute(engine::BaseEngine* engine) = 0;

protected:
    explicit EngineEvent(Time timestamp) : Event(timestamp) {}
};

class AddTrackEvent : public EngineEvent
{
public:
    enum Status : int
    {
        INVALID_NAME = EventStatus::EVENT_SPECIFIC
    };
    AddTrackEvent(const std::string& name, int channels, Time timestamp) : EngineEvent(timestamp),
                                                                              _name(name),
                                                                              _channels(channels){}
    int execute(engine::BaseEngine* engine) override;

private:
    std::string _name;
    int _channels;
};

class RemoveTrackEvent : public EngineEvent
{
public:
    enum Status : int
    {
        INVALID_TRACK = EventStatus::EVENT_SPECIFIC
    };
    RemoveTrackEvent(const std::string& name, Time timestamp) : EngineEvent(timestamp),
                                                                   _name(name) {}
    int execute(engine::BaseEngine* engine) override;

private:
    std::string _name;
};

class AddProcessorEvent : public EngineEvent
{
public:
    enum Status : int
    {
        INVALID_NAME = EventStatus::EVENT_SPECIFIC,
        INVALID_CHAIN,
        INVALID_UID,
        INVALID_PLUGIN
    };
    enum class ProcessorType
    {
        INTERNAL,
        VST2X,
        VST3X
    };
    AddProcessorEvent(const std::string& track, const std::string& uid,
                      const std::string& name, const std::string& file,
                      ProcessorType processor_type, Time timestamp) : EngineEvent(timestamp),
                                                                      _track(track),
                                                                      _uid(uid),
                                                                      _name(name),
                                                                      _file(file),
                                                                      _processor_type(processor_type) {}
    int execute(engine::BaseEngine* engine) override;

private:
    std::string     _track;
    std::string     _uid;
    std::string     _name;
    std::string     _file;
    ProcessorType   _processor_type;

};

class RemoveProcessorEvent : public EngineEvent
{
public:
    enum Status : int
    {
        INVALID_NAME = EventStatus::EVENT_SPECIFIC,
        INVALID_CHAIN,
    };
    RemoveProcessorEvent(const std::string& name, const std::string& track,
                         Time timestamp) : EngineEvent(timestamp),
                                           _name(name),
                                           _track(track) {}

    int execute(engine::BaseEngine* engine) override;

private:
    std::string _name;
    std::string _track;
};

<<<<<<< HEAD
/* Dont instantiate this event directly */
class EngineNotificationEvent : public Event
{
public:
     bool is_engine_notification() override {return true;}

protected:
    explicit EngineNotificationEvent(Time timestamp) : Event(timestamp) {}
};

class ClippingNotificationEvent : public EngineNotificationEvent
{
public:
    enum class ClipChannelType
    {
        INPUT,
        OUTPUT,
    };
    ClippingNotificationEvent(int channel, ClipChannelType channel_type, Time timestamp) : EngineNotificationEvent(timestamp),
                                                                                           _channel(channel),
                                                                                           _channel_type(channel_type) {}
    int channel() {return _channel;}
    ClipChannelType channel_type() {return _channel_type;}

private:
    int _channel;
    ClipChannelType _channel_type;
};

=======
class ProgramChangeEvent : public EngineEvent
{
public:

    ProgramChangeEvent(ObjectId processor_id,
                       int program_no,
                       Time timestamp) : EngineEvent(timestamp),
                                         _processor_id(processor_id),
                                         _program_no(program_no) {}

    int execute(engine::BaseEngine* engine) override;

    ObjectId            processor_id() {return _processor_id;}
    int                 program_no() {return _program_no;}

protected:
    ObjectId            _processor_id;
    int                 _program_no;
};


>>>>>>> 22df2f73
class AsynchronousWorkEvent : public Event
{
public:
    virtual bool process_asynchronously() override {return true;}
    virtual bool is_async_work_event() override {return true;}
    virtual Event* execute() = 0;

protected:
    explicit AsynchronousWorkEvent(Time timestamp) : Event(timestamp) {}
};

typedef int (*AsynchronousWorkCallback)(void* data, EventId id);

class AsynchronousProcessorWorkEvent : public AsynchronousWorkEvent
{
public:
    AsynchronousProcessorWorkEvent(AsynchronousWorkCallback callback,
                                   void* data,
                                   ObjectId processor,
                                   EventId rt_event_id,
                                   Time timestamp) : AsynchronousWorkEvent(timestamp),
                                                       _work_callback(callback),
                                                       _data(data),
                                                       _rt_processor(processor),
                                                       _rt_event_id(rt_event_id)
    {}

    virtual Event* execute() override;

protected:
    AsynchronousWorkCallback _work_callback;
    void*                    _data;
    ObjectId                 _rt_processor;
    EventId                  _rt_event_id;
};

class AsynchronousProcessorWorkCompletionEvent : public Event
{
public:
    AsynchronousProcessorWorkCompletionEvent(int return_value,
                                             ObjectId processor,
                                             EventId rt_event_id,
                                             Time timestamp) : Event(timestamp),
                                                                  _return_value(return_value),
                                                                  _rt_processor(processor),
                                                                  _rt_event_id(rt_event_id) {}

    bool maps_to_rt_event() override {return true;}
    RtEvent to_rt_event(int sample_offset) override;

private:
    int         _return_value;
    ObjectId    _rt_processor;
    EventId     _rt_event_id;
};

class AsynchronousBlobDeleteEvent : public AsynchronousWorkEvent
{
public:
    AsynchronousBlobDeleteEvent(BlobData data,
                                Time timestamp) : AsynchronousWorkEvent(timestamp),
                                                     _data(data) {}
    virtual Event* execute() override ;

private:
    BlobData _data;
};

class SetEngineTempoEvent : public Event
{
public:
    SetEngineTempoEvent(float tempo, Time timestamp) : Event(timestamp),
                                                       _tempo(tempo) {}

    bool maps_to_rt_event() override {return true;}
    RtEvent to_rt_event(int sample_offset) override
    {
        return RtEvent::make_tempo_event(sample_offset, _tempo);
    }

private:
    float _tempo;
};

class SetEngineTimeSignatureEvent : public Event
{
public:
    SetEngineTimeSignatureEvent(TimeSignature signature, Time timestamp) : Event(timestamp),
                                                                           _signature(signature) {}

    bool maps_to_rt_event() override {return true;}
    RtEvent to_rt_event(int sample_offset) override
    {
        return RtEvent::make_time_signature_event(sample_offset, _signature);
    }

private:
    TimeSignature _signature;
};

class SetEnginePlayingModeStateEvent : public Event
{
public:
    SetEnginePlayingModeStateEvent(PlayingMode mode, Time timestamp) : Event(timestamp),
                                                                       _mode(mode) {}

    bool maps_to_rt_event() override {return true;}
    RtEvent to_rt_event(int sample_offset) override
    {
        return RtEvent::make_playing_mode_event(sample_offset, _mode);
    }

private:
    PlayingMode _mode;
};

class SetEngineSyncModeEvent : public Event
{
public:
    SetEngineSyncModeEvent(SyncMode mode, Time timestamp) : Event(timestamp),
                                                            _mode(mode) {}

    bool maps_to_rt_event() override {return true;}
    RtEvent to_rt_event(int sample_offset) override
    {
        return RtEvent::make_sync_mode_event(sample_offset, _mode);
    }

private:
    SyncMode _mode;
};
} // end namespace sushi

#endif //SUSHI_CONTROL_EVENT_H<|MERGE_RESOLUTION|>--- conflicted
+++ resolved
@@ -411,7 +411,26 @@
     std::string _track;
 };
 
-<<<<<<< HEAD
+class ProgramChangeEvent : public EngineEvent
+{
+public:
+
+    ProgramChangeEvent(ObjectId processor_id,
+                       int program_no,
+                       Time timestamp) : EngineEvent(timestamp),
+                                         _processor_id(processor_id),
+                                         _program_no(program_no) {}
+
+    int execute(engine::BaseEngine* engine) override;
+
+    ObjectId            processor_id() {return _processor_id;}
+    int                 program_no() {return _program_no;}
+
+protected:
+    ObjectId            _processor_id;
+    int                 _program_no;
+};
+
 /* Dont instantiate this event directly */
 class EngineNotificationEvent : public Event
 {
@@ -441,29 +460,6 @@
     ClipChannelType _channel_type;
 };
 
-=======
-class ProgramChangeEvent : public EngineEvent
-{
-public:
-
-    ProgramChangeEvent(ObjectId processor_id,
-                       int program_no,
-                       Time timestamp) : EngineEvent(timestamp),
-                                         _processor_id(processor_id),
-                                         _program_no(program_no) {}
-
-    int execute(engine::BaseEngine* engine) override;
-
-    ObjectId            processor_id() {return _processor_id;}
-    int                 program_no() {return _program_no;}
-
-protected:
-    ObjectId            _processor_id;
-    int                 _program_no;
-};
-
-
->>>>>>> 22df2f73
 class AsynchronousWorkEvent : public Event
 {
 public:
