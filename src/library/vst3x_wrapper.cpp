#ifdef SUSHI_BUILD_WITH_VST3

#include <fstream>
#include <string>
#include <climits>

#include <dirent.h>
#include <cstdlib>

#include <pluginterfaces/base/ustring.h>
#include <pluginterfaces/vst/ivstmidicontrollers.h>
#include <public.sdk/source/vst/vstpresetfile.h>
#include <public.sdk/source/common/memorystream.h>
<<<<<<< HEAD
=======

#include <twine/twine.h>
>>>>>>> 34745ba5

#include "vst3x_wrapper.h"
#include "library/event.h"
#include "logging.h"

namespace sushi {
namespace vst3 {

constexpr int VST_NAME_BUFFER_SIZE = 128;

constexpr char VST_PRESET_SUFFIX[] = ".vstpreset";
constexpr int VST_PRESET_SUFFIX_LENGTH = 10;

constexpr uint32_t SUSHI_HOST_TIME_CAPABILITIES = Steinberg::Vst::ProcessContext::kSystemTimeValid &
                                                  Steinberg::Vst::ProcessContext::kContTimeValid &
                                                  Steinberg::Vst::ProcessContext::kBarPositionValid &
                                                  Steinberg::Vst::ProcessContext::kTempoValid &
                                                  Steinberg::Vst::ProcessContext::kTimeSigValid;

MIND_GET_LOGGER_WITH_MODULE_NAME("vst3");

// Convert a Steinberg 128 char unicode string to 8 bit ascii std::string
std::string to_ascii_str(Steinberg::Vst::String128 wchar_buffer)
{
    char char_buf[128] = {};
    Steinberg::UString128 str(wchar_buffer, 128);
    str.toAscii(char_buf, VST_NAME_BUFFER_SIZE);
    return std::string(char_buf);
}

// Get all vst3 preset locations in the right priority order
// See Steinberg documentation of "Preset locations".
std::vector<std::string> get_preset_locations()
{
    std::vector<std::string> locations;
    char* home_dir = getenv("HOME");
    if (home_dir != nullptr)
    {
        locations.emplace_back(std::string(home_dir) + "/.vst3/presets/");
    }
    MIND_LOG_WARNING_IF(home_dir == nullptr, "Failed to get home directory");
    locations.emplace_back("/usr/share/vst3/presets/");
    locations.emplace_back("/usr/local/share/vst3/presets/");
    char buffer[_POSIX_SYMLINK_MAX + 1] = {0};
    auto path_length = readlink("/proc/self/exe", buffer, sizeof(buffer) - 1);
    if (path_length > 0)
    {
        std::string path(buffer);
        auto pos = path.find_last_of('/');
        if (pos != std::string::npos)
        {
            locations.emplace_back(path.substr(0, pos) + "/vst3/presets/");
        }
        else
        {
            path_length = 0;
        }
    }
    MIND_LOG_WARNING_IF(path_length <= 0, "Failed to get binary directory");
    return locations;
}

std::string extract_preset_name(const std::string& path)
{
    auto fname_pos = path.find_last_of("/") + 1;
    return path.substr(fname_pos, path.length() - fname_pos - VST_PRESET_SUFFIX_LENGTH);
}

// Recursively search subdirs for preset files
void add_patches(const std::string& path, std::vector<std::string>& patches)
{
    MIND_LOG_INFO("Looking for presets in: {}", path);
    DIR* dir = opendir(path.c_str());
    if (dir == nullptr)
    {
        return;
    }
    dirent* entry;
    while((entry = readdir(dir)) != nullptr)
    {
        if (entry->d_type == DT_REG)
        {
            std::string patch_name(entry->d_name);
            auto suffix_pos = patch_name.rfind(VST_PRESET_SUFFIX);
            if (suffix_pos != std::string::npos && patch_name.length() - suffix_pos == VST_PRESET_SUFFIX_LENGTH)
            {
                MIND_LOG_DEBUG("Reading vst preset patch: {}", patch_name);
                patches.emplace_back(std::move(path + "/" + patch_name));
            }
        }
        else if (entry->d_type == DT_DIR && entry->d_name[0] != '.') /* Dirty way to ignore ./,../ and hidden files */
        {
            add_patches(path + "/" +  entry->d_name, patches);
        }
    }
    closedir(dir);
}

std::vector<std::string> enumerate_patches(const std::string plugin_name, const std::string& company)
{
    /* VST3 standard says you should put preset files in specific locations, So we recursively
     * scan these folders for all files that match, just like we do with Re plugins*/
    std::vector<std::string> patches;
    std::vector<std::string> paths = get_preset_locations();
    for (auto path : paths)
    {
        add_patches(std::string(path) + company + "/" + plugin_name, patches);
    }
    return patches;
}

void Vst3xWrapper::_cleanup()
{
    if (_instance.component())
    {
        set_enabled(false);
    }
}

ProcessorReturnCode Vst3xWrapper::init(float sample_rate)
{
    _sample_rate = sample_rate;
    bool loaded = _instance.load_plugin(_plugin_load_path, _plugin_load_name);
    if (!loaded)
    {
        _cleanup();
        return ProcessorReturnCode::PLUGIN_LOAD_ERROR;
    }
    set_name(_instance.name());
    set_label(_instance.name());

    if (!_setup_audio_busses() || !_setup_event_busses())
    {
        return ProcessorReturnCode::PLUGIN_INIT_ERROR;
    }
    auto res = _instance.component()->setActive(Steinberg::TBool(true));
    if (res != Steinberg::kResultOk)
    {
        MIND_LOG_ERROR("Failed to activate component with error code: {}", res);
        return ProcessorReturnCode::PLUGIN_INIT_ERROR;
    }
    res = _instance.controller()->setComponentHandler(&_component_handler);
    if (res != Steinberg::kResultOk)
    {
        MIND_LOG_ERROR("Failed to set component handler with error code: {}", res);
        return ProcessorReturnCode::PLUGIN_INIT_ERROR;
    }
    if (!_sync_processor_to_controller())
    {
        MIND_LOG_WARNING("failed to sync controller");
    }

    if (!_setup_channels())
    {
        return ProcessorReturnCode::PLUGIN_INIT_ERROR;
    }
    if (!_setup_processing())
    {
        return ProcessorReturnCode::PLUGIN_INIT_ERROR;
    }
    if (!_register_parameters())
    {
        return ProcessorReturnCode::PARAMETER_ERROR;
    }
    if (!_setup_internal_program_handling())
    {
        _setup_file_program_handling();
    }
    return ProcessorReturnCode::OK;
}

void Vst3xWrapper::configure(float sample_rate)
{
    _sample_rate = sample_rate;
    bool reset_enabled = enabled();
    if (reset_enabled)
    {
        set_enabled(false);
    }
    if (!_setup_processing())
    {
        // TODO how to handle this?
        MIND_LOG_ERROR("Error setting sample rate to {}", sample_rate);
    }
    if (reset_enabled)
    {
        set_enabled(true);
    }
}


void Vst3xWrapper::process_event(RtEvent event)
{
    switch (event.type())
    {
        case RtEventType::FLOAT_PARAMETER_CHANGE:
        {
            auto typed_event = event.parameter_change_event();
            _add_parameter_change(typed_event->param_id(), typed_event->value(), typed_event->sample_offset());
            _parameter_update_queue.push({typed_event->param_id(), typed_event->value()});
            break;
        }
        case RtEventType::NOTE_ON:
        {
            auto vst_event = convert_note_on_event(event.keyboard_event());
            _in_event_list.addEvent(vst_event);
            break;
        }
        case RtEventType::NOTE_OFF:
        {
            auto vst_event = convert_note_off_event(event.keyboard_event());
            _in_event_list.addEvent(vst_event);
            break;
        }
        case RtEventType::NOTE_AFTERTOUCH:
        {
            auto vst_event = convert_aftertouch_event(event.keyboard_event());
            _in_event_list.addEvent(vst_event);
            break;
        }
        case RtEventType::MODULATION:
        {
            if (_mod_wheel_parameter.supported)
            {
                auto typed_event = event.keyboard_common_event();
                _add_parameter_change(_mod_wheel_parameter.id, typed_event->value(), typed_event->sample_offset());
            }
            break;
        }
        case RtEventType::PITCH_BEND:
        {
            if (_pitch_bend_parameter.supported)
            {
                auto typed_event = event.keyboard_common_event();
                float pb_value = (typed_event->value() + 1.0f) * 0.5f;
                _add_parameter_change(_pitch_bend_parameter.id, pb_value, typed_event->sample_offset());
            }
            break;
        }
        case RtEventType::AFTERTOUCH:
        {
            if (_aftertouch_parameter.supported)
            {
                auto typed_event = event.keyboard_common_event();
                _add_parameter_change(_aftertouch_parameter.id, typed_event->value(), typed_event->sample_offset());
            }
            break;
        }
        case RtEventType::WRAPPED_MIDI_EVENT:
        {
            // TODO - Invoke midi decoder here, vst3 doesn't support raw midi
            // Or do nothing, no reason to send raw midi to at VST3 plugin
        }
        case RtEventType::SET_BYPASS:
        {
            bool bypassed = static_cast<bool>(event.processor_command_event()->value());
            _bypass_manager.set_bypass(bypassed, _sample_rate);
            break;
        }
        default:
            break;
    }
}

void Vst3xWrapper::process_audio(const ChunkSampleBuffer &in_buffer, ChunkSampleBuffer &out_buffer)
{
    if (_process_data.inputParameterChanges->getParameterCount() > 0)
    {
        auto e = RtEvent::make_async_work_event(&Vst3xWrapper::parameter_update_callback, this->id(), this);
        output_event(e);
    }
<<<<<<< HEAD
    if(_bypassed && _bypass_parameter.supported == false)
=======
    if(_bypass_parameter.supported == false && _bypass_manager.should_process() == false)
>>>>>>> 34745ba5
    {
        bypass_process(in_buffer, out_buffer);
    }
    else
    {
        _fill_processing_context();
        _process_data.assign_buffers(in_buffer, out_buffer, _current_input_channels, _current_output_channels);
        _instance.processor()->process(_process_data);
        if(_bypass_parameter.supported == false && _bypass_manager.should_ramp())
        {
            _bypass_manager.crossfade_output(in_buffer, out_buffer, _current_input_channels, _current_output_channels);
        }
        _forward_events(_process_data);
    }
    _process_data.clear();
}

void Vst3xWrapper::set_input_channels(int channels)
{
    Processor::set_input_channels(channels);
    _setup_channels();
}

void Vst3xWrapper::set_output_channels(int channels)
{
    Processor::set_output_channels(channels);
    _setup_channels();
}


void Vst3xWrapper::set_enabled(bool enabled)
{
    auto res = _instance.processor()->setProcessing(Steinberg::TBool(enabled));
    if (res == Steinberg::kResultOk)
    {
        _enabled = enabled;
    }
}

void Vst3xWrapper::set_bypassed(bool bypassed)
{
    assert(twine::is_current_thread_realtime() == false);
    if(_bypass_parameter.supported)
    {
        _host_control.post_event(new ParameterChangeEvent(ParameterChangeEvent::Subtype::FLOAT_PARAMETER_CHANGE,
                                                          this->id(), _bypass_parameter.id, bypassed? 1.0f : 0, IMMEDIATE_PROCESS));
        _bypass_manager.set_bypass(bypassed, _sample_rate);
    } else
    {
        _host_control.post_event(new SetProcessorBypassEvent(this->id(), bypassed, IMMEDIATE_PROCESS));
    }
}

std::pair<ProcessorReturnCode, float> Vst3xWrapper::parameter_value(ObjectId parameter_id) const
{
    /* Always returns OK as the default vst3 implementation just returns 0 for invalid parameter ids */
    auto controller = const_cast<PluginInstance*>(&_instance)->controller();
    auto value = controller->normalizedParamToPlain(parameter_id, controller->getParamNormalized(parameter_id));
    return {ProcessorReturnCode::OK, static_cast<float>(value)};
}

std::pair<ProcessorReturnCode, float> Vst3xWrapper::parameter_value_normalised(ObjectId parameter_id) const
{
    /* Always returns OK as the default vst3 implementation just returns 0 for invalid parameter ids */
    auto controller = const_cast<PluginInstance*>(&_instance)->controller();
    auto value = controller->getParamNormalized(parameter_id);
    return {ProcessorReturnCode::OK, static_cast<float>(value)};
}

std::pair<ProcessorReturnCode, std::string> Vst3xWrapper::parameter_value_formatted(ObjectId parameter_id) const
{
    auto controller = const_cast<PluginInstance*>(&_instance)->controller();
    auto value = controller->getParamNormalized(parameter_id);
    Steinberg::Vst::String128 buffer = {};
    auto res = controller->getParamStringByValue(parameter_id, value, buffer);
    if (res == Steinberg::kResultOk)
    {
        return {ProcessorReturnCode::OK, to_ascii_str(buffer)};
    }
    return {ProcessorReturnCode::PARAMETER_NOT_FOUND, ""};
}

int Vst3xWrapper::current_program() const
{
    if (_supports_programs)
    {
        return _current_program;
    }
    return 0;
}

std::string Vst3xWrapper::current_program_name() const
{
    return program_name(_current_program).second;
}

std::pair<ProcessorReturnCode, std::string> Vst3xWrapper::program_name(int program) const
{
    if (_supports_programs && _internal_programs)
    {
        MIND_LOG_INFO("Program name {}", program);
        auto mutable_unit = const_cast<PluginInstance*>(&_instance)->unit_info();
        Steinberg::Vst::String128 buffer;
        auto res = mutable_unit->getProgramName(_main_program_list_id, program, buffer);
        if (res == Steinberg::kResultOk)
        {
            MIND_LOG_INFO("Program name returned error {}", res);
            return {ProcessorReturnCode::OK, to_ascii_str(buffer)};
        }
    }
    else if (_supports_programs && _file_based_programs && program < static_cast<int>(_program_files.size()))
    {
        return {ProcessorReturnCode::OK, extract_preset_name(_program_files[program])};
    }
    MIND_LOG_INFO("Set program name failed");
    return {ProcessorReturnCode::UNSUPPORTED_OPERATION, ""};
}

std::pair<ProcessorReturnCode, std::vector<std::string>> Vst3xWrapper::all_program_names() const
{
    if (_supports_programs)
    {
        MIND_LOG_INFO("all Program names");
        std::vector<std::string> programs;
        auto mutable_unit = const_cast<PluginInstance*>(&_instance)->unit_info();
        for (int i = 0; i < _program_count; ++i)
        {
            if (_internal_programs)
            {
                Steinberg::Vst::String128 buffer;
                auto res = mutable_unit->getProgramName(_main_program_list_id, i, buffer);
                if (res == Steinberg::kResultOk)
                {
                    programs.emplace_back(to_ascii_str(buffer));
                } else
                {
                    MIND_LOG_INFO("Program name returned error {} on {}", res, i);
                    break;
                }
            }
            else if (_file_based_programs)
            {
                programs.emplace_back(extract_preset_name(_program_files[i]));
            }
        }
        MIND_LOG_INFO("Return list with {} programs", programs.size());
        return {ProcessorReturnCode::OK, programs};
    }
    MIND_LOG_INFO("All program names failed");
    return {ProcessorReturnCode::UNSUPPORTED_OPERATION, std::vector<std::string>()};
}

ProcessorReturnCode Vst3xWrapper::set_program(int program)
{
    if (!_supports_programs || _program_count == 0)
    {
        return ProcessorReturnCode::UNSUPPORTED_OPERATION;
    }
    if (_internal_programs)
    {
        float normalised_program_id = static_cast<float>(program) / static_cast<float>(_program_count);
        auto event = new ParameterChangeEvent(ParameterChangeEvent::Subtype::FLOAT_PARAMETER_CHANGE,
                                              this->id(),
                                              _program_change_parameter.id,
                                              normalised_program_id,
                                              IMMEDIATE_PROCESS);
        event->set_completion_cb(Vst3xWrapper::program_change_callback, this);
        _host_control.post_event(event);
        MIND_LOG_INFO("Set program {}, {}, {}", program, normalised_program_id, _program_change_parameter.id);
        //_instance.controller()->setParamNormalized(_program_change_parameter.id, normalised_program_id);
        return ProcessorReturnCode::OK;
    }
    else if (_file_based_programs && program < static_cast<int>(_program_files.size()))
    {
        MIND_LOG_INFO("Loading file based preset");
        Steinberg::OPtr<Steinberg::IBStream> stream(Steinberg::Vst::FileStream::open(_program_files[program].c_str(), "rb"));
        if (stream == nullptr)
        {
            MIND_LOG_INFO("Failed to load file {}", _program_files[program]);
            return ProcessorReturnCode::ERROR;
        }
        Steinberg::Vst::PresetFile preset_file(stream);
        preset_file.readChunkList();

        bool res = preset_file.restoreControllerState(_instance.controller());
        res &= preset_file.restoreComponentState(_instance.component());
        // Notify the processor of the update with an idle message. This was specific
        // to Retrologue and not part of the Vst3 standard so we might remove it eventually
        Steinberg::Vst::HostMessage message;
        message.setMessageID("idle");
        if (_instance.notify_processor(&message) == false)
        {
            MIND_LOG_ERROR("Idle message returned error");
        }
        if (res)
        {
            _current_program = program;
            return ProcessorReturnCode::OK;
        } else
        {
            MIND_LOG_INFO("restore state returned error");
        }
    }
    MIND_LOG_INFO("Error in program change");
    return ProcessorReturnCode::ERROR;
}

std::pair<ProcessorReturnCode, float> Vst3xWrapper::parameter_value(ObjectId parameter_id) const
{
    /* Always returns OK as the default vst3 implementation just returns 0 for invalid parameter ids */
    auto controller = const_cast<PluginInstance*>(&_instance)->controller();
    auto value = controller->normalizedParamToPlain(parameter_id, controller->getParamNormalized(parameter_id));
    return {ProcessorReturnCode::OK, static_cast<float>(value)};
}

std::pair<ProcessorReturnCode, float> Vst3xWrapper::parameter_value_normalised(ObjectId parameter_id) const
{
    /* Always returns OK as the default vst3 implementation just returns 0 for invalid parameter ids */
    auto controller = const_cast<PluginInstance*>(&_instance)->controller();
    auto value = controller->getParamNormalized(parameter_id);
    return {ProcessorReturnCode::OK, static_cast<float>(value)};
}

std::pair<ProcessorReturnCode, std::string> Vst3xWrapper::parameter_value_formatted(ObjectId parameter_id) const
{
    auto controller = const_cast<PluginInstance*>(&_instance)->controller();
    auto value = controller->getParamNormalized(parameter_id);
    Steinberg::Vst::String128 buffer = {};
    auto res = controller->getParamStringByValue(parameter_id, value, buffer);
    if (res == Steinberg::kResultOk)
    {
        return {ProcessorReturnCode::OK, to_ascii_str(buffer)};
    }
    return {ProcessorReturnCode::PARAMETER_NOT_FOUND, ""};
}

int Vst3xWrapper::current_program() const
{
    if (_supports_programs)
    {
        return _current_program;
    }
    return 0;
}

std::string Vst3xWrapper::current_program_name() const
{
    return program_name(_current_program).second;
}

std::pair<ProcessorReturnCode, std::string> Vst3xWrapper::program_name(int program) const
{
    if (_supports_programs && _internal_programs)
    {
        MIND_LOG_INFO("Program name {}", program);
        auto mutable_unit = const_cast<PluginInstance*>(&_instance)->unit_info();
        Steinberg::Vst::String128 buffer;
        auto res = mutable_unit->getProgramName(_main_program_list_id, program, buffer);
        if (res == Steinberg::kResultOk)
        {
            MIND_LOG_INFO("Program name returned error {}", res);
            return {ProcessorReturnCode::OK, to_ascii_str(buffer)};
        }
    }
    else if (_supports_programs && _file_based_programs && program < static_cast<int>(_program_files.size()))
    {
        return {ProcessorReturnCode::OK, extract_preset_name(_program_files[program])};
    }
    MIND_LOG_INFO("Set program name failed");
    return {ProcessorReturnCode::UNSUPPORTED_OPERATION, ""};
}

std::pair<ProcessorReturnCode, std::vector<std::string>> Vst3xWrapper::all_program_names() const
{
    if (_supports_programs)
    {
        MIND_LOG_INFO("all Program names");
        std::vector<std::string> programs;
        auto mutable_unit = const_cast<PluginInstance*>(&_instance)->unit_info();
        for (int i = 0; i < _program_count; ++i)
        {
            if (_internal_programs)
            {
                Steinberg::Vst::String128 buffer;
                auto res = mutable_unit->getProgramName(_main_program_list_id, i, buffer);
                if (res == Steinberg::kResultOk)
                {
                    programs.emplace_back(to_ascii_str(buffer));
                } else
                {
                    MIND_LOG_INFO("Program name returned error {} on {}", res, i);
                    break;
                }
            }
            else if (_file_based_programs)
            {
                programs.emplace_back(extract_preset_name(_program_files[i]));
            }
        }
        MIND_LOG_INFO("Return list with {} programs", programs.size());
        return {ProcessorReturnCode::OK, programs};
    }
    MIND_LOG_INFO("All program names failed");
    return {ProcessorReturnCode::UNSUPPORTED_OPERATION, std::vector<std::string>()};
}

ProcessorReturnCode Vst3xWrapper::set_program(int program)
{
    if (!_supports_programs || _program_count == 0)
    {
        return ProcessorReturnCode::UNSUPPORTED_OPERATION;
    }
    if (_internal_programs)
    {
        float normalised_program_id = static_cast<float>(program) / static_cast<float>(_program_count);
        auto event = new ParameterChangeEvent(ParameterChangeEvent::Subtype::FLOAT_PARAMETER_CHANGE,
                                              this->id(),
                                              _program_change_parameter.id,
                                              normalised_program_id,
                                              IMMEDIATE_PROCESS);
        event->set_completion_cb(Vst3xWrapper::program_change_callback, this);
        _host_control.post_event(event);
        MIND_LOG_INFO("Set program {}, {}, {}", program, normalised_program_id, _program_change_parameter.id);
        //_instance.controller()->setParamNormalized(_program_change_parameter.id, normalised_program_id);
        return ProcessorReturnCode::OK;
    }
    else if (_file_based_programs && program < static_cast<int>(_program_files.size()))
    {
        MIND_LOG_INFO("Loading file based preset");
        Steinberg::OPtr<Steinberg::IBStream> stream(Steinberg::Vst::FileStream::open(_program_files[program].c_str(), "rb"));
        if (stream == nullptr)
        {
            MIND_LOG_INFO("Failed to load file {}", _program_files[program]);
            return ProcessorReturnCode::ERROR;
        }
        Steinberg::Vst::PresetFile preset_file(stream);
        preset_file.readChunkList();

        bool res = preset_file.restoreControllerState(_instance.controller());
        res &= preset_file.restoreComponentState(_instance.component());
        // Notify the processor of the update with an idle message. This was specific
        // to Retrologue and not part of the Vst3 standard so we might remove it eventually
        Steinberg::Vst::HostMessage message;
        message.setMessageID("idle");
        if (_instance.notify_processor(&message) == false)
        {
            MIND_LOG_ERROR("Idle message returned error");
        }
        if (res)
        {
            _current_program = program;
            return ProcessorReturnCode::OK;
        } else
        {
            MIND_LOG_INFO("restore state returned error");
        }
    }
    MIND_LOG_INFO("Error in program change");
    return ProcessorReturnCode::ERROR;
}

bool Vst3xWrapper::_register_parameters()
{
    int param_count = _instance.controller()->getParameterCount();
    _in_parameter_changes.setMaxParameters(param_count);
    _out_parameter_changes.setMaxParameters(param_count);

    for (int i = 0; i < param_count; ++i)
    {
        Steinberg::Vst::ParameterInfo info;
        auto res = _instance.controller()->getParameterInfo(i, info);
        if (res == Steinberg::kResultOk)
        {
            /* Vst3 uses a confusing model where parameters are indexed by an integer from 0
             * to getParameterCount() - 1 (just like Vst2.4). But in addition, each parameter
             * also has a 32 bit integer id which is arbitrarily assigned.
             *
             * When doing real time parameter updates, the parameters must be accessed using this
             * id and not its index. Hence the id in the registered ParameterDescriptors
             * store this id and not the index in the processor array like it does for the Vst2
             * wrapper and internal plugins. Hopefully that doesn't cause any issues. */
            auto title = to_ascii_str(info.title);
            if(info.flags & Steinberg::Vst::ParameterInfo::kIsBypass)
            {
                _bypass_parameter.id = info.id;
                _bypass_parameter.supported = true;
                MIND_LOG_INFO("Plugin supports soft bypass");
            }
            else if(info.flags & Steinberg::Vst::ParameterInfo::kIsProgramChange &&
                    _program_change_parameter.supported == false)
            {
                /* For now we only support 1 program change parameter and we're counting on the
                 * first one to be the "major" one. Multitimbral instruments can have multiple
                 * program change parameters, but we'll have to look into how to support that. */
                _program_change_parameter.id = info.id;
                _program_change_parameter.supported = true;
                MIND_LOG_INFO("We have a program change parameter at {}", info.id);
            }
<<<<<<< HEAD
            else if(info.flags & Steinberg::Vst::ParameterInfo::kIsProgramChange &&
                    _program_change_parameter.supported == false)
            {
                /* For now we only support 1 program change parameter and we're counting on the
                 * first one to be the "major" one. Multitimbral instruments can have multiple
                 * program change parameters, but we'll have to look into how to support that. */
                _program_change_parameter.id = info.id;
                _program_change_parameter.supported = true;
                MIND_LOG_INFO("We have a program change parameter at {}", info.id);
            }
=======
>>>>>>> 34745ba5
            else if (register_parameter(new FloatParameterDescriptor(title, title, 0, 1, nullptr), info.id))
            {
                MIND_LOG_INFO("Registered parameter {}, id {}", title, info.id);
            } else
            {
                MIND_LOG_INFO("Error registering parameter {}.", title);
            }
        }
    }
    /* Steinberg decided not support standard midi, nor provide special events for common
     * controller (Pitch bend, mod wheel, etc) instead these are exposed as regular
     * parameters and we can query the plugin for what 'default' midi cc:s these parameters
     * would be mapped to if the plugin was able to handle native midi. Kinda backwards,
     * but we query the plugin for this and if that's the case, store the id:s of these
     * 'special' parameters so we can map PB and Mod events to them.
     * Currently we dont hide these parameters, unlike the bypass parameter, so they can
     * still be controlled via OSC or other controllers. */
    if (_instance.midi_mapper())
    {
        if (_instance.midi_mapper()->getMidiControllerAssignment(0, 0, Steinberg::Vst::kCtrlModWheel,
                                                     _mod_wheel_parameter.id) == Steinberg::kResultOk)
        {
            MIND_LOG_INFO("Plugin supports mod wheel parameter mapping");
            _mod_wheel_parameter.supported = true;
        }
        if (_instance.midi_mapper()->getMidiControllerAssignment(0, 0, Steinberg::Vst::kPitchBend,
                                                     _pitch_bend_parameter.id) == Steinberg::kResultOk)
        {
            MIND_LOG_INFO("Plugin supports pitch bend parameter mapping");
            _pitch_bend_parameter.supported = true;
        }
        if (_instance.midi_mapper()->getMidiControllerAssignment(0, 0, Steinberg::Vst::kAfterTouch,
                                                     _aftertouch_parameter.id) == Steinberg::kResultOk)
        {
            MIND_LOG_INFO("Plugin supports aftertouch parameter mapping");
            _aftertouch_parameter.supported = true;
        }
    }
    return true;
}

bool Vst3xWrapper::_setup_audio_busses()
{
    int input_audio_busses = _instance.component()->getBusCount(Steinberg::Vst::MediaTypes::kAudio, Steinberg::Vst::BusDirections::kInput);
    int output_audio_busses = _instance.component()->getBusCount(Steinberg::Vst::MediaTypes::kAudio, Steinberg::Vst::BusDirections::kOutput);
    MIND_LOG_INFO("Plugin has {} audio input buffers and {} audio output buffers", input_audio_busses, output_audio_busses);
    if (output_audio_busses == 0)
    {
        return false;
    }
    _max_input_channels = 0;
    _max_output_channels = 0;
    /* Setup 1 main output bus and 1 main input bus (if available) */
    Steinberg::Vst::BusInfo info;
    for (int i = 0; i < input_audio_busses; ++i)
    {
        auto res = _instance.component()->getBusInfo(Steinberg::Vst::MediaTypes::kAudio,
                                                     Steinberg::Vst::BusDirections::kInput, i, info);
        if (res == Steinberg::kResultOk && info.busType == Steinberg::Vst::BusTypes::kMain) // Then use this one
        {
            _max_input_channels = info.channelCount;
            _current_input_channels = _max_input_channels;
            res = _instance.component()->activateBus(Steinberg::Vst::MediaTypes::kAudio,
                                                     Steinberg::Vst::BusDirections::kInput, i, Steinberg::TBool(true));
            if (res != Steinberg::kResultOk)
            {
                MIND_LOG_ERROR("Failed to activate plugin input bus {}", i);
                return false;
            }
            break;
        }
    }
    for (int i = 0; i < output_audio_busses; ++i)
    {
        auto res = _instance.component()->getBusInfo(Steinberg::Vst::MediaTypes::kAudio,
                                                     Steinberg::Vst::BusDirections::kOutput, i, info);
        if (res == Steinberg::kResultOk && info.busType == Steinberg::Vst::BusTypes::kMain) // Then use this one
        {
            _max_output_channels = info.channelCount;
            _current_output_channels = _max_output_channels;
            res = _instance.component()->activateBus(Steinberg::Vst::MediaTypes::kAudio,
                                                     Steinberg::Vst::BusDirections::kOutput, i, Steinberg::TBool(true));
            if (res != Steinberg::kResultOk)
            {
                MIND_LOG_ERROR("Failed to activate plugin output bus {}", i);
                return false;
            }
            break;
        }
    }
    MIND_LOG_INFO("Vst3 wrapper ({}) has {} inputs and {} outputs", this->name(), _max_input_channels, _max_output_channels);
    return true;
}

bool Vst3xWrapper::_setup_event_busses()
{
    int input_busses = _instance.component()->getBusCount(Steinberg::Vst::MediaTypes::kEvent, Steinberg::Vst::BusDirections::kInput);
    int output_busses = _instance.component()->getBusCount(Steinberg::Vst::MediaTypes::kEvent, Steinberg::Vst::BusDirections::kOutput);
    MIND_LOG_INFO("Plugin has {} event input buffers and {} event output buffers", input_busses, output_busses);
    /* Try to activate all busses here */
    for (int i = 0; i < input_busses; ++i)
    {
        auto res = _instance.component()->activateBus(Steinberg::Vst::MediaTypes::kEvent,
                                                     Steinberg::Vst::BusDirections::kInput, i, Steinberg::TBool(true));
        if (res != Steinberg::kResultOk)
        {
            MIND_LOG_ERROR("Failed to activate plugin input event bus {}", i);
            return false;
        }
    }
    for (int i = 0; i < output_busses; ++i)
    {
        auto res = _instance.component()->activateBus(Steinberg::Vst::MediaTypes::kEvent,
                                                      Steinberg::Vst::BusDirections::kInput, i, Steinberg::TBool(true));
        if (res != Steinberg::kResultOk)
        {
            MIND_LOG_ERROR("Failed to activate plugin output event bus {}", i);
            return false;
        }
    }
    return true;
}

bool Vst3xWrapper::_setup_channels()
{
    MIND_LOG_INFO("Vst3 wrapper ({}) setting up {} inputs and {} outputs", this->name(), _current_input_channels, _current_output_channels);
    Steinberg::Vst::SpeakerArrangement input_arr = speaker_arr_from_channels(_current_input_channels);
    Steinberg::Vst::SpeakerArrangement output_arr = speaker_arr_from_channels(_current_output_channels);

    /* numIns and numOuts refer to the number of busses, not channels, the docs are very vague on this point */
    auto res = _instance.processor()->setBusArrangements(&input_arr, (_max_input_channels == 0)? 0:1, &output_arr, 1);
    if (res != Steinberg::kResultOk)
    {
        MIND_LOG_ERROR("Failed to set a valid channel arrangement");
        return false;
    }
    return true;
}

bool Vst3xWrapper::_setup_processing()
{
    _process_data.processContext->sampleRate = _sample_rate;
    Steinberg::Vst::ProcessSetup setup;
    setup.maxSamplesPerBlock = AUDIO_CHUNK_SIZE;
    setup.processMode = Steinberg::Vst::ProcessModes::kRealtime;
    setup.sampleRate = _sample_rate;
    setup.symbolicSampleSize = Steinberg::Vst::SymbolicSampleSizes::kSample32;
    auto res = _instance.processor()->setupProcessing(setup);
    if (res != Steinberg::kResultOk)
    {
        MIND_LOG_ERROR("Error setting up processing, error code: {}", res);
        return false;
    }
    return true;
}

bool Vst3xWrapper::_setup_internal_program_handling()
{
    if (_instance.unit_info() == nullptr || _program_change_parameter.supported == false)
    {
        MIND_LOG_INFO("No unit info or program change parameter");
        return false;
    }
    if (_instance.unit_info()->getProgramListCount() == 0)
    {
        MIND_LOG_INFO("ProgramListCount is 0");
        return false;
    }
    _main_program_list_id = 0;
    Steinberg::Vst::UnitInfo info;
    auto res = _instance.unit_info()->getUnitInfo(Steinberg::Vst::kRootUnitId, info);
    if (res == Steinberg::kResultOk && info.programListId != Steinberg::Vst::kNoProgramListId)
    {
        MIND_LOG_INFO("Program list id {}", info.programListId);
        _main_program_list_id = info.programListId;
    }
    /* This is most likely 0, but query and store for good measure as we might want
     * to support multiple program lists in the future */
    Steinberg::Vst::ProgramListInfo list_info;
    res = _instance.unit_info()->getProgramListInfo(Steinberg::Vst::kRootUnitId, list_info);
    if (res == Steinberg::kResultOk)
    {
        _supports_programs = true;
        _program_count = list_info.programCount;
        MIND_LOG_INFO("Plugin supports internal programs, program count: {}", _program_count);
        _internal_programs = true;
        return true;
    }
    MIND_LOG_INFO("No program list info, returned {}", res);
    return false;
}

bool Vst3xWrapper::_setup_file_program_handling()
{
    _program_files = enumerate_patches(_instance.name(), _instance.vendor());
    if (!_program_files.empty())
    {
        _supports_programs = true;
        _file_based_programs = true;
        _program_count = static_cast<int>(_program_files.size());
        MIND_LOG_INFO("Using external file programs, {} program files found", _program_files.size());
        return true;
    }
    return false;
}

void Vst3xWrapper::_forward_events(Steinberg::Vst::ProcessData& data)
{
    int event_count = data.outputEvents->getEventCount();
    for (int i = 0; i < event_count; ++i)
    {
        Steinberg::Vst::Event vst_event;
        if (data.outputEvents->getEvent(i, vst_event) == Steinberg::kResultOk)
        {
            switch (vst_event.type)
            {
                case Steinberg::Vst::Event::EventTypes::kNoteOnEvent:
                    output_event(RtEvent::make_note_on_event(0, vst_event.sampleOffset,
                                                           vst_event.noteOn.channel,
                                                           vst_event.noteOn.pitch,
                                                           vst_event.noteOn.velocity));
                    break;

                case Steinberg::Vst::Event::EventTypes::kNoteOffEvent:
                    output_event(RtEvent::make_note_off_event(0, vst_event.sampleOffset,
                                                            vst_event.noteOff.channel,
                                                            vst_event.noteOff.pitch,
                                                            vst_event.noteOff.velocity));
                    break;

                case Steinberg::Vst::Event::EventTypes::kPolyPressureEvent:
                    output_event(RtEvent::make_note_aftertouch_event(0, vst_event.sampleOffset,
                                                            vst_event.polyPressure.channel,
                                                            vst_event.polyPressure.pitch,
                                                            vst_event.polyPressure.pressure));
                    break;

                default:
                    break;
            }
        }
    }

}

void Vst3xWrapper::_fill_processing_context()
{
    auto transport = _host_control.transport();
    auto context = _process_data.processContext;
    *context = {};
    auto ts = transport->current_time_signature();

    context->state = SUSHI_HOST_TIME_CAPABILITIES | transport->playing()? Steinberg::Vst::ProcessContext::kPlaying : 0;
    context->sampleRate             = _sample_rate;
    context->projectTimeSamples     = transport->current_samples();
    context->systemTime             = std::chrono::nanoseconds(transport->current_process_time()).count();
    context->continousTimeSamples   = transport->current_samples();
    context->projectTimeMusic       = transport->current_beats();
    context->barPositionMusic       = transport->current_bar_start_beats();
    context->tempo                  = transport->current_tempo();
    context->timeSigNumerator       = ts.numerator;
    context->timeSigDenominator     = ts.denominator;
}

inline void Vst3xWrapper::_add_parameter_change(Steinberg::Vst::ParamID id, float value, int sample_offset)
{
    int index;
    auto param_queue = _in_parameter_changes.addParameterData(id, index);
    if (param_queue)
    {
        param_queue->addPoint(sample_offset, value, index);
    }
}

void Vst3xWrapper::set_parameter_change(ObjectId param_id, float value)
{
    auto event = new ParameterChangeEvent(ParameterChangeEvent::Subtype::FLOAT_PARAMETER_CHANGE, this->id(), param_id, value, IMMEDIATE_PROCESS);
    _host_control.post_event(event);
}

bool Vst3xWrapper::_sync_controller_to_processor()
{
    Steinberg::MemoryStream stream;
    if (_instance.controller()->getState (&stream) == Steinberg::kResultTrue)
    {
        stream.seek(0, Steinberg::MemoryStream::kIBSeekCur, nullptr);
        auto res = _instance.component()->setState (&stream);
        return res == Steinberg::kResultTrue? true : false;
    }
    MIND_LOG_WARNING("Failed to get state from controller");
    return false;
}

bool Vst3xWrapper::_sync_processor_to_controller()
{
    Steinberg::MemoryStream stream;
    if (_instance.component()->getState (&stream) == Steinberg::kResultTrue)
    {
        stream.seek(0, Steinberg::MemoryStream::kIBSeekSet, nullptr);
        auto res = _instance.controller()->setComponentState (&stream);
        return res == Steinberg::kResultTrue? true : false;
    }
    MIND_LOG_WARNING("Failed to get state from processor");
    return false;
}

void Vst3xWrapper::_program_change_callback(Event* event, int status)
{
    if (status == EventStatus::HANDLED_OK)
    {
        auto typed_event = static_cast<ParameterChangeEvent*>(event);
        _current_program = static_cast<int>(typed_event->float_value() * _program_count);
        MIND_LOG_INFO("Set program to {} completed, {}", _current_program, typed_event->parameter_id());
        _instance.controller()->setParamNormalized(_program_change_parameter.id, typed_event->float_value());
        Steinberg::Vst::HostMessage message;
        message.setMessageID("idle");
        if (_instance.notify_processor(&message) == false)
        {
            MIND_LOG_ERROR("Idle message returned error");
        }
        return;
    }
    MIND_LOG_INFO("Set program failed with status: {}", status);
}

int Vst3xWrapper::_parameter_update_callback(EventId /*id*/)
{
    ParameterUpdate update;
    int res = 0;
    while (_parameter_update_queue.pop(update))
    {
        res |= _instance.controller()->setParamNormalized(update.id, update.value);
    }
    return res == Steinberg::kResultOk? EventStatus::HANDLED_OK : EventStatus::ERROR;
}

<<<<<<< HEAD
=======
bool Vst3xWrapper::bypassed() const
{
    if (_bypass_parameter.supported)
    {
        float value;
        std::tie(std::ignore, value) = this->parameter_value_normalised(_bypass_parameter.id);
        return value > 0.5;
    }
    return _bypass_manager.bypassed();
}

>>>>>>> 34745ba5

Steinberg::Vst::SpeakerArrangement speaker_arr_from_channels(int channels)
{
    switch (channels)
    {
        case 0:
            return Steinberg::Vst::SpeakerArr::kEmpty;
        case 1:
            return Steinberg::Vst::SpeakerArr::kMono;
        case 2:
            return Steinberg::Vst::SpeakerArr::kStereo;
        case 3:
            return Steinberg::Vst::SpeakerArr::k30Music;
        case 4:
            return Steinberg::Vst::SpeakerArr::k40Music;
        case 5:
            return Steinberg::Vst::SpeakerArr::k50;
        case 6:
            return Steinberg::Vst::SpeakerArr::k60Music;
        case 7:
            return Steinberg::Vst::SpeakerArr::k70Music;
        default:
            return Steinberg::Vst::SpeakerArr::k80Music;
    }
}
} // end namespace vst3
} // end namespace sushi

#endif //SUSHI_BUILD_WITH_VST3
#ifndef SUSHI_BUILD_WITH_VST3
#include "library/vst3x_wrapper.h"
#include "logging.h"
namespace sushi {
namespace vst3 {
MIND_GET_LOGGER;
ProcessorReturnCode Vst3xWrapper::init(float /*sample_rate*/)
{
    /* The log print needs to be in a cpp file for initialisation order reasons */
    MIND_LOG_ERROR("Sushi was not built with Vst 3 support!");
    return ProcessorReturnCode::UNSUPPORTED_OPERATION;
}}}
#endif<|MERGE_RESOLUTION|>--- conflicted
+++ resolved
@@ -11,11 +11,8 @@
 #include <pluginterfaces/vst/ivstmidicontrollers.h>
 #include <public.sdk/source/vst/vstpresetfile.h>
 #include <public.sdk/source/common/memorystream.h>
-<<<<<<< HEAD
-=======
 
 #include <twine/twine.h>
->>>>>>> 34745ba5
 
 #include "vst3x_wrapper.h"
 #include "library/event.h"
@@ -287,11 +284,7 @@
         auto e = RtEvent::make_async_work_event(&Vst3xWrapper::parameter_update_callback, this->id(), this);
         output_event(e);
     }
-<<<<<<< HEAD
-    if(_bypassed && _bypass_parameter.supported == false)
-=======
     if(_bypass_parameter.supported == false && _bypass_manager.should_process() == false)
->>>>>>> 34745ba5
     {
         bypass_process(in_buffer, out_buffer);
     }
@@ -499,160 +492,6 @@
     return ProcessorReturnCode::ERROR;
 }
 
-std::pair<ProcessorReturnCode, float> Vst3xWrapper::parameter_value(ObjectId parameter_id) const
-{
-    /* Always returns OK as the default vst3 implementation just returns 0 for invalid parameter ids */
-    auto controller = const_cast<PluginInstance*>(&_instance)->controller();
-    auto value = controller->normalizedParamToPlain(parameter_id, controller->getParamNormalized(parameter_id));
-    return {ProcessorReturnCode::OK, static_cast<float>(value)};
-}
-
-std::pair<ProcessorReturnCode, float> Vst3xWrapper::parameter_value_normalised(ObjectId parameter_id) const
-{
-    /* Always returns OK as the default vst3 implementation just returns 0 for invalid parameter ids */
-    auto controller = const_cast<PluginInstance*>(&_instance)->controller();
-    auto value = controller->getParamNormalized(parameter_id);
-    return {ProcessorReturnCode::OK, static_cast<float>(value)};
-}
-
-std::pair<ProcessorReturnCode, std::string> Vst3xWrapper::parameter_value_formatted(ObjectId parameter_id) const
-{
-    auto controller = const_cast<PluginInstance*>(&_instance)->controller();
-    auto value = controller->getParamNormalized(parameter_id);
-    Steinberg::Vst::String128 buffer = {};
-    auto res = controller->getParamStringByValue(parameter_id, value, buffer);
-    if (res == Steinberg::kResultOk)
-    {
-        return {ProcessorReturnCode::OK, to_ascii_str(buffer)};
-    }
-    return {ProcessorReturnCode::PARAMETER_NOT_FOUND, ""};
-}
-
-int Vst3xWrapper::current_program() const
-{
-    if (_supports_programs)
-    {
-        return _current_program;
-    }
-    return 0;
-}
-
-std::string Vst3xWrapper::current_program_name() const
-{
-    return program_name(_current_program).second;
-}
-
-std::pair<ProcessorReturnCode, std::string> Vst3xWrapper::program_name(int program) const
-{
-    if (_supports_programs && _internal_programs)
-    {
-        MIND_LOG_INFO("Program name {}", program);
-        auto mutable_unit = const_cast<PluginInstance*>(&_instance)->unit_info();
-        Steinberg::Vst::String128 buffer;
-        auto res = mutable_unit->getProgramName(_main_program_list_id, program, buffer);
-        if (res == Steinberg::kResultOk)
-        {
-            MIND_LOG_INFO("Program name returned error {}", res);
-            return {ProcessorReturnCode::OK, to_ascii_str(buffer)};
-        }
-    }
-    else if (_supports_programs && _file_based_programs && program < static_cast<int>(_program_files.size()))
-    {
-        return {ProcessorReturnCode::OK, extract_preset_name(_program_files[program])};
-    }
-    MIND_LOG_INFO("Set program name failed");
-    return {ProcessorReturnCode::UNSUPPORTED_OPERATION, ""};
-}
-
-std::pair<ProcessorReturnCode, std::vector<std::string>> Vst3xWrapper::all_program_names() const
-{
-    if (_supports_programs)
-    {
-        MIND_LOG_INFO("all Program names");
-        std::vector<std::string> programs;
-        auto mutable_unit = const_cast<PluginInstance*>(&_instance)->unit_info();
-        for (int i = 0; i < _program_count; ++i)
-        {
-            if (_internal_programs)
-            {
-                Steinberg::Vst::String128 buffer;
-                auto res = mutable_unit->getProgramName(_main_program_list_id, i, buffer);
-                if (res == Steinberg::kResultOk)
-                {
-                    programs.emplace_back(to_ascii_str(buffer));
-                } else
-                {
-                    MIND_LOG_INFO("Program name returned error {} on {}", res, i);
-                    break;
-                }
-            }
-            else if (_file_based_programs)
-            {
-                programs.emplace_back(extract_preset_name(_program_files[i]));
-            }
-        }
-        MIND_LOG_INFO("Return list with {} programs", programs.size());
-        return {ProcessorReturnCode::OK, programs};
-    }
-    MIND_LOG_INFO("All program names failed");
-    return {ProcessorReturnCode::UNSUPPORTED_OPERATION, std::vector<std::string>()};
-}
-
-ProcessorReturnCode Vst3xWrapper::set_program(int program)
-{
-    if (!_supports_programs || _program_count == 0)
-    {
-        return ProcessorReturnCode::UNSUPPORTED_OPERATION;
-    }
-    if (_internal_programs)
-    {
-        float normalised_program_id = static_cast<float>(program) / static_cast<float>(_program_count);
-        auto event = new ParameterChangeEvent(ParameterChangeEvent::Subtype::FLOAT_PARAMETER_CHANGE,
-                                              this->id(),
-                                              _program_change_parameter.id,
-                                              normalised_program_id,
-                                              IMMEDIATE_PROCESS);
-        event->set_completion_cb(Vst3xWrapper::program_change_callback, this);
-        _host_control.post_event(event);
-        MIND_LOG_INFO("Set program {}, {}, {}", program, normalised_program_id, _program_change_parameter.id);
-        //_instance.controller()->setParamNormalized(_program_change_parameter.id, normalised_program_id);
-        return ProcessorReturnCode::OK;
-    }
-    else if (_file_based_programs && program < static_cast<int>(_program_files.size()))
-    {
-        MIND_LOG_INFO("Loading file based preset");
-        Steinberg::OPtr<Steinberg::IBStream> stream(Steinberg::Vst::FileStream::open(_program_files[program].c_str(), "rb"));
-        if (stream == nullptr)
-        {
-            MIND_LOG_INFO("Failed to load file {}", _program_files[program]);
-            return ProcessorReturnCode::ERROR;
-        }
-        Steinberg::Vst::PresetFile preset_file(stream);
-        preset_file.readChunkList();
-
-        bool res = preset_file.restoreControllerState(_instance.controller());
-        res &= preset_file.restoreComponentState(_instance.component());
-        // Notify the processor of the update with an idle message. This was specific
-        // to Retrologue and not part of the Vst3 standard so we might remove it eventually
-        Steinberg::Vst::HostMessage message;
-        message.setMessageID("idle");
-        if (_instance.notify_processor(&message) == false)
-        {
-            MIND_LOG_ERROR("Idle message returned error");
-        }
-        if (res)
-        {
-            _current_program = program;
-            return ProcessorReturnCode::OK;
-        } else
-        {
-            MIND_LOG_INFO("restore state returned error");
-        }
-    }
-    MIND_LOG_INFO("Error in program change");
-    return ProcessorReturnCode::ERROR;
-}
-
 bool Vst3xWrapper::_register_parameters()
 {
     int param_count = _instance.controller()->getParameterCount();
@@ -690,19 +529,6 @@
                 _program_change_parameter.supported = true;
                 MIND_LOG_INFO("We have a program change parameter at {}", info.id);
             }
-<<<<<<< HEAD
-            else if(info.flags & Steinberg::Vst::ParameterInfo::kIsProgramChange &&
-                    _program_change_parameter.supported == false)
-            {
-                /* For now we only support 1 program change parameter and we're counting on the
-                 * first one to be the "major" one. Multitimbral instruments can have multiple
-                 * program change parameters, but we'll have to look into how to support that. */
-                _program_change_parameter.id = info.id;
-                _program_change_parameter.supported = true;
-                MIND_LOG_INFO("We have a program change parameter at {}", info.id);
-            }
-=======
->>>>>>> 34745ba5
             else if (register_parameter(new FloatParameterDescriptor(title, title, 0, 1, nullptr), info.id))
             {
                 MIND_LOG_INFO("Registered parameter {}, id {}", title, info.id);
@@ -1039,8 +865,6 @@
     return res == Steinberg::kResultOk? EventStatus::HANDLED_OK : EventStatus::ERROR;
 }
 
-<<<<<<< HEAD
-=======
 bool Vst3xWrapper::bypassed() const
 {
     if (_bypass_parameter.supported)
@@ -1052,7 +876,6 @@
     return _bypass_manager.bypassed();
 }
 
->>>>>>> 34745ba5
 
 Steinberg::Vst::SpeakerArrangement speaker_arr_from_channels(int channels)
 {
