--- conflicted
+++ resolved
@@ -14,13 +14,8 @@
  */
 
 /**
-<<<<<<< HEAD
  * @brief Fifo queues for RtEvents
- * @copyright MIND Music Labs AB, Stockholm
-=======
- * @brief Wait free fifo queue for communication between rt and non-rt code
  * @copyright 2017-2019 Modern Ancient Instruments Networked AB, dba Elk, Stockholm
->>>>>>> 10667943
  */
 
 #ifndef SUSHI_REALTIME_FIFO_H
