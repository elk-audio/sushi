/**
 * @Brief Container classes for plugin parameters
 * @copyright MIND Music Labs AB, Stockholm
 *
 *
 */

#ifndef SUSHI_PLUGIN_PARAMETERS_H
#define SUSHI_PLUGIN_PARAMETERS_H

#include <atomic>
#include <memory>
#include <cmath>
#include <string>

#include "library/constants.h"

enum class StompBoxParameterType
{
    FLOAT,
    INT,
    BOOL,
    SELECTION,
    STRING,
    DATA,
};

namespace sushi {

/**
 * @brief Base class for plugin parameters
 */
class BaseStompBoxParameter
{
public:
<<<<<<< HEAD
    BaseStompBoxParameter(const std::string& label,
                          const std::string& id,
=======
    BaseStompBoxParameter(const std::string& id,
                          const std::string& label,
>>>>>>> c2740952
                          StompBoxParameterType type) : _label(label), _id(id), _type(type) {}

    virtual ~BaseStompBoxParameter() {}

    /**
     * @brief Returns the enumerated type of the parameter
     */
    StompBoxParameterType type() {return _type;};

    /**
     * @brief Returns the parameters value as a formatted string
     * TODO: Ponder over if we want units included here or as a separate string
     */
    virtual const std::string as_string() { return "";} //Needs to be implemented, otherwise no vtable will be generated

    /**
     * @brief Returns the display name of the parameter, i.e. "Oscillator pitch"
     */
    const std::string label() {return _label;}

    /**
    * @brief Returns a unique identifier to the parameter i.e. "oscillator_2_pitch"
    */
    const std::string id() {return _id;}


protected:
    std::string _label;
    std::string _id;  // TODO: consider fixed length eastl string here to avoid memory allocations when changing
    StompBoxParameterType _type;
};


/**
 * @brief Parameter preprocessor for scaling or non-linear mapping. This basic,
 * templated base class only supports clipping to a pre-defined range.
 */
template<typename T>
class ParameterPreProcessor
{
public:
    ParameterPreProcessor(T min, T max): _min_range(min), _max_range(max) {}
    virtual T process(T raw_value) {return clip(raw_value);}

protected:
    T clip(T raw_value)
    {
        return (raw_value > _max_range? _max_range : (raw_value < _min_range? _min_range : raw_value));
    }

    T _min_range;
    T _max_range;
};

/**
 * @brief Formatter used to format the parameter value to a string
 */
template<typename T>
class ParameterFormatPolicy
{
protected:
    const std::string format(T value) {return std::to_string(value);}
};

/*
 * The format() function can then be specialized for types that need special handling.
 */
template <> const inline std::string ParameterFormatPolicy<bool>::format(bool value)
{
    return value? "True": "False";
}


/**
 * @brief Templated plugin parameter, works out of the box for native
 * types like float, int, etc. Needs specialization for more complex
 * types, for which the template type should likely be a pointer.
 */
template<typename T, StompBoxParameterType enumerated_type>
class StompBoxParameter : public BaseStompBoxParameter, private ParameterFormatPolicy<T>
{
public:
    /**
     * @brief Construct a parameter
     */
<<<<<<< HEAD
    StompBoxParameter(const std::string& label,
                      const std::string& id,
                      T default_value,
                      ParameterPreProcessor<T>* preProcessor) :
                                   BaseStompBoxParameter(label, id, enumerated_type),
                                   _preProcessor(preProcessor),
=======
    StompBoxParameter(const std::string& id,
                      const std::string& label,
                      T default_value,
                      ParameterPreProcessor<T>* pre_processor) :
                                   BaseStompBoxParameter(id, label, enumerated_type),
                                   _pre_processor(pre_processor),
>>>>>>> c2740952
                                   _raw_value(default_value),
                                   _value(pre_processor->process(default_value)) {}

    ~StompBoxParameter() {};

    /**
     * @brief Returns the parameter's current value.
     */
    T value()
    {
        return _value;
    }

    /**
     * @brief Returns the parameter's unprocessed value.
     */
    T raw_value()
    {
        return _raw_value;
    }

    /**
     * @brief Set the value of the parameter. Called automatically from the host.
     * For changin the value from inside the plugin, call set_asychronously() intead.
     */
    void set(T value)
    {
        _raw_value = value;
        _value = _pre_processor->process(value);
    }

    /**
     * @brief Tell the host to change the value of the parameter. This should be used
     * instead of set() if the plugin itself wants to change the value of a parameter.
     */
    void set_asychronously(T value)
    {
        // TODO - implement!
    }

    /**
     * @brief Returns the parameter's value as a string, i.e. "1.25".
     * TODO - Think about which value we actually want here, raw or processed!
     */
    const std::string as_string() override
    {
        return ParameterFormatPolicy<T>::format(_raw_value);
    }

private:
    std::unique_ptr<ParameterPreProcessor<T>> _pre_processor;
    T _raw_value;
    T _value;
};


/*
 * The templated forms are not intended to be accessed directly.
 * Instead, the typedefs below provide direct access to the right
 * type combinations.
 */
typedef ParameterPreProcessor<float> FloatParameterPreProcessor;
typedef ParameterPreProcessor<int> IntParameterPreProcessor;
typedef ParameterPreProcessor<bool> BoolParameterPreProcessor;

typedef StompBoxParameter<float, StompBoxParameterType::FLOAT>  FloatStompBoxParameter;
typedef StompBoxParameter<int, StompBoxParameterType::INT>      IntStompBoxParameter;
typedef StompBoxParameter<bool, StompBoxParameterType::BOOL>    BoolStompBoxParameter;

/**
 * @brief Preprocessor example to map from decibels to linear gain.
 */
class dBToLinPreProcessor : public FloatParameterPreProcessor
{
public:
    dBToLinPreProcessor(float min, float max): FloatParameterPreProcessor(min, max) {}
    float process(float raw_value) override
    {
        return powf(10.0f, this->clip(raw_value) / 20.0f);
    }
};


}  // namespace sushi

#endif //SUSHI_PLUGIN_PARAMETERS_H<|MERGE_RESOLUTION|>--- conflicted
+++ resolved
@@ -33,13 +33,8 @@
 class BaseStompBoxParameter
 {
 public:
-<<<<<<< HEAD
-    BaseStompBoxParameter(const std::string& label,
-                          const std::string& id,
-=======
     BaseStompBoxParameter(const std::string& id,
                           const std::string& label,
->>>>>>> c2740952
                           StompBoxParameterType type) : _label(label), _id(id), _type(type) {}
 
     virtual ~BaseStompBoxParameter() {}
@@ -125,21 +120,12 @@
     /**
      * @brief Construct a parameter
      */
-<<<<<<< HEAD
-    StompBoxParameter(const std::string& label,
-                      const std::string& id,
-                      T default_value,
-                      ParameterPreProcessor<T>* preProcessor) :
-                                   BaseStompBoxParameter(label, id, enumerated_type),
-                                   _preProcessor(preProcessor),
-=======
     StompBoxParameter(const std::string& id,
                       const std::string& label,
                       T default_value,
                       ParameterPreProcessor<T>* pre_processor) :
                                    BaseStompBoxParameter(id, label, enumerated_type),
                                    _pre_processor(pre_processor),
->>>>>>> c2740952
                                    _raw_value(default_value),
                                    _value(pre_processor->process(default_value)) {}
 
