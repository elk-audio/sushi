/*
 * Copyright 2017-2019 Modern Ancient Instruments Networked AB, dba Elk
 *
 * SUSHI is free software: you can redistribute it and/or modify it under the terms of
 * the GNU Affero General Public License as published by the Free Software Foundation,
 * either version 3 of the License, or (at your option) any later version.
 *
 * SUSHI is distributed in the hope that it will be useful, but WITHOUT ANY WARRANTY;
 * without even the implied warranty of MERCHANTABILITY or FITNESS FOR A PARTICULAR
 * PURPOSE.  See the GNU Affero General Public License for more details.
 *
 * You should have received a copy of the GNU Affero General Public License along with
 * SUSHI.  If not, see http://www.gnu.org/licenses/
 */

/**
 * @Brief Wrapper for LV2 plugins - Wrapper for LV2 plugins.
 * @copyright 2017-2019 Modern Ancient Instruments Networked AB, dba Elk, Stockholm
 */

#include "lv2_wrapper.h"

#include <exception>
#include <cmath>

#include <twine/twine.h>

#include "logging.h"

#include "lv2_port.h"
#include "lv2_state.h"
#include "lv2_control.h"

#include "lv2_worker.h"

namespace sushi {
namespace lv2 {

SUSHI_GET_LOGGER_WITH_MODULE_NAME("lv2");

LilvWorldWrapper::~LilvWorldWrapper()
{
    if (_world)
    {
        lilv_world_free(_world);
    }
}

bool LilvWorldWrapper::create_world()
{
    assert(_world == nullptr);

    _world = lilv_world_new();
    if (_world)
    {
        lilv_world_load_all(_world);
    }
    return _world;
}

LilvWorld* LilvWorldWrapper::world()
{
    return _world;
}

LV2_Wrapper::LV2_Wrapper(HostControl host_control,
                         const std::string& lv2_plugin_uri,
                         std::shared_ptr<LilvWorldWrapper> world):
                         Processor(host_control),
                         _plugin_path(lv2_plugin_uri),
                         _world(world)
{
    _max_input_channels = LV2_WRAPPER_MAX_N_CHANNELS;
    _max_output_channels = LV2_WRAPPER_MAX_N_CHANNELS;
}

ProcessorReturnCode LV2_Wrapper::init(float sample_rate)
{
    _model = std::make_unique<Model>(sample_rate, this, _world->world());

    _lv2_pos = reinterpret_cast<LV2_Atom*>(pos_buf);

    auto library_handle = _plugin_handle_from_URI(_plugin_path.c_str());

    if (library_handle == nullptr)
    {
        SUSHI_LOG_ERROR("Failed to load LV2 plugin - handle not recognized.");
        return ProcessorReturnCode::SHARED_LIBRARY_OPENING_ERROR;
    }

    auto loading_return_code = _model->load_plugin(library_handle, sample_rate);

    if (loading_return_code != ProcessorReturnCode::OK)
    {
        return loading_return_code;
    }

    // Channel setup derived from ports:
    _max_input_channels = _model->input_audio_channel_count();
    _max_output_channels = _model->output_audio_channel_count();
    _current_input_channels = _max_input_channels;
    _current_output_channels = _max_output_channels;

    _fetch_plugin_name_and_label();

    if (_register_parameters() == false) // Register internal parameters
    {
        SUSHI_LOG_ERROR("Failed to allocate LV2 feature list.");
        return ProcessorReturnCode::PARAMETER_ERROR;
    }

    _model->set_play_state(PlayState::RUNNING);

    return ProcessorReturnCode::OK;
}

void LV2_Wrapper::_fetch_plugin_name_and_label()
{
    const auto uri_node = lilv_plugin_get_uri(_model->plugin_class());
    const std::string uri_as_string = lilv_node_as_string(uri_node);
    set_name(uri_as_string);

    auto label_node = lilv_plugin_get_name(_model->plugin_class());
    const std::string label_as_string = lilv_node_as_string(label_node);
    set_label(label_as_string);
    lilv_free(label_node);
}

void LV2_Wrapper::configure(float /*sample_rate*/)
{
    SUSHI_LOG_WARNING("LV2 does not support altering the sample rate after initialization.");
}

const ParameterDescriptor* LV2_Wrapper::parameter_from_id(ObjectId id) const
{
    auto descriptor = _parameters_by_lv2_id.find(id);
    if (descriptor !=  _parameters_by_lv2_id.end())
    {
        return descriptor->second;
    }
    return nullptr;
}

std::pair<ProcessorReturnCode, float> LV2_Wrapper::parameter_value(ObjectId parameter_id) const
{
    auto parameter = parameter_from_id(parameter_id);

    if (parameter == nullptr)
    {
        return {ProcessorReturnCode::PARAMETER_NOT_FOUND, 0.0f};
    }

    // All parameters registered in the wrapper were of type FloatParameterDescriptor
    if (parameter->type() != ParameterType::FLOAT)
    {
        return {ProcessorReturnCode::PARAMETER_ERROR, 0.0f};
    }

    const int index = static_cast<int>(parameter_id);

    if (index < _model->port_count())
    {
        auto port = _model->get_port(index);

        if (port != nullptr)
        {
            float value = port->control_value();
            float min = parameter->min_domain_value();
            float max = parameter->max_domain_value();

            float value_normalized = _to_normalized(value, min, max);

            return {ProcessorReturnCode::OK, value_normalized};
        }
    }

    return {ProcessorReturnCode::PARAMETER_NOT_FOUND, 0.0f};
}

std::pair<ProcessorReturnCode, float> LV2_Wrapper::parameter_value_in_domain(ObjectId parameter_id) const
{
    float value = 0.0;
    const int index = static_cast<int>(parameter_id);

    if (index < _model->port_count())
    {
        auto port = _model->get_port(index);

        if (port != nullptr)
        {
            value = port->control_value();
            return {ProcessorReturnCode::OK, value};
        }
    }

    return {ProcessorReturnCode::PARAMETER_NOT_FOUND, value};
}

std::pair<ProcessorReturnCode, std::string> LV2_Wrapper::parameter_value_formatted(ObjectId parameter_id) const
{
    auto valueTuple = parameter_value_in_domain(parameter_id);

    if(valueTuple.first == ProcessorReturnCode::OK)
    {
        std::string parsedValue = std::to_string(valueTuple.second);
        return {ProcessorReturnCode::OK, parsedValue};
    }

    return {ProcessorReturnCode::PARAMETER_NOT_FOUND, ""};
}

bool LV2_Wrapper::supports_programs() const
{
    return _model->state()->number_of_programs() > 0;
}

int LV2_Wrapper::program_count() const
{
    return _model->state()->number_of_programs();
}

int LV2_Wrapper::current_program() const
{
    if (this->supports_programs())
    {
        return _model->state()->current_program_index();
    }

    return 0;
}

std::string LV2_Wrapper::current_program_name() const
{
   return _model->state()->current_program_name();
}

std::pair<ProcessorReturnCode, std::string> LV2_Wrapper::program_name(int program) const
{
    if (this->supports_programs())
    {
        if (program < _model->state()->number_of_programs())
        {
            std::string name = _model->state()->program_name(program);
            return {ProcessorReturnCode::OK, name};
        }
    }

    return {ProcessorReturnCode::ERROR, ""};
}

std::pair<ProcessorReturnCode, std::vector<std::string>> LV2_Wrapper::all_program_names() const
{
    if (this->supports_programs() == false)
    {
        return {ProcessorReturnCode::UNSUPPORTED_OPERATION, std::vector<std::string>()};
    }

    std::vector<std::string> programs(_model->state()->program_names().begin(),
                                      _model->state()->program_names().end());

    return {ProcessorReturnCode::OK, programs};
}

ProcessorReturnCode LV2_Wrapper::set_program(int program)
{
    if (this->supports_programs() && program < _model->state()->number_of_programs())
    {
        bool succeeded = _model->state()->apply_program(program);

        if (succeeded)
        {
            return ProcessorReturnCode::OK;
        }
        else
        {
            return ProcessorReturnCode::ERROR;
        }
    }

    return ProcessorReturnCode::UNSUPPORTED_OPERATION;
}

<<<<<<< HEAD
ProcessorReturnCode LV2_Wrapper::set_state(ProcessorState* state, bool /*realtime_running*/)
{
    if (state->bypassed().has_value())
    {
        _bypass_manager.set_bypass(state->bypassed().value(), _model->sample_rate());
=======
ProcessorReturnCode LV2_Wrapper::set_state(ProcessorState* state, bool realtime_running)
{
    std::unique_ptr<RtState> rt_state;
    if (realtime_running)
    {
        rt_state = std::make_unique<RtState>();
>>>>>>> 8ac224c2
    }

    if (state->program().has_value())
    {
        this->set_program(state->program().value());
    }

<<<<<<< HEAD
=======
    if (state->bypassed().has_value())
    {
        if (realtime_running)
        {
            rt_state->set_bypass(state->bypassed().value());
        }
        else
        {
            _bypass_manager.set_bypass(state->bypassed().value(), _model->sample_rate());
        }
    }

>>>>>>> 8ac224c2
    for (const auto& param : state->parameters())
    {
        int id = param.first;
        float value = param.second;

        auto parameter = parameter_from_id(id);

        if (parameter)
        {
            auto port = _model->get_port(parameter->id());

            float min = parameter->min_domain_value();
            float max = parameter->max_domain_value();
<<<<<<< HEAD

            auto value_in_domain = _to_domain(value, min, max);
            port->set_control_value(value_in_domain);
        }
    }

=======
            auto value_in_domain = _to_domain(value, min, max);

            // We can save some time for the audio thread if we do this pre-scaling here
            // for the realtime case too, even though the values are applied during the
            // next audio process call and not here.
            if (realtime_running)
            {
                rt_state->add_parameter_change(parameter->id(), value_in_domain);
            }
            else
            {
                port->set_control_value(value_in_domain);
            }
        }
    }

    if (realtime_running)
    {
        auto event = new RtStateEvent(this->id(), std::move(rt_state), IMMEDIATE_PROCESS);
        _host_control.post_event(event);
    }

>>>>>>> 8ac224c2
    return ProcessorReturnCode::OK;
}

bool LV2_Wrapper::_register_parameters()
{
    bool param_inserted_ok = true;

    for (int _pi = 0; _pi < _model->port_count(); ++_pi)
    {
        auto currentPort = _model->get_port(_pi);

        if (currentPort->type() == PortType::TYPE_CONTROL)
        {
            // Here I need to get the name of the port.
            auto nameNode = lilv_port_get_name(_model->plugin_class(), currentPort->lilv_port());
            int portIndex = lilv_port_get_index(_model->plugin_class(), currentPort->lilv_port());

            assert(portIndex == _pi); // This should only fail is the plugin's .ttl file is incorrect.

            const std::string name_as_string = lilv_node_as_string(nameNode);
            const std::string param_unit = "";

            param_inserted_ok = register_parameter(new FloatParameterDescriptor(name_as_string, // name
                                                                                name_as_string, // label
                                                                                param_unit, // PARAMETER UNIT
                                                                                currentPort->min(), // range min
                                                                                currentPort->max(), // range max
                                                                                nullptr), // ParameterPreProcessor
                                                   static_cast<ObjectId>(portIndex)); // Registering the ObjectID as the LV2 Port index.

            if (param_inserted_ok)
            {
                SUSHI_LOG_DEBUG("Plugin: {}, registered param: {}", name(), name_as_string);
            }
            else
            {
                SUSHI_LOG_ERROR("Plugin: {}, Error while registering param: {}", name(), name_as_string);
            }

            lilv_node_free(nameNode);
        }
    }

    /* Create a "backwards map" from LV2 parameter ids to parameter indices.
     * LV2 parameter ports have an integer ID, assigned in the ttl file.
     * While often it starts from 0 and goes up to n-1 parameters, there is no
     * guarantee. Very often this is not true, when in the ttl, the parameter ports,
     * are preceded by other types of ports in the list (i.e. audio/midi i/o).
     */
    for (auto param : this->all_parameters())
    {
        _parameters_by_lv2_id[param->id()] = param;
    }

    return param_inserted_ok;
}

void LV2_Wrapper::process_event(const RtEvent& event)
{
    if (event.type() == RtEventType::FLOAT_PARAMETER_CHANGE)
    {
        auto typed_event = event.parameter_change_event();
        auto parameter_id = typed_event->param_id();

        auto parameter = parameter_from_id(parameter_id);

        const int portIndex = static_cast<int>(parameter_id);
        assert(portIndex < _model->port_count());

        auto port = _model->get_port(portIndex);

        auto value = typed_event->value();

        float min = parameter->min_domain_value();
        float max = parameter->max_domain_value();

        auto value_in_domain = _to_domain(value, min, max);
        port->set_control_value(value_in_domain);
    }
    else if (is_keyboard_event(event))
    {
        if (_incoming_event_queue.push(event) == false)
        {
            SUSHI_LOG_DEBUG("Plugin: {}, MIDI queue Overflow!", name());
        }
    }
    else if(event.type() == RtEventType::SET_BYPASS)
    {
        bool bypassed = static_cast<bool>(event.processor_command_event()->value());
        _bypass_manager.set_bypass(bypassed, _model->sample_rate());
    }
    else if (event.type() == RtEventType::SET_STATE)
    {
        auto state = event.processor_state_event()->state();
        if (state->bypassed().has_value())
        {
            _bypass_manager.set_bypass(*state->bypassed(), _model->sample_rate());
        }

        for (const auto& parameter : state->parameters())
        {
            // These parameter values are pre-scaled and dont need to be converted to domain values
            auto port = _model->get_port(parameter.first);
            port->set_control_value(parameter.second);
        }
        async_delete(state);
    }
}

void LV2_Wrapper::_update_transport()
{
    auto transport = _host_control.transport();

    const bool rolling = transport->playing();
    const float beats_per_minute = transport->current_tempo();
    const auto ts = transport->time_signature();
    const int beats_per_bar = ts.numerator;
    const int beat_type = ts.denominator;
    const double current_bar_beats = transport->current_bar_beats();
    const int32_t bar = transport->current_bar_start_beats() / current_bar_beats;
    const uint32_t frame = transport->current_samples() / AUDIO_CHUNK_SIZE;

    // If transport state is not as expected, then something has changed.
    _xport_changed = (rolling != _model->rolling() ||
                      frame != _model->position() ||
                      beats_per_minute != _model->bpm());

    if (_xport_changed)
    {
        // Build an LV2 position object to report change to plugin.
        lv2_atom_forge_set_buffer(&_model->forge(), pos_buf, sizeof(pos_buf));
        LV2_Atom_Forge* forge = &_model->forge();

        LV2_Atom_Forge_Frame frame_atom;
        lv2_atom_forge_object(forge, &frame_atom, 0, _model->urids().time_Position);
        lv2_atom_forge_key(forge, _model->urids().time_frame);
        lv2_atom_forge_long(forge, frame);
        lv2_atom_forge_key(forge, _model->urids().time_speed);
        lv2_atom_forge_float(forge, rolling ? 1.0 : 0.0);

        lv2_atom_forge_key(forge, _model->urids().time_barBeat);
        lv2_atom_forge_float(forge, current_bar_beats);

        lv2_atom_forge_key(forge, _model->urids().time_bar);
        lv2_atom_forge_long(forge, bar - 1);

        lv2_atom_forge_key(forge, _model->urids().time_beatUnit);
        lv2_atom_forge_int(forge, beat_type);

        lv2_atom_forge_key(forge, _model->urids().time_beatsPerBar);
        lv2_atom_forge_float(forge, beats_per_bar);

        lv2_atom_forge_key(forge, _model->urids().time_beatsPerMinute);
        lv2_atom_forge_float(forge, beats_per_minute);
    }

    // Update model transport state to expected values for next cycle.
    _model->set_position(rolling ? frame + AUDIO_CHUNK_SIZE : frame);
    _model->set_bpm(beats_per_minute);
    _model->set_rolling(rolling);
}

void LV2_Wrapper::process_audio(const ChunkSampleBuffer &in_buffer, ChunkSampleBuffer &out_buffer)
{
    if (_bypass_manager.should_process() == false)
    {
         bypass_process(in_buffer, out_buffer);
        _flush_event_queue();
    }
    else
    {
        switch (_model->play_state())
        {
            case PlayState::PAUSE_REQUESTED:
            {
                _model->set_play_state(PlayState::PAUSED);

                request_non_rt_task(&restore_state_callback);
                break;
            }
            case PlayState::PAUSED:
            {
                _flush_event_queue();
                return;
            }
            default:
                break;
        }

        _update_transport();

        _map_audio_buffers(in_buffer, out_buffer);

        _deliver_inputs_to_plugin();

        lilv_instance_run(_model->plugin_instance(), AUDIO_CHUNK_SIZE);

        /* Process any worker replies. */
        if(_model->state_worker() != nullptr)
        {
            _model->state_worker()->emit_responses(_model->plugin_instance());
        }

        _model->worker()->emit_responses(_model->plugin_instance());

        _deliver_outputs_from_plugin(false);

        if (_bypass_manager.should_ramp())
        {
            _bypass_manager.crossfade_output(in_buffer, out_buffer, _current_input_channels, _current_output_channels);
        }
    }
}

void LV2_Wrapper::_restore_state_callback(EventId)
{
    /* Note that this doesn't handle multiple requests at once.
     * Currently for the Pause functionality it is fine,
     * but if extended to support other use it may note be. */
    if(_model->state_to_set() != nullptr)
    {
        auto feature_list = _model->host_feature_list();

        lilv_state_restore(_model->state_to_set(),
                           _model->plugin_instance(),
                           set_port_value,
                           _model.get(),
                           0,
                           feature_list->data());

        _model->set_state_to_set(nullptr);

        _model->request_update();
        _model->set_play_state(PlayState::RUNNING);
    }
}

void LV2_Wrapper::_worker_callback(EventId)
{
    _model->worker()->worker_func();
}

void LV2_Wrapper::set_enabled(bool enabled)
{
    Processor::set_enabled(enabled);
    if (enabled)
    {
        lilv_instance_activate(_model->plugin_instance());
    }
    else
    {
        lilv_instance_deactivate(_model->plugin_instance());
    }
}

void LV2_Wrapper::set_bypassed(bool bypassed)
{
    assert(twine::is_current_thread_realtime() == false);
    _host_control.post_event(new SetProcessorBypassEvent(this->id(),
                                                                bypassed,
                                                                IMMEDIATE_PROCESS));
}

bool LV2_Wrapper::bypassed() const
{
    return _bypass_manager.bypassed();
}

void LV2_Wrapper::request_worker_callback(AsyncWorkCallback callback)
{
    request_non_rt_task(callback);
}

void LV2_Wrapper::_deliver_inputs_to_plugin()
{
    auto instance = _model->plugin_instance();

    for (int p = 0, i = 0, o = 0; p < _model->port_count(); ++p)
    {
        auto current_port = _model->get_port(p);

        switch(current_port->type())
        {
            case PortType::TYPE_CONTROL:
                lilv_instance_connect_port(instance, p, current_port->control_pointer());
                break;
            case PortType::TYPE_AUDIO:
                if (current_port->flow() == PortFlow::FLOW_INPUT)
                    lilv_instance_connect_port(instance, p, _process_inputs[i++]);
                else
                    lilv_instance_connect_port(instance, p, _process_outputs[o++]);
                break;
            case PortType::TYPE_EVENT:
                if (current_port->flow() == PortFlow::FLOW_INPUT)
                {
                    current_port->reset_input_buffer();
                    _process_midi_input(current_port);

                }
                else if (current_port->flow() == PortFlow::FLOW_OUTPUT) // Clear event output for plugin to write to.
                {
                    current_port->reset_output_buffer();
                }
                break;
            case PortType::TYPE_CV: // CV Support not yet implemented.
            case PortType::TYPE_UNKNOWN:
                assert(false);
                break;
            default:
                lilv_instance_connect_port(instance, p, nullptr);
        }
    }

    _model->clear_update_request();
}

void LV2_Wrapper::_deliver_outputs_from_plugin(bool /*send_ui_updates*/)
{
    for (int p = 0; p < _model->port_count(); ++p)
    {
        auto current_port = _model->get_port(p);

        if(current_port->flow() == PortFlow::FLOW_OUTPUT)
        {
            switch(current_port->type())
            {
                case PortType::TYPE_CONTROL:
                    if (lilv_port_has_property(_model->plugin_class(),
                                               current_port->lilv_port(),
                                               _model->nodes()->lv2_reportsLatency))
                    {
                        if (_model->plugin_latency() != current_port->control_value())
                        {
                            _model->set_plugin_latency(current_port->control_value());
                            // TODO: Introduce latency compensation reporting to Sushi
                        }
                    }
                    break;
                case PortType::TYPE_EVENT:
                    _process_midi_output(current_port);
                    break;
                case PortType::TYPE_UNKNOWN:
                case PortType::TYPE_AUDIO:
                case PortType::TYPE_CV:
                    break;
            }
        }
    }
}

void LV2_Wrapper::_process_midi_output(Port* port)
{
    for (auto buf_i = lv2_evbuf_begin(port->evbuf()); lv2_evbuf_is_valid(buf_i); buf_i = lv2_evbuf_next(buf_i))
    {
        uint32_t midi_frames, midi_subframes, midi_type, midi_size;
        uint8_t* midi_body;

        // Get event from LV2 buffer.
        lv2_evbuf_get(buf_i, &midi_frames, &midi_subframes, &midi_type, &midi_size, &midi_body);

        midi_size--;

        if (midi_type == _model->urids().midi_MidiEvent)
        {
            auto outgoing_midi_data = midi::to_midi_data_byte(midi_body, midi_size);
            auto outgoing_midi_type = midi::decode_message_type(outgoing_midi_data);

            switch (outgoing_midi_type)
            {
                case midi::MessageType::CONTROL_CHANGE:
                {
                    auto decoded_message = midi::decode_control_change(outgoing_midi_data);
                    output_event(RtEvent::make_parameter_change_event(this->id(),
                                                                      decoded_message.channel,
                                                                      decoded_message.controller,
                                                                      decoded_message.value));
                    break;
                }
                case midi::MessageType::NOTE_ON:
                {
                    auto decoded_message = midi::decode_note_on(outgoing_midi_data);
                    output_event(RtEvent::make_note_on_event(this->id(),
                                                             0, // Sample offset 0?
                                                             decoded_message.channel,
                                                             decoded_message.note,
                                                             decoded_message.velocity));
                    break;
                }
                case midi::MessageType::NOTE_OFF:
                {
                    auto decoded_message = midi::decode_note_off(outgoing_midi_data);
                    output_event(RtEvent::make_note_off_event(this->id(),
                                                              0, // Sample offset 0?
                                                              decoded_message.channel,
                                                              decoded_message.note,
                                                              decoded_message.velocity));
                    break;
                }
                case midi::MessageType::PITCH_BEND:
                {
                    auto decoded_message = midi::decode_pitch_bend(outgoing_midi_data);
                    output_event(RtEvent::make_pitch_bend_event(this->id(),
                                                                0, // Sample offset 0?
                                                                decoded_message.channel,
                                                                decoded_message.value));
                    break;
                }
                case midi::MessageType::POLY_KEY_PRESSURE:
                {
                    auto decoded_message = midi::decode_poly_key_pressure(outgoing_midi_data);
                    output_event(RtEvent::make_note_aftertouch_event(this->id(),
                                                                     0, // Sample offset 0?
                                                                     decoded_message.channel,
                                                                     decoded_message.note,
                                                                     decoded_message.pressure));
                    break;
                }
                case midi::MessageType::CHANNEL_PRESSURE:
                {
                    auto decoded_message = midi::decode_channel_pressure(outgoing_midi_data);
                    output_event(RtEvent::make_aftertouch_event(this->id(),
                                                                0, // Sample offset 0?
                                                                decoded_message.channel,
                                                                decoded_message.pressure));
                    break;
                }
                default:
                    output_event(RtEvent::make_wrapped_midi_event(this->id(),
                                                                  0, // Sample offset 0?
                                                                  outgoing_midi_data));
                    break;
            }
        }
    }
}

void LV2_Wrapper::_process_midi_input(Port* port)
{
    auto lv2_evbuf_iterator = lv2_evbuf_begin(port->evbuf());

    // Write transport change event if applicable:
    if (_xport_changed)
    {
        lv2_evbuf_write(&lv2_evbuf_iterator,
                        0, 0, _lv2_pos->type,
                        _lv2_pos->size,
                        (const uint8_t *) LV2_ATOM_BODY(_lv2_pos));
    }

    auto urids = _model->urids();

    if (_model->update_requested())
    {
        // Plugin state has changed, request an update
        LV2_Atom_Object atom = {
                {sizeof(LV2_Atom_Object_Body), urids.atom_Object},
                {0,urids.patch_Get}};

        lv2_evbuf_write(&lv2_evbuf_iterator, 0, 0,
                        atom.atom.type, atom.atom.size,
                        (const uint8_t *) LV2_ATOM_BODY(&atom));
    }

    // MIDI transfer, from incoming RT event queue into LV2 event buffers:
    RtEvent rt_event;
    while (_incoming_event_queue.empty() == false)
    {
        if (_incoming_event_queue.pop(rt_event))
        {
            MidiDataByte midi_data = _convert_event_to_midi_buffer(rt_event);

            lv2_evbuf_write(&lv2_evbuf_iterator,
                            rt_event.sample_offset(), // Assuming sample_offset is the timestamp
                            0, // Subframes
                            urids.midi_MidiEvent,
                            midi_data.size(),
                            midi_data.data());
        }
    }
}

void LV2_Wrapper::_flush_event_queue()
{
    RtEvent rt_event;
    while (_incoming_event_queue.empty() == false)
    {
        _incoming_event_queue.pop(rt_event);
    }
}

MidiDataByte LV2_Wrapper::_convert_event_to_midi_buffer(RtEvent& event)
{
    if (event.type() >= RtEventType::NOTE_ON && event.type() <= RtEventType::NOTE_AFTERTOUCH)
    {
        auto keyboard_event_ptr = event.keyboard_event();

        switch (keyboard_event_ptr->type())
        {
            case RtEventType::NOTE_ON:
            {
                return midi::encode_note_on(keyboard_event_ptr->channel(),
                                                  keyboard_event_ptr->note(),
                                                  keyboard_event_ptr->velocity());
            }
            case RtEventType::NOTE_OFF:
            {
                return midi::encode_note_off(keyboard_event_ptr->channel(),
                                                   keyboard_event_ptr->note(),
                                                   keyboard_event_ptr->velocity());
            }
            case RtEventType::NOTE_AFTERTOUCH:
            {
                return midi::encode_poly_key_pressure(keyboard_event_ptr->channel(),
                                                            keyboard_event_ptr->note(),
                                                            keyboard_event_ptr->velocity());
            }
            default:
                return MidiDataByte();
        }
    }
    else if (event.type() >= RtEventType::PITCH_BEND && event.type() <= RtEventType::MODULATION)
    {
        auto keyboard_common_event_ptr = event.keyboard_common_event();

        switch (keyboard_common_event_ptr->type())
        {
            case RtEventType::AFTERTOUCH:
            {
                return midi::encode_channel_pressure(keyboard_common_event_ptr->channel(),
                                                           keyboard_common_event_ptr->value());
            }
            case RtEventType::PITCH_BEND:
            {
                return midi::encode_pitch_bend(keyboard_common_event_ptr->channel(),
                                                     keyboard_common_event_ptr->value());
            }
            case RtEventType::MODULATION:
            {
                return midi::encode_control_change(keyboard_common_event_ptr->channel(),
                                                         midi::MOD_WHEEL_CONTROLLER_NO,
                                                         keyboard_common_event_ptr->value());
            }
            default:
                return MidiDataByte();
        }
    }
    else if (event.type() == RtEventType::WRAPPED_MIDI_EVENT)
    {
        auto wrapped_midi_event_ptr = event.wrapped_midi_event();
        return wrapped_midi_event_ptr->midi_data();
    }

    assert(false); // All cases should have been catered for.
    return MidiDataByte();
}

void LV2_Wrapper::_map_audio_buffers(const ChunkSampleBuffer &in_buffer, ChunkSampleBuffer &out_buffer)
{
    int i;

    if (_double_mono_input)
    {
        _process_inputs[0] = const_cast<float*>(in_buffer.channel(0));
        _process_inputs[1] = const_cast<float*>(in_buffer.channel(0));
    }
    else
    {
        for (i = 0; i < _current_input_channels; ++i)
        {
            _process_inputs[i] = const_cast<float*>(in_buffer.channel(i));
        }

        for (; i <= _max_input_channels; ++i)
        {
            _process_inputs[i] = (_dummy_input.channel(0));
        }
    }

    for (i = 0; i < _current_output_channels; i++)
    {
        _process_outputs[i] = out_buffer.channel(i);
    }

    for (; i <= _max_output_channels; ++i)
    {
        _process_outputs[i] = _dummy_output.channel(0);
    }
}

void LV2_Wrapper::_update_mono_mode(bool speaker_arr_status)
{
    _double_mono_input = false;

    if (speaker_arr_status)
    {
        return;
    }

    if (_current_input_channels == 1 && _max_input_channels == 2)
    {
        _double_mono_input = true;
    }
}

void LV2_Wrapper::_pause_audio_processing()
{
    _previous_play_state = _model->play_state();

    if(_previous_play_state != PlayState::PAUSED)
    {
        _model->set_play_state(PlayState::PAUSED);
    }
}

void LV2_Wrapper::_resume_audio_processing()
{
    _model->set_play_state(_previous_play_state);
}

const LilvPlugin* LV2_Wrapper::_plugin_handle_from_URI(const std::string& plugin_URI_string)
{
    if (plugin_URI_string.empty())
    {
        SUSHI_LOG_ERROR("Empty library path");
        return nullptr; // Calling dlopen with an empty string returns a handle to the calling
        // program, which can cause an infinite loop.
    }

    auto plugins = lilv_world_get_all_plugins(_model->lilv_world());
    auto plugin_uri = lilv_new_uri(_model->lilv_world(), plugin_URI_string.c_str());

    if (plugin_uri == nullptr)
    {
        SUSHI_LOG_ERROR("Missing plugin URI, try lv2ls to list plugins.");
        return nullptr;
    }

    /* Find plugin */
    SUSHI_LOG_INFO("Plugin: {}", lilv_node_as_string(plugin_uri));
    const auto plugin  = lilv_plugins_get_by_uri(plugins, plugin_uri);
    lilv_node_free(plugin_uri);

    if (plugin == nullptr)
    {
        SUSHI_LOG_ERROR("Failed to find LV2 plugin.");
        return nullptr;
    }

    return plugin;
}

} // namespace lv2
} // namespace sushi<|MERGE_RESOLUTION|>--- conflicted
+++ resolved
@@ -280,20 +280,12 @@
     return ProcessorReturnCode::UNSUPPORTED_OPERATION;
 }
 
-<<<<<<< HEAD
-ProcessorReturnCode LV2_Wrapper::set_state(ProcessorState* state, bool /*realtime_running*/)
-{
-    if (state->bypassed().has_value())
-    {
-        _bypass_manager.set_bypass(state->bypassed().value(), _model->sample_rate());
-=======
 ProcessorReturnCode LV2_Wrapper::set_state(ProcessorState* state, bool realtime_running)
 {
     std::unique_ptr<RtState> rt_state;
     if (realtime_running)
     {
         rt_state = std::make_unique<RtState>();
->>>>>>> 8ac224c2
     }
 
     if (state->program().has_value())
@@ -301,8 +293,6 @@
         this->set_program(state->program().value());
     }
 
-<<<<<<< HEAD
-=======
     if (state->bypassed().has_value())
     {
         if (realtime_running)
@@ -315,7 +305,6 @@
         }
     }
 
->>>>>>> 8ac224c2
     for (const auto& param : state->parameters())
     {
         int id = param.first;
@@ -329,14 +318,6 @@
 
             float min = parameter->min_domain_value();
             float max = parameter->max_domain_value();
-<<<<<<< HEAD
-
-            auto value_in_domain = _to_domain(value, min, max);
-            port->set_control_value(value_in_domain);
-        }
-    }
-
-=======
             auto value_in_domain = _to_domain(value, min, max);
 
             // We can save some time for the audio thread if we do this pre-scaling here
@@ -359,7 +340,6 @@
         _host_control.post_event(event);
     }
 
->>>>>>> 8ac224c2
     return ProcessorReturnCode::OK;
 }
 
