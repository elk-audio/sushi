/*
 * Copyright 2017-2019 Modern Ancient Instruments Networked AB, dba Elk
 *
 * SUSHI is free software: you can redistribute it and/or modify it under the terms of
 * the GNU Affero General Public License as published by the Free Software Foundation,
 * either version 3 of the License, or (at your option) any later version.
 *
 * SUSHI is distributed in the hope that it will be useful, but WITHOUT ANY WARRANTY;
 * without even the implied warranty of MERCHANTABILITY or FITNESS FOR A PARTICULAR
 * PURPOSE.  See the GNU Affero General Public License for more details.
 *
 * You should have received a copy of the GNU Affero General Public License along with
 * SUSHI.  If not, see http://www.gnu.org/licenses/
 */

/**
 * @Brief Wrapper for LV2 plugins - Wrapper for LV2 plugins.
 * @copyright 2017-2019 Modern Ancient Instruments Networked AB, dba Elk, Stockholm
 */

#include "lv2_wrapper.h"

#include <exception>
#include <cmath>

#include <twine/twine.h>

#include "logging.h"

#include "lv2_port.h"
#include "lv2_state.h"
#include "lv2_control.h"

#include "lv2_worker.h"

namespace sushi {
namespace lv2 {

SUSHI_GET_LOGGER_WITH_MODULE_NAME("lv2");

LilvWorldWrapper::~LilvWorldWrapper()
{
    if (_world)
    {
        lilv_world_free(_world);
    }
}

bool LilvWorldWrapper::create_world()
{
    assert(_world == nullptr);

    _world = lilv_world_new();
    if (_world)
    {
        lilv_world_load_all(_world);
    }
    return _world;
}

LilvWorld* LilvWorldWrapper::world()
{
    return _world;
}

LV2_Wrapper::LV2_Wrapper(HostControl host_control,
                         const std::string& lv2_plugin_uri,
                         std::shared_ptr<LilvWorldWrapper> world):
                         Processor(host_control),
                         _plugin_path(lv2_plugin_uri),
                         _world(world)
{
    _max_input_channels = LV2_WRAPPER_MAX_N_CHANNELS;
    _max_output_channels = LV2_WRAPPER_MAX_N_CHANNELS;
}

ProcessorReturnCode LV2_Wrapper::init(float sample_rate)
{
    _model = std::make_unique<Model>(sample_rate, this, _world->world());

    _lv2_pos = reinterpret_cast<LV2_Atom*>(pos_buf);

    auto library_handle = _plugin_handle_from_URI(_plugin_path);

    if (library_handle == nullptr)
    {
        SUSHI_LOG_ERROR("Failed to load LV2 plugin - handle not recognized.");
        return ProcessorReturnCode::SHARED_LIBRARY_OPENING_ERROR;
    }

    auto loading_return_code = _model->load_plugin(library_handle, sample_rate);

    if (loading_return_code != ProcessorReturnCode::OK)
    {
        return loading_return_code;
    }

    // Channel setup derived from ports:
    _max_input_channels = _model->input_audio_channel_count();
    _max_output_channels = _model->output_audio_channel_count();

    _fetch_plugin_name_and_label();

    if (_register_parameters() == false) // Register internal parameters
    {
        SUSHI_LOG_ERROR("Failed to allocate LV2 feature list.");
        return ProcessorReturnCode::PARAMETER_ERROR;
    }

    _model->set_play_state(PlayState::RUNNING);

    return ProcessorReturnCode::OK;
}

void LV2_Wrapper::_fetch_plugin_name_and_label()
{
    const auto uri_node = lilv_plugin_get_uri(_model->plugin_class());
    const std::string uri_as_string = lilv_node_as_string(uri_node);
    set_name(uri_as_string);

    auto label_node = lilv_plugin_get_name(_model->plugin_class());
    const std::string label_as_string = lilv_node_as_string(label_node);
    set_label(label_as_string);
    lilv_free(label_node);
}

void LV2_Wrapper::configure(float /*sample_rate*/)
{
    SUSHI_LOG_WARNING("LV2 does not support altering the sample rate after initialization.");
}

const ParameterDescriptor* LV2_Wrapper::parameter_from_id(ObjectId id) const
{
    auto descriptor = _parameters_by_lv2_id.find(id);
    if (descriptor !=  _parameters_by_lv2_id.end())
    {
        return descriptor->second;
    }
    return nullptr;
}

std::pair<ProcessorReturnCode, float> LV2_Wrapper::parameter_value(ObjectId parameter_id) const
{
    auto parameter = parameter_from_id(parameter_id);

    if (parameter == nullptr)
    {
        return {ProcessorReturnCode::PARAMETER_NOT_FOUND, 0.0f};
    }

    // All parameters registered in the wrapper were of type FloatParameterDescriptor
    if (parameter->type() != ParameterType::FLOAT)
    {
        return {ProcessorReturnCode::PARAMETER_ERROR, 0.0f};
    }

    const int index = static_cast<int>(parameter_id);

    if (index < _model->port_count())
    {
        auto port = _model->get_port(index);

        if (port != nullptr)
        {
            float value = port->control_value();
            float min = parameter->min_domain_value();
            float max = parameter->max_domain_value();

            float value_normalized = _to_normalized(value, min, max);

            return {ProcessorReturnCode::OK, value_normalized};
        }
    }

    return {ProcessorReturnCode::PARAMETER_NOT_FOUND, 0.0f};
}

std::pair<ProcessorReturnCode, float> LV2_Wrapper::parameter_value_in_domain(ObjectId parameter_id) const
{
    float value = 0.0;
    const int index = static_cast<int>(parameter_id);

    if (index < _model->port_count())
    {
        auto port = _model->get_port(index);

        if (port != nullptr)
        {
            value = port->control_value();
            return {ProcessorReturnCode::OK, value};
        }
    }

    return {ProcessorReturnCode::PARAMETER_NOT_FOUND, value};
}

std::pair<ProcessorReturnCode, std::string> LV2_Wrapper::parameter_value_formatted(ObjectId parameter_id) const
{
    auto value_tuple = parameter_value_in_domain(parameter_id);

    if (value_tuple.first == ProcessorReturnCode::OK)
    {
        std::string parsed_value = std::to_string(value_tuple.second);
        return {ProcessorReturnCode::OK, parsed_value};
    }

    return {ProcessorReturnCode::PARAMETER_NOT_FOUND, ""};
}

bool LV2_Wrapper::supports_programs() const
{
    return _model->state()->number_of_programs() > 0;
}

int LV2_Wrapper::program_count() const
{
    return _model->state()->number_of_programs();
}

int LV2_Wrapper::current_program() const
{
    if (this->supports_programs())
    {
        return _model->state()->current_program_index();
    }

    return 0;
}

std::string LV2_Wrapper::current_program_name() const
{
   return _model->state()->current_program_name();
}

std::pair<ProcessorReturnCode, std::string> LV2_Wrapper::program_name(int program) const
{
    if (this->supports_programs())
    {
        if (program < _model->state()->number_of_programs())
        {
            std::string name = _model->state()->program_name(program);
            return {ProcessorReturnCode::OK, name};
        }
    }

    return {ProcessorReturnCode::ERROR, ""};
}

std::pair<ProcessorReturnCode, std::vector<std::string>> LV2_Wrapper::all_program_names() const
{
    if (this->supports_programs() == false)
    {
        return {ProcessorReturnCode::UNSUPPORTED_OPERATION, std::vector<std::string>()};
    }

    std::vector<std::string> programs(_model->state()->program_names().begin(),
                                      _model->state()->program_names().end());

    return {ProcessorReturnCode::OK, programs};
}

ProcessorReturnCode LV2_Wrapper::set_program(int program)
{
    if (this->supports_programs() && program < _model->state()->number_of_programs())
    {
        bool succeeded = _model->state()->apply_program(program);

        if (succeeded)
        {
            return ProcessorReturnCode::OK;
        }
        else
        {
            return ProcessorReturnCode::ERROR;
        }
    }

    return ProcessorReturnCode::UNSUPPORTED_OPERATION;
}

ProcessorReturnCode LV2_Wrapper::set_state(ProcessorState* state, bool realtime_running)
{
    if (state->has_binary_data())
    {
        _set_binary_state(state);
        return ProcessorReturnCode::OK;
    }

    std::unique_ptr<RtState> rt_state;
    if (realtime_running)
    {
        rt_state = std::make_unique<RtState>();
    }

    if (state->program().has_value())
    {
        this->set_program(state->program().value());
    }

    if (state->bypassed().has_value())
    {
        if (realtime_running)
        {
            rt_state->set_bypass(state->bypassed().value());
        }
        else
        {
            _bypass_manager.set_bypass(state->bypassed().value(), _model->sample_rate());
        }
    }

    for (const auto& param : state->parameters())
    {
        int id = param.first;
        float value = param.second;

        auto parameter = parameter_from_id(id);

        if (parameter)
        {
            auto port = _model->get_port(parameter->id());

            float min = parameter->min_domain_value();
            float max = parameter->max_domain_value();
            auto value_in_domain = _to_domain(value, min, max);

            // We can save some time for the audio thread if we do this pre-scaling here
            // for the realtime case too, even though the values are applied during the
            // next audio process call and not here.
            if (realtime_running)
            {
                rt_state->add_parameter_change(parameter->id(), value_in_domain);
            }
            else
            {
                port->set_control_value(value_in_domain);
            }
        }
    }

    if (realtime_running)
    {
        auto event = new RtStateEvent(this->id(), std::move(rt_state), IMMEDIATE_PROCESS);
        _host_control.post_event(event);
    }

    return ProcessorReturnCode::OK;
}

ProcessorState LV2_Wrapper::save_state() const
{
    ProcessorState state;
    state.set_binary_data(_model->state()->save_binary_state());
    return state;
}

PluginInfo LV2_Wrapper::info() const
{
    PluginInfo info;
    info.type = PluginType::LV2;
    info.path = _plugin_path;
    return info;
}

bool LV2_Wrapper::_register_parameters()
{
    bool param_inserted_ok = true;

    for (int _pi = 0; _pi < _model->port_count(); ++_pi)
    {
        auto current_port = _model->get_port(_pi);

        if (current_port->type() == PortType::TYPE_CONTROL)
        {
            // Here I need to get the name of the port.
            auto name_node = lilv_port_get_name(_model->plugin_class(), current_port->lilv_port());
            int port_index = lilv_port_get_index(_model->plugin_class(), current_port->lilv_port());

            assert(port_index == _pi); // This should only fail is the plugin's .ttl file is incorrect.

            const std::string name_as_string = lilv_node_as_string(name_node);
            const std::string param_unit;

            auto direction = Direction::AUTOMATABLE;

            if (current_port->flow() == PortFlow::FLOW_OUTPUT)
            {
                direction = Direction::OUTPUT;
                SUSHI_LOG_INFO("LV2 Plugin: {}, parameter: {} is output only, so not automatable.", name(), name_as_string);
            }

            param_inserted_ok = register_parameter(new FloatParameterDescriptor(name_as_string, // name
                                                                                name_as_string, // label
                                                                                param_unit, // PARAMETER UNIT
                                                                                current_port->min(), // range min
                                                                                current_port->max(), // range max
                                                                                direction,
                                                                                nullptr), // ParameterPreProcessor
                                                   static_cast<ObjectId>(port_index)); // Registering the ObjectID as the LV2 Port index.

            if (param_inserted_ok)
            {
                SUSHI_LOG_INFO("LV2 Plugin: {}, registered parameter: {}", name(), name_as_string);
            }
            else
            {
                SUSHI_LOG_ERROR("Plugin: {}, Error while registering parameter: {}", name(), name_as_string);
            }

            lilv_node_free(name_node);
        }
    }

    /* Create a "backwards map" from LV2 parameter ids to parameter indices.
     * LV2 parameter ports have an integer ID, assigned in the ttl file.
     * While often it starts from 0 and goes up to n-1 parameters, there is no
     * guarantee. Very often this is not true, when in the ttl, the parameter ports,
     * are preceded by other types of ports in the list (i.e. audio/midi i/o).
     */
    for (auto param : this->all_parameters())
    {
        _parameters_by_lv2_id[param->id()] = param;
    }

    return param_inserted_ok;
}

void LV2_Wrapper::process_event(const RtEvent& event)
{
    if (event.type() == RtEventType::FLOAT_PARAMETER_CHANGE)
    {
        auto typed_event = event.parameter_change_event();
        auto parameter_id = typed_event->param_id();

        auto parameter = parameter_from_id(parameter_id);

        const int port_index = static_cast<int>(parameter_id);
        assert(port_index < _model->port_count());

        auto port = _model->get_port(port_index);

        auto value = typed_event->value();

        float min = parameter->min_domain_value();
        float max = parameter->max_domain_value();

        auto value_in_domain = _to_domain(value, min, max);
        port->set_control_value(value_in_domain);
    }
    else if (is_keyboard_event(event))
    {
        if (_incoming_event_queue.push(event) == false)
        {
            SUSHI_LOG_DEBUG("Plugin: {}, MIDI queue Overflow!", name());
        }
    }
    else if (event.type() == RtEventType::SET_BYPASS)
    {
        bool bypassed = static_cast<bool>(event.processor_command_event()->value());
        _bypass_manager.set_bypass(bypassed, _model->sample_rate());
    }
    else if (event.type() == RtEventType::SET_STATE)
    {
        auto state = event.processor_state_event()->state();
        if (state->bypassed().has_value())
        {
            _bypass_manager.set_bypass(*state->bypassed(), _model->sample_rate());
        }

        for (const auto& parameter : state->parameters())
        {
            // These parameter values are pre-scaled and don't need to be converted to domain values
            auto port = _model->get_port(parameter.first);
            port->set_control_value(parameter.second);
        }
        async_delete(state);
    }
}

void LV2_Wrapper::_update_transport()
{
    auto transport = _host_control.transport();

    const bool rolling = transport->playing();
    const float beats_per_minute = transport->current_tempo();
    const auto ts = transport->time_signature();
    const int beats_per_bar = ts.numerator;
    const int beat_type = ts.denominator;
    const double current_bar_beats = transport->current_bar_beats();
    const int32_t bar = transport->current_bar_start_beats() / current_bar_beats;
    const uint32_t frame = transport->current_samples() / AUDIO_CHUNK_SIZE;

    // If transport state is not as expected, then something has changed.
    _xport_changed = (rolling != _model->rolling() ||
                      frame != _model->position() ||
                      beats_per_minute != _model->bpm());

    if (_xport_changed)
    {
        // Build an LV2 position object to report change to plugin.
        lv2_atom_forge_set_buffer(&_model->forge(), pos_buf, sizeof(pos_buf));
        LV2_Atom_Forge* forge = &_model->forge();

        LV2_Atom_Forge_Frame frame_atom;
        lv2_atom_forge_object(forge, &frame_atom, 0, _model->urids().time_Position);
        lv2_atom_forge_key(forge, _model->urids().time_frame);
        lv2_atom_forge_long(forge, frame);
        lv2_atom_forge_key(forge, _model->urids().time_speed);
        lv2_atom_forge_float(forge, rolling ? 1.0 : 0.0);

        lv2_atom_forge_key(forge, _model->urids().time_barBeat);
        lv2_atom_forge_float(forge, current_bar_beats);

        lv2_atom_forge_key(forge, _model->urids().time_bar);
        lv2_atom_forge_long(forge, bar - 1);

        lv2_atom_forge_key(forge, _model->urids().time_beatUnit);
        lv2_atom_forge_int(forge, beat_type);

        lv2_atom_forge_key(forge, _model->urids().time_beatsPerBar);
        lv2_atom_forge_float(forge, beats_per_bar);

        lv2_atom_forge_key(forge, _model->urids().time_beatsPerMinute);
        lv2_atom_forge_float(forge, beats_per_minute);
    }

    // Update model transport state to expected values for next cycle.
    _model->set_position(rolling ? frame + AUDIO_CHUNK_SIZE : frame);
    _model->set_bpm(beats_per_minute);
    _model->set_rolling(rolling);
}

void LV2_Wrapper::process_audio(const ChunkSampleBuffer &in_buffer, ChunkSampleBuffer &out_buffer)
{
    if (_bypass_manager.should_process() == false)
    {
         bypass_process(in_buffer, out_buffer);
        _flush_event_queue();
    }
    else
    {
        switch (_model->play_state())
        {
            case PlayState::PAUSE_REQUESTED:
            {
                _model->set_play_state(PlayState::PAUSED);

                request_non_rt_task(&restore_state_callback);
                break;
            }
            case PlayState::PAUSED:
            {
                _flush_event_queue();
                return;
            }
            default:
                break;
        }

        _update_transport();

        _map_audio_buffers(in_buffer, out_buffer);

        _deliver_inputs_to_plugin();

        lilv_instance_run(_model->plugin_instance(), AUDIO_CHUNK_SIZE);

        /* Process any worker replies. */
        if (_model->state_worker() != nullptr)
        {
            _model->state_worker()->emit_responses(_model->plugin_instance());
        }

        _model->worker()->emit_responses(_model->plugin_instance());

        _deliver_outputs_from_plugin(false);

        if (_bypass_manager.should_ramp())
        {
            _bypass_manager.crossfade_output(in_buffer, out_buffer, _current_input_channels, _current_output_channels);
        }
    }
}

void LV2_Wrapper::_restore_state_callback(EventId)
{
    /* Note that this doesn't handle multiple requests at once.
<<<<<<< HEAD
     * Currently for the Pause functionality it is fine,
     * but if extended to support other use it may note be. */

    auto [state_to_set, delete_after_use] = _model->state_to_set();
    if(state_to_set)
=======
     * Currently, for the Pause functionality it is fine,
     * but if extended to support other use it may not be. */
    if (_model->state_to_set() != nullptr)
>>>>>>> 4b3c76fb
    {
        auto feature_list = _model->host_feature_list();

        lilv_state_restore(state_to_set,
                           _model->plugin_instance(),
                           set_port_value,
                           _model.get(),
                           0,
                           feature_list->data());

        _model->set_state_to_set(nullptr, false);
        _model->request_update();
        _model->set_play_state(PlayState::RUNNING);

        if (delete_after_use)
        {
            lilv_free(state_to_set);
        }
    }
}

void LV2_Wrapper::_worker_callback(EventId)
{
    _model->worker()->worker_func();
}

void LV2_Wrapper::set_enabled(bool enabled)
{
    Processor::set_enabled(enabled);
    if (enabled)
    {
        lilv_instance_activate(_model->plugin_instance());
    }
    else
    {
        lilv_instance_deactivate(_model->plugin_instance());
    }
}

void LV2_Wrapper::set_bypassed(bool bypassed)
{
    assert(twine::is_current_thread_realtime() == false);
    _host_control.post_event(new SetProcessorBypassEvent(this->id(),
                                                                bypassed,
                                                                IMMEDIATE_PROCESS));
}

bool LV2_Wrapper::bypassed() const
{
    return _bypass_manager.bypassed();
}

void LV2_Wrapper::request_worker_callback(AsyncWorkCallback callback)
{
    request_non_rt_task(callback);
}

void LV2_Wrapper::_deliver_inputs_to_plugin()
{
    auto instance = _model->plugin_instance();

    for (int p = 0, i = 0, o = 0; p < _model->port_count(); ++p)
    {
        auto current_port = _model->get_port(p);

        switch(current_port->type())
        {
            case PortType::TYPE_CONTROL:
                lilv_instance_connect_port(instance, p, current_port->control_pointer());
                break;
            case PortType::TYPE_AUDIO:
                if (current_port->flow() == PortFlow::FLOW_INPUT)
                    lilv_instance_connect_port(instance, p, _process_inputs[i++]);
                else
                    lilv_instance_connect_port(instance, p, _process_outputs[o++]);
                break;
            case PortType::TYPE_EVENT:
                if (current_port->flow() == PortFlow::FLOW_INPUT)
                {
                    current_port->reset_input_buffer();
                    _process_midi_input(current_port);

                }
                else if (current_port->flow() == PortFlow::FLOW_OUTPUT) // Clear event output for plugin to write to.
                {
                    current_port->reset_output_buffer();
                }
                break;
            case PortType::TYPE_CV: // CV Support not yet implemented.
            case PortType::TYPE_UNKNOWN:
                assert(false);
                break;
            default:
                lilv_instance_connect_port(instance, p, nullptr);
        }
    }

    _model->clear_update_request();
}

void LV2_Wrapper::_deliver_outputs_from_plugin(bool /*send_ui_updates*/)
{
    for (int p = 0; p < _model->port_count(); ++p)
    {
        auto current_port = _model->get_port(p);

        if (current_port->flow() == PortFlow::FLOW_OUTPUT)
        {
            switch(current_port->type())
            {
                case PortType::TYPE_CONTROL:
                    if (lilv_port_has_property(_model->plugin_class(),
                                               current_port->lilv_port(),
                                               _model->nodes()->lv2_reportsLatency))
                    {
                        if (_model->plugin_latency() != current_port->control_value())
                        {
                            _model->set_plugin_latency(current_port->control_value());
                            // TODO: Introduce latency compensation reporting to Sushi
                        }
                    }
                    break;
                case PortType::TYPE_EVENT:
                    _process_midi_output(current_port);
                    break;
                case PortType::TYPE_UNKNOWN:
                case PortType::TYPE_AUDIO:
                case PortType::TYPE_CV:
                    break;
            }
        }
    }
}

void LV2_Wrapper::_process_midi_output(Port* port)
{
    for (auto buf_i = lv2_evbuf_begin(port->evbuf()); lv2_evbuf_is_valid(buf_i); buf_i = lv2_evbuf_next(buf_i))
    {
        uint32_t midi_frames, midi_subframes, midi_type, midi_size;
        uint8_t* midi_body;

        // Get event from LV2 buffer.
        lv2_evbuf_get(buf_i, &midi_frames, &midi_subframes, &midi_type, &midi_size, &midi_body);

        midi_size--;

        if (midi_type == _model->urids().midi_MidiEvent)
        {
            auto outgoing_midi_data = midi::to_midi_data_byte(midi_body, midi_size);
            auto outgoing_midi_type = midi::decode_message_type(outgoing_midi_data);

            switch (outgoing_midi_type)
            {
                case midi::MessageType::CONTROL_CHANGE:
                {
                    auto decoded_message = midi::decode_control_change(outgoing_midi_data);
                    output_event(RtEvent::make_parameter_change_event(this->id(),
                                                                      decoded_message.channel,
                                                                      decoded_message.controller,
                                                                      decoded_message.value));
                    break;
                }
                case midi::MessageType::NOTE_ON:
                {
                    auto decoded_message = midi::decode_note_on(outgoing_midi_data);
                    output_event(RtEvent::make_note_on_event(this->id(),
                                                             0, // Sample offset 0?
                                                             decoded_message.channel,
                                                             decoded_message.note,
                                                             decoded_message.velocity));
                    break;
                }
                case midi::MessageType::NOTE_OFF:
                {
                    auto decoded_message = midi::decode_note_off(outgoing_midi_data);
                    output_event(RtEvent::make_note_off_event(this->id(),
                                                              0, // Sample offset 0?
                                                              decoded_message.channel,
                                                              decoded_message.note,
                                                              decoded_message.velocity));
                    break;
                }
                case midi::MessageType::PITCH_BEND:
                {
                    auto decoded_message = midi::decode_pitch_bend(outgoing_midi_data);
                    output_event(RtEvent::make_pitch_bend_event(this->id(),
                                                                0, // Sample offset 0?
                                                                decoded_message.channel,
                                                                decoded_message.value));
                    break;
                }
                case midi::MessageType::POLY_KEY_PRESSURE:
                {
                    auto decoded_message = midi::decode_poly_key_pressure(outgoing_midi_data);
                    output_event(RtEvent::make_note_aftertouch_event(this->id(),
                                                                     0, // Sample offset 0?
                                                                     decoded_message.channel,
                                                                     decoded_message.note,
                                                                     decoded_message.pressure));
                    break;
                }
                case midi::MessageType::CHANNEL_PRESSURE:
                {
                    auto decoded_message = midi::decode_channel_pressure(outgoing_midi_data);
                    output_event(RtEvent::make_aftertouch_event(this->id(),
                                                                0, // Sample offset 0?
                                                                decoded_message.channel,
                                                                decoded_message.pressure));
                    break;
                }
                default:
                    output_event(RtEvent::make_wrapped_midi_event(this->id(),
                                                                  0, // Sample offset 0?
                                                                  outgoing_midi_data));
                    break;
            }
        }
    }
}

void LV2_Wrapper::_process_midi_input(Port* port)
{
    auto lv2_evbuf_iterator = lv2_evbuf_begin(port->evbuf());

    // Write transport change event if applicable:
    if (_xport_changed)
    {
        lv2_evbuf_write(&lv2_evbuf_iterator,
                        0, 0, _lv2_pos->type,
                        _lv2_pos->size,
                        (const uint8_t *) LV2_ATOM_BODY(_lv2_pos));
    }

    auto& urids = _model->urids();

    if (_model->update_requested())
    {
        // Plugin state has changed, request an update
        LV2_Atom_Object atom = {
                {sizeof(LV2_Atom_Object_Body), urids.atom_Object},
                {0,urids.patch_Get}};

        lv2_evbuf_write(&lv2_evbuf_iterator, 0, 0,
                        atom.atom.type, atom.atom.size,
                        (const uint8_t *) LV2_ATOM_BODY(&atom));
    }

    // MIDI transfer, from incoming RT event queue into LV2 event buffers:
    RtEvent rt_event;
    while (_incoming_event_queue.empty() == false)
    {
        if (_incoming_event_queue.pop(rt_event))
        {
            MidiDataByte midi_data = _convert_event_to_midi_buffer(rt_event);

            lv2_evbuf_write(&lv2_evbuf_iterator,
                            rt_event.sample_offset(), // Assuming sample_offset is the timestamp
                            0, // Subframes
                            urids.midi_MidiEvent,
                            midi_data.size(),
                            midi_data.data());
        }
    }
}

void LV2_Wrapper::_flush_event_queue()
{
    RtEvent rt_event;
    while (_incoming_event_queue.empty() == false)
    {
        _incoming_event_queue.pop(rt_event);
    }
}

MidiDataByte LV2_Wrapper::_convert_event_to_midi_buffer(RtEvent& event)
{
    if (event.type() >= RtEventType::NOTE_ON && event.type() <= RtEventType::NOTE_AFTERTOUCH)
    {
        auto keyboard_event_ptr = event.keyboard_event();

        switch (keyboard_event_ptr->type())
        {
            case RtEventType::NOTE_ON:
            {
                return midi::encode_note_on(keyboard_event_ptr->channel(),
                                                  keyboard_event_ptr->note(),
                                                  keyboard_event_ptr->velocity());
            }
            case RtEventType::NOTE_OFF:
            {
                return midi::encode_note_off(keyboard_event_ptr->channel(),
                                                   keyboard_event_ptr->note(),
                                                   keyboard_event_ptr->velocity());
            }
            case RtEventType::NOTE_AFTERTOUCH:
            {
                return midi::encode_poly_key_pressure(keyboard_event_ptr->channel(),
                                                            keyboard_event_ptr->note(),
                                                            keyboard_event_ptr->velocity());
            }
            default:
                return {};
        }
    }
    else if (event.type() >= RtEventType::PITCH_BEND && event.type() <= RtEventType::MODULATION)
    {
        auto keyboard_common_event_ptr = event.keyboard_common_event();

        switch (keyboard_common_event_ptr->type())
        {
            case RtEventType::AFTERTOUCH:
            {
                return midi::encode_channel_pressure(keyboard_common_event_ptr->channel(),
                                                           keyboard_common_event_ptr->value());
            }
            case RtEventType::PITCH_BEND:
            {
                return midi::encode_pitch_bend(keyboard_common_event_ptr->channel(),
                                                     keyboard_common_event_ptr->value());
            }
            case RtEventType::MODULATION:
            {
                return midi::encode_control_change(keyboard_common_event_ptr->channel(),
                                                         midi::MOD_WHEEL_CONTROLLER_NO,
                                                         keyboard_common_event_ptr->value());
            }
            default:
                return {};
        }
    }
    else if (event.type() == RtEventType::WRAPPED_MIDI_EVENT)
    {
        auto wrapped_midi_event_ptr = event.wrapped_midi_event();
        return wrapped_midi_event_ptr->midi_data();
    }

    assert(false); // All cases should have been catered for.
    return {};
}

void LV2_Wrapper::_map_audio_buffers(const ChunkSampleBuffer &in_buffer, ChunkSampleBuffer &out_buffer)
{
    int i;

    for (i = 0; i < _current_input_channels; ++i)
    {
        _process_inputs[i] = const_cast<float*>(in_buffer.channel(i));
    }

    for (; i <= _max_input_channels; ++i)
    {
        _process_inputs[i] = (_dummy_input.channel(0));
    }

    for (i = 0; i < _current_output_channels; i++)
    {
        _process_outputs[i] = out_buffer.channel(i);
    }

    for (; i <= _max_output_channels; ++i)
    {
        _process_outputs[i] = _dummy_output.channel(0);
    }
}

void LV2_Wrapper::_pause_audio_processing()
{
    _previous_play_state = _model->play_state();

    if (_previous_play_state != PlayState::PAUSED)
    {
        _model->set_play_state(PlayState::PAUSED);
    }
}

void LV2_Wrapper::_resume_audio_processing()
{
    _model->set_play_state(_previous_play_state);
}

const LilvPlugin* LV2_Wrapper::_plugin_handle_from_URI(const std::string& plugin_URI_string)
{
    if (plugin_URI_string.empty())
    {
        SUSHI_LOG_ERROR("Empty library path");
        return nullptr; // Calling dlopen with an empty string returns a handle to the calling
        // program, which can cause an infinite loop.
    }

    auto plugins = lilv_world_get_all_plugins(_model->lilv_world());
    auto plugin_uri = lilv_new_uri(_model->lilv_world(), plugin_URI_string.c_str());

    if (plugin_uri == nullptr)
    {
        SUSHI_LOG_ERROR("Missing plugin URI, try lv2ls to list plugins.");
        return nullptr;
    }

    /* Find plugin */
    SUSHI_LOG_INFO("Plugin: {}", lilv_node_as_string(plugin_uri));
    const auto plugin = lilv_plugins_get_by_uri(plugins, plugin_uri);
    lilv_node_free(plugin_uri);

    if (plugin == nullptr)
    {
        SUSHI_LOG_ERROR("Failed to find LV2 plugin.");
        return nullptr;
    }

    return plugin;
}

void LV2_Wrapper::_set_binary_state(ProcessorState* state)
{
    auto lilv_state = lilv_state_new_from_string(_world->world(),
                                                 &_model->get_map(),
                                                 reinterpret_cast<const char*>(state->binary_data().data()));

    if (lilv_state)
    {
        auto state_handler = _model->state();
        state_handler->apply_state(lilv_state, true);
    }
    SUSHI_LOG_ERROR_IF(lilv_state == nullptr, "Failed to decode lilv state from binary state");
}

} // namespace lv2
} // namespace sushi<|MERGE_RESOLUTION|>--- conflicted
+++ resolved
@@ -585,17 +585,11 @@
 void LV2_Wrapper::_restore_state_callback(EventId)
 {
     /* Note that this doesn't handle multiple requests at once.
-<<<<<<< HEAD
      * Currently for the Pause functionality it is fine,
      * but if extended to support other use it may note be. */
 
     auto [state_to_set, delete_after_use] = _model->state_to_set();
-    if(state_to_set)
-=======
-     * Currently, for the Pause functionality it is fine,
-     * but if extended to support other use it may not be. */
-    if (_model->state_to_set() != nullptr)
->>>>>>> 4b3c76fb
+    if (state_to_set)
     {
         auto feature_list = _model->host_feature_list();
 
