/*
 * Copyright 2017-2019 Modern Ancient Instruments Networked AB, dba Elk
 *
 * SUSHI is free software: you can redistribute it and/or modify it under the terms of
 * the GNU Affero General Public License as published by the Free Software Foundation,
 * either version 3 of the License, or (at your option) any later version.
 *
 * SUSHI is distributed in the hope that it will be useful, but WITHOUT ANY WARRANTY;
 * without even the implied warranty of MERCHANTABILITY or FITNESS FOR A PARTICULAR
 * PURPOSE.  See the GNU Affero General Public License for more details.
 *
 * You should have received a copy of the GNU Affero General Public License along with
 * SUSHI.  If not, see http://www.gnu.org/licenses/
 */

/**
 * @brief Main event class used for communication across modules outside the rt part
 * @copyright 2017-2019 Modern Ancient Instruments Networked AB, dba Elk, Stockholm
 */

#include "library/event.h"
#include "engine/base_engine.h"
#include "logging.h"

SUSHI_GET_LOGGER_WITH_MODULE_NAME("event");

/* GCC does not seem to get when a switch case handles all cases */
#pragma GCC diagnostic ignored "-Wreturn-type"

namespace sushi {

Event* Event::from_rt_event(RtEvent& rt_event, Time timestamp)
{
    switch (rt_event.type())
    {
        case RtEventType::NOTE_ON:
        {
            auto typed_ev = rt_event.keyboard_event();
            return new KeyboardEvent(KeyboardEvent::Subtype::NOTE_ON,
                                     typed_ev->processor_id(),
                                     typed_ev->channel(),
                                     typed_ev->note(),
                                     typed_ev->velocity(),
                                     timestamp);
        }
        case RtEventType::NOTE_OFF:
        {
            auto typed_ev = rt_event.keyboard_event();
            return new KeyboardEvent(KeyboardEvent::Subtype::NOTE_OFF,
                                     typed_ev->processor_id(),
                                     typed_ev->channel(),
                                     typed_ev->note(),
                                     typed_ev->velocity(),
                                     timestamp);
        }
        case RtEventType::NOTE_AFTERTOUCH:
        {
            auto typed_ev = rt_event.keyboard_event();
            return new KeyboardEvent(KeyboardEvent::Subtype::NOTE_AFTERTOUCH,
                                     typed_ev->processor_id(),
                                     typed_ev->channel(),
                                     typed_ev->note(),
                                     typed_ev->velocity(),
                                     timestamp);
        }
        case RtEventType::MODULATION:
        {
            auto typed_ev = rt_event.keyboard_common_event();
            return new KeyboardEvent(KeyboardEvent::Subtype::MODULATION,
                                     typed_ev->processor_id(),
                                     typed_ev->channel(),
                                     typed_ev->value(),
                                     timestamp);
        }
        case RtEventType::PITCH_BEND:
        {
            auto typed_ev = rt_event.keyboard_common_event();
            return new KeyboardEvent(KeyboardEvent::Subtype::PITCH_BEND,
                                     typed_ev->processor_id(),
                                     typed_ev->channel(),
                                     typed_ev->value(),
                                     timestamp);
        }
        case RtEventType::AFTERTOUCH:
        {
            auto typed_ev = rt_event.keyboard_common_event();
            return new KeyboardEvent(KeyboardEvent::Subtype::AFTERTOUCH,
                                     typed_ev->processor_id(),
                                     typed_ev->channel(),
                                     typed_ev->value(),
                                     timestamp);
        }
        case RtEventType::WRAPPED_MIDI_EVENT:
        {
            auto typed_ev = rt_event.wrapped_midi_event();
            return new KeyboardEvent(KeyboardEvent::Subtype::WRAPPED_MIDI,
                                     typed_ev->processor_id(),
                                     typed_ev->midi_data(),
                                     timestamp);
        }
        // TODO Fill for all events
        case RtEventType::FLOAT_PARAMETER_CHANGE:
        {
            auto typed_ev = rt_event.parameter_change_event();
            return new ParameterChangeNotificationEvent(ParameterChangeNotificationEvent::Subtype::FLOAT_PARAMETER_CHANGE_NOT,
                                                        typed_ev->processor_id(),
                                                        typed_ev->param_id(),
                                                        typed_ev->value(),
                                                        timestamp);
        }
        case RtEventType::INT_PARAMETER_CHANGE:
        {
            auto typed_ev = rt_event.parameter_change_event();
            return new ParameterChangeNotificationEvent(ParameterChangeNotificationEvent::Subtype::INT_PARAMETER_CHANGE_NOT,
                                                        typed_ev->processor_id(),
                                                        typed_ev->param_id(),
                                                        typed_ev->value(),
                                                        timestamp);
        }
        case RtEventType::BOOL_PARAMETER_CHANGE:
        {
            auto typed_ev = rt_event.parameter_change_event();
            return new ParameterChangeNotificationEvent(ParameterChangeNotificationEvent::Subtype::BOOL_PARAMETER_CHANGE_NOT,
                                                        typed_ev->processor_id(),
                                                        typed_ev->param_id(),
                                                        typed_ev->value(),
                                                        timestamp);
        }
        case RtEventType::ASYNC_WORK:
        {
            auto typed_ev = rt_event.async_work_event();
            return new AsynchronousProcessorWorkEvent(typed_ev->callback(),
                                                      typed_ev->callback_data(),
                                                      typed_ev->processor_id(),
                                                      typed_ev->event_id(),
                                                      timestamp);
        }
        case RtEventType::BLOB_DELETE:
        {
            auto typed_ev = rt_event.data_payload_event();
            return new AsynchronousBlobDeleteEvent(typed_ev->value(), timestamp);
        }
        case RtEventType::CLIP_NOTIFICATION:
        {
            auto typed_ev = rt_event.clip_notification_event();
            auto channel_type = typed_ev->channel_type() == ClipNotificationRtEvent::ClipChannelType::INPUT?
                                                            ClippingNotificationEvent::ClipChannelType::INPUT :
                                                            ClippingNotificationEvent::ClipChannelType::OUTPUT;
            return new ClippingNotificationEvent(typed_ev->channel(), channel_type, timestamp);
        }
        default:
            return nullptr;

    }
}

RtEvent KeyboardEvent::to_rt_event(int sample_offset)
{
    switch (_subtype)
    {
        case KeyboardEvent::Subtype::NOTE_ON:
            return RtEvent::make_note_on_event(_processor_id, sample_offset, _channel, _note, _velocity);

        case KeyboardEvent::Subtype::NOTE_OFF:
            return RtEvent::make_note_off_event(_processor_id, sample_offset, _channel, _note, _velocity);

        case KeyboardEvent::Subtype::NOTE_AFTERTOUCH:
            return RtEvent::make_note_aftertouch_event(_processor_id, sample_offset, _channel, _note, _velocity);

        case KeyboardEvent::Subtype::AFTERTOUCH:
            return RtEvent::make_aftertouch_event(_processor_id, sample_offset, _channel, _velocity);

        case KeyboardEvent::Subtype::PITCH_BEND:
            return RtEvent::make_pitch_bend_event(_processor_id, sample_offset, _channel, _velocity);

        case KeyboardEvent::Subtype::MODULATION:
            return RtEvent::make_kb_modulation_event(_processor_id, sample_offset, _channel, _velocity);

        case KeyboardEvent::Subtype::WRAPPED_MIDI:
            return RtEvent::make_wrapped_midi_event(_processor_id, sample_offset, _midi_data);
    }
}

RtEvent ParameterChangeEvent::to_rt_event(int sample_offset)
{
    switch (_subtype)
    {
        case ParameterChangeEvent::Subtype::INT_PARAMETER_CHANGE:
            return RtEvent::make_parameter_change_event(_processor_id, sample_offset, _parameter_id, this->int_value());

        case ParameterChangeEvent::Subtype::FLOAT_PARAMETER_CHANGE:
            return RtEvent::make_parameter_change_event(_processor_id, sample_offset, _parameter_id, this->float_value());

        case ParameterChangeEvent::Subtype::BOOL_PARAMETER_CHANGE:
            return RtEvent::make_parameter_change_event(_processor_id, sample_offset, _parameter_id, this->bool_value());

       default:
            /* Only to stop the compiler from complaining */
            return RtEvent();
    }
}

RtEvent SetProcessorBypassEvent::to_rt_event(int /*sample_offset*/)
{
    return RtEvent::make_bypass_processor_event(this->processor_id(), this->bypass_enabled());
}

RtEvent StringPropertyChangeEvent::to_rt_event(int sample_offset)
{
    /* String in RtEvent must be passed as a pointer allocated outside of the event */
    auto string_value = new std::string(_string_value);
    return RtEvent::make_string_parameter_change_event(_processor_id, sample_offset, _parameter_id, string_value);
}

RtEvent DataPropertyChangeEvent::to_rt_event(int sample_offset)
{
    return RtEvent::make_data_parameter_change_event(_processor_id, sample_offset, _parameter_id, _blob_value);
}

int AddTrackEvent::execute(engine::BaseEngine*engine)
{
    auto status = engine->create_track(_name, _channels);
    switch (status)
    {
        case engine::EngineReturnStatus::OK:
            return EventStatus::HANDLED_OK;

        case engine::EngineReturnStatus::INVALID_PLUGIN:
        default:
            return AddTrackEvent::Status::INVALID_NAME;
    }
}

int RemoveTrackEvent::execute(engine::BaseEngine*engine)
{
    auto status = engine->delete_track(_name);
    switch (status)
    {
        case engine::EngineReturnStatus::OK:
            return EventStatus::HANDLED_OK;

        case engine::EngineReturnStatus::INVALID_PLUGIN:
        default:
            return RemoveTrackEvent::Status::INVALID_TRACK;
    }
}

int AddProcessorToTrackEvent::execute(engine::BaseEngine* engine)
{
    engine::PluginType plugin_type;
    switch (_processor_type)
    {
        case AddProcessorToTrackEvent::ProcessorType::INTERNAL:
            plugin_type = engine::PluginType::INTERNAL;
            break;

        case AddProcessorToTrackEvent::ProcessorType::VST2X:
            plugin_type = engine::PluginType::VST2X;
            break;

        case AddProcessorToTrackEvent::ProcessorType::VST3X:
            plugin_type = engine::PluginType::VST3X;
            break;

            // TODO - add LV2 once it has been merged

        default:
            /* GCC is overzealous and warns even with a class enum that plugin_type
             * may be unitialised. This is apparently a by design and not a bug, see:
             * https://gcc.gnu.org/bugzilla/show_bug.cgi?id=53479*/
            __builtin_unreachable();
    }

    auto [status, plugin_id] = engine->load_plugin(_uid, _name, _file, plugin_type);
    switch (status)
    {
        case engine::EngineReturnStatus::OK:
            break;

        case engine::EngineReturnStatus::INVALID_PLUGIN:
            return AddProcessorToTrackEvent::Status::INVALID_NAME;

        case engine::EngineReturnStatus::INVALID_TRACK:
            return AddProcessorToTrackEvent::Status::INVALID_TRACK;

        case engine::EngineReturnStatus::INVALID_PLUGIN_UID:
            return AddProcessorToTrackEvent::Status::INVALID_UID;

        default:
            return EventStatus::ERROR;
    }

    SUSHI_LOG_DEBUG("Adding plugin {} to track {}", _name, _track);
    status = engine->add_plugin_to_track(plugin_id, _track, _before_processor);

    switch (status)
    {
        case engine::EngineReturnStatus::OK:
            return EventStatus::HANDLED_OK;

        case engine::EngineReturnStatus::INVALID_TRACK:
            return AddProcessorToTrackEvent::Status::INVALID_TRACK;

        default:
            return EventStatus::ERROR;
    }
}

int MoveProcessorEvent::execute(engine::BaseEngine* engine)
{
    auto old_plugin_order = engine->processors_on_track(_source_track);

    auto status = engine->remove_plugin_from_track(_processor, _source_track);
    switch (status)
    {
        case engine::EngineReturnStatus::OK:
            break;

        case engine::EngineReturnStatus::INVALID_PLUGIN:
            return MoveProcessorEvent::Status::INVALID_NAME;

        case engine::EngineReturnStatus::INVALID_TRACK:
            return MoveProcessorEvent::Status::INVALID_SOURCE_TRACK;

        default:
            return EventStatus::ERROR;
    }

    status = engine->add_plugin_to_track(_processor, _dest_track, _before_processor);

    if (status == engine::EngineReturnStatus::OK)
    {
        return EventStatus::HANDLED_OK;
    }

    /* If the insertion operation failed, we must put the processor back in the source track */
    if (old_plugin_order.back()->id() == _processor)
    {
        [[maybe_unused]] auto replace_status = engine->add_plugin_to_track(_processor, _source_track);
        SUSHI_LOG_WARNING_IF(replace_status != engine::EngineReturnStatus::OK,
                "Failed to replace processor {} on track {}", _processor, _source_track);
    }
    else
    {
        for (auto i = old_plugin_order.begin(); i != old_plugin_order.end(); ++i)
        {
            if ((*i)->id() == _processor)
            {
                i++;
                ObjectId before = (*i)->id();
                [[maybe_unused]] auto replace_status = engine->add_plugin_to_track(_processor, _source_track, before);
                SUSHI_LOG_WARNING_IF(replace_status != engine::EngineReturnStatus::OK,
                           "Failed to replace processor {} on track {} before pos {}", _processor, _source_track, before);
                break;
            }
        }
    }
    return MoveProcessorEvent::Status::INVALID_DEST_TRACK;
}

int RemoveProcessorEvent::execute(engine::BaseEngine* engine)
{
    auto status = engine->remove_plugin_from_track(_name, _track);
    switch (status)
    {
        case engine::EngineReturnStatus::OK:
        {
            status = engine->delete_plugin(_name);
            if (status == engine::EngineReturnStatus::OK)
            {
                return EventStatus::HANDLED_OK;
            }
            return RemoveProcessorEvent::Status::INVALID_NAME;
        }

        case engine::EngineReturnStatus::INVALID_PLUGIN:
            return RemoveProcessorEvent::Status::INVALID_NAME;

        case engine::EngineReturnStatus::INVALID_TRACK:
        default:
            return RemoveProcessorEvent::Status::INVALID_TRACK;
    }
}

Event* AsynchronousProcessorWorkEvent::execute()
{
    int status = _work_callback(_data, _rt_event_id);
    return new AsynchronousProcessorWorkCompletionEvent(status, _rt_processor, _rt_event_id, IMMEDIATE_PROCESS);
}

RtEvent AsynchronousProcessorWorkCompletionEvent::to_rt_event(int /*sample_offset*/)
{
    return RtEvent::make_async_work_completion_event(_rt_processor, _rt_event_id, _return_value);
}

Event* AsynchronousBlobDeleteEvent::execute()
{
    delete(_data.data);
    return nullptr;
}

int ProgramChangeEvent::execute(engine::BaseEngine* engine)
{
    auto processor = engine->mutable_processor(_processor_id);
    if (processor != nullptr)
    {
        auto status = processor->set_program(_program_no);
        if (status == ProcessorReturnCode::OK)
        {
            return EventStatus::HANDLED_OK;
        }
    }
    return EventStatus::NOT_HANDLED;
}

int SetEngineTempoEvent::execute(engine::BaseEngine* engine)
{
    engine->set_tempo(_tempo);
    return 0;
}

int SetEngineTimeSignatureEvent::execute(engine::BaseEngine* engine)
{
    engine->set_time_signature(_signature);
    return 0;
}

int SetEnginePlayingModeStateEvent::execute(engine::BaseEngine* engine)
{
    engine->set_transport_mode(_mode);
    return 0;
}

int SetEngineSyncModeEvent::execute(engine::BaseEngine* engine)
{
    engine->set_tempo_sync_mode(_mode);
    return 0;
}

#pragma GCC diagnostic pop

<<<<<<< HEAD
=======

>>>>>>> b82b9ed9
} // end namespace sushi<|MERGE_RESOLUTION|>--- conflicted
+++ resolved
@@ -439,8 +439,4 @@
 
 #pragma GCC diagnostic pop
 
-<<<<<<< HEAD
-=======
-
->>>>>>> b82b9ed9
 } // end namespace sushi