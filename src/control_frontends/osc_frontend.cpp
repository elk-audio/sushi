/*
 * Copyright 2017-2019 Modern Ancient Instruments Networked AB, dba Elk
 *
 * SUSHI is free software: you can redistribute it and/or modify it under the terms of
 * the GNU Affero General Public License as published by the Free Software Foundation,
 * either version 3 of the License, or (at your option) any later version.
 *
 * SUSHI is distributed in the hope that it will be useful, but WITHOUT ANY WARRANTY;
 * without even the implied warranty of MERCHANTABILITY or FITNESS FOR A PARTICULAR
 * PURPOSE.  See the GNU Affero General Public License for more details.
 *
 * You should have received a copy of the GNU Affero General Public License along with
 * SUSHI.  If not, see http://www.gnu.org/licenses/
 */

/**
 * @brief OSC runtime control frontend
 * @copyright 2017-2019 Modern Ancient Instruments Networked AB, dba Elk, Stockholm
 */

#include <algorithm>
#include <sstream>

#include <lo/lo_types.h>

#include "osc_utils.h"
#include "osc_frontend.h"
#include "logging.h"

namespace sushi {
namespace control_frontend {

SUSHI_GET_LOGGER_WITH_MODULE_NAME("osc frontend");

namespace {

static void osc_error(int num, const char* msg, const char* path)
{
    if (msg && path) // Sometimes liblo passes a nullpointer for msg
    {
        SUSHI_LOG_ERROR("liblo server error {} in path {}: {}", num, path, msg);
    }
}

static int osc_send_parameter_change_event(const char* /*path*/,
                                           const char* /*types*/,
                                           lo_arg** argv,
                                           int /*argc*/,
                                           lo_message /*data*/,
                                           void* user_data)
{
    auto connection = static_cast<OscConnection*>(user_data);
    float value = argv[0]->f;
    auto ctrl = connection->controller->parameter_controller();
    ctrl->set_parameter_value(connection->processor, connection->parameter, value);
    SUSHI_LOG_DEBUG("Sending parameter {} on processor {} change to {}.", connection->parameter, connection->processor, value);
    return 0;
}

<<<<<<< HEAD
static int osc_send_string_property_change_event(const char* /*path*/,
                                                 const char* /*types*/,
                                                 lo_arg** argv,
                                                 int /*argc*/,
                                                 lo_message_* /*data*/,
                                                 void* user_data)
=======
static int osc_send_string_parameter_change_event(const char* /*path*/,
                                                  const char* /*types*/,
                                                  lo_arg** argv,
                                                  int /*argc*/,
                                                  lo_message /*data*/,
                                                  void* user_data)
>>>>>>> e0f57389
{
    auto connection = static_cast<OscConnection*>(user_data);
    std::string value(&argv[0]->s);
    auto controller = connection->controller->parameter_controller();
    controller->set_string_property_value(connection->processor, connection->parameter, value);
    SUSHI_LOG_DEBUG("Sending string property {} on processor {} change to {}.", connection->parameter, connection->processor, value);
    return 0;
}

static int osc_send_bypass_state_event(const char* /*path*/,
                                       const char* /*types*/,
                                       lo_arg** argv,
                                       int /*argc*/,
                                       lo_message /*data*/,
                                       void* user_data)
{
    auto connection = static_cast<OscConnection*>(user_data);
    bool isBypassed = (argv[0]->i == 0) ? false : true;
    auto controller = connection->controller->audio_graph_controller();
    controller->set_processor_bypass_state(connection->processor, isBypassed);
    SUSHI_LOG_DEBUG("Setting processor {} bypass to {}", connection->processor, isBypassed);
    return 0;
}

static int osc_send_keyboard_note_event(const char* /*path*/,
                                   const char* /*types*/,
                                   lo_arg** argv,
                                   int /*argc*/,
                                    lo_message /*data*/,
                                   void* user_data)
{
    auto connection = static_cast<OscConnection*>(user_data);
    std::string_view event(&argv[0]->s);
    int channel = argv[1]->i;
    int note = argv[2]->i;
    float value = argv[3]->f;
    auto controller = connection->controller->keyboard_controller();

    if (event == "note_on")
    {
        controller->send_note_on(connection->processor, channel, note, value);
    }
    else if (event == "note_off")
    {
        controller->send_note_off(connection->processor, channel, note, value);
    }
    else if (event == "note_aftertouch")
    {
        controller->send_note_aftertouch(connection->processor, channel, note, value);
    }
    else
    {
        SUSHI_LOG_WARNING("Unrecognized event: {}.", event);
        return 0;
    }
    SUSHI_LOG_DEBUG("Sending {} on processor {}.", event, connection->processor);
    return 0;
}

static int osc_send_keyboard_modulation_event(const char* /*path*/,
                                   const char* /*types*/,
                                   lo_arg** argv,
                                   int /*argc*/,
                                   lo_message /*data*/,
                                   void* user_data)
{
    auto connection = static_cast<OscConnection*>(user_data);
    std::string_view event(&argv[0]->s);
    int channel = argv[1]->i;
    float value = argv[2]->f;
    auto controller = connection->controller->keyboard_controller();

    if (event == "modulation")
    {
        controller->send_modulation(connection->processor, channel, value);
    }
    else if (event == "pitch_bend")
    {
        controller->send_pitch_bend(connection->processor, channel, value);
    }
    else if (event == "aftertouch")
    {
        controller->send_aftertouch(connection->processor, channel, value);
    }
    else
    {
        SUSHI_LOG_WARNING("Unrecognized event: {}.", event);
        return 0;
    }
    SUSHI_LOG_DEBUG("Sending {} on processor {}.", event, connection->processor);
    return 0;
}

static int osc_send_program_change_event(const char* /*path*/,
                                   const char* /*types*/,
                                   lo_arg** argv,
                                   int /*argc*/,
                                   lo_message /*data*/,
                                   void* user_data)
{
    auto connection = static_cast<OscConnection*>(user_data);
    int program_id = argv[0]->i;
    auto controller = connection->controller->program_controller();
    controller->set_processor_program(connection->processor, program_id);
    return 0;
}

static int osc_set_timing_statistics_enabled(const char* /*path*/,
                                             const char* /*types*/,
                                             lo_arg** argv,
                                             int /*argc*/,
                                             lo_message /*data*/,
                                             void* user_data)
{
    auto controller = static_cast<ext::SushiControl*>(user_data)->timing_controller();
    bool is_enabled = (argv[0]->i == 0) ? false : true;
    SUSHI_LOG_DEBUG("Got request to set timing statistics enabled to {}", is_enabled);

    controller->set_timing_statistics_enabled(is_enabled);
    return 0;
}

static int osc_reset_timing_statistics(const char* /*path*/,
                                       const char* /*types*/,
                                       lo_arg** argv,
                                       int /*argc*/,
                                       lo_message /*data*/,
                                       void* user_data)
{
    auto ctrl = static_cast<ext::SushiControl*>(user_data);
    auto timing_ctrl = ctrl->timing_controller();
    auto processor_ctrl = ctrl->audio_graph_controller();

    std::string output_text = std::string(&argv[0]->s);
    std::string_view type = output_text;
    if (type == "all")
    {
        auto status = timing_ctrl->reset_all_timings();
        if (status != ext::ControlStatus::OK)
        {
            SUSHI_LOG_WARNING("Failed to reset track timings of all tracks and processors");
            return 0;
        }
    }
    else if (type == "track")
    {
        std::string track_name = std::string(&argv[1]->s);

        auto [track_status, track_id] = processor_ctrl->get_track_id(track_name);
        if (track_status == ext::ControlStatus::OK)
        {
            output_text += " " + track_name;
            timing_ctrl->reset_track_timings(track_id);
        }
        else
        {
            SUSHI_LOG_WARNING("No track with name {} available", track_name);
            return 0;
        }
    }
    else if (type == "processor")
    {
        std::string processor_name = std::string(&argv[1]->s);
        auto [processor_status, processor_id] = processor_ctrl->get_processor_id(processor_name);
        if (processor_status == ext::ControlStatus::OK)
        {
            output_text += " " + processor_name;
            timing_ctrl->reset_processor_timings(processor_id);
        }
        else
        {
            SUSHI_LOG_WARNING("No processor with name {} available", processor_name);
            return 0;
        }
    }
    else
    {
        SUSHI_LOG_WARNING("Unrecognized reset target");
        return 0;
    }
    SUSHI_LOG_DEBUG("Resetting {} timing statistics", output_text);
    return 0;
}

static int osc_set_tempo(const char* /*path*/,
                                const char* /*types*/,
                                lo_arg** argv,
                                int /*argc*/,
                                lo_message /*data*/,
                                void* user_data)
{
    auto controller = static_cast<ext::SushiControl*>(user_data)->transport_controller();
    float tempo = argv[0]->f;
    SUSHI_LOG_DEBUG("Got a set tempo request to {} bpm", tempo);
    controller->set_tempo(tempo);
    return 0;
}

static int osc_set_time_signature(const char* /*path*/,
                                  const char* /*types*/,
                                  lo_arg** argv,
                                  int /*argc*/,
                                  lo_message /*data*/,
                                  void* user_data)
{
    auto controller = static_cast<ext::SushiControl*>(user_data)->transport_controller();
    int numerator = argv[0]->i;
    int denominator = argv[1]->i;
    SUSHI_LOG_DEBUG("Got a set time signature to {}/{} request", numerator, denominator);
    controller->set_time_signature({numerator, denominator});
    return 0;
}

static int osc_set_playing_mode(const char* /*path*/,
                                const char* /*types*/,
                                lo_arg** argv,
                                int /*argc*/,
                                lo_message /*data*/,
                                void* user_data)
{
    auto controller = static_cast<ext::SushiControl*>(user_data)->transport_controller();
    std::string_view mode_str(&argv[0]->s);
    ext::PlayingMode mode;
    if (mode_str == "playing")
    {
        mode = ext::PlayingMode::PLAYING;
    }
    else if (mode_str == "stopped")
    {
        mode = ext::PlayingMode::STOPPED;
    }
    else
    {
        SUSHI_LOG_INFO("Unrecognised playing mode \"{}\" received", mode_str);
        return 0;
    }

    SUSHI_LOG_DEBUG("Got a set playing mode {} request", mode_str);
    controller->set_playing_mode(mode);
    return 0;
}

static int osc_set_tempo_sync_mode(const char* /*path*/,
                                   const char* /*types*/,
                                   lo_arg** argv,
                                   int /*argc*/,
                                   lo_message /*data*/,
                                   void* user_data)
{
    auto controller = static_cast<ext::SushiControl*>(user_data)->transport_controller();
    std::string_view mode_str(&argv[0]->s);
    ext::SyncMode mode;
    if (mode_str == "internal")
    {
        mode = ext::SyncMode::INTERNAL;
    }
    else if (mode_str == "ableton_link")
    {
        mode = ext::SyncMode::LINK;
    }
    else if (mode_str == "midi")
    {
        mode = ext::SyncMode::MIDI;
    }
    else
    {
        SUSHI_LOG_INFO("Unrecognised sync mode \"{}\" received", mode_str);
        return 0;
    }
    SUSHI_LOG_DEBUG("Got a set sync mode to {} request", mode_str);
    controller->set_sync_mode(mode);
    return 0;
}

}; // anonymous namespace

OSCFrontend::OSCFrontend(engine::BaseEngine* engine,
                         ext::SushiControl* controller,
                         int receive_port,
                         int send_port) : BaseControlFrontend(engine, EventPosterId::OSC_FRONTEND),
                                          _receive_port(receive_port),
                                          _send_port(send_port),
                                          _controller(controller),
                                          _graph_controller(controller->audio_graph_controller()),
                                          _param_controller(controller->parameter_controller())
{}

ControlFrontendStatus OSCFrontend::init()
{
    std::stringstream port_stream;
    port_stream << _receive_port;
    _osc_server = lo_server_thread_new(port_stream.str().c_str(), osc_error);
    if (_osc_server == nullptr)
    {
        SUSHI_LOG_ERROR("Failed to set up OSC server, Port likely in use ({})", _receive_port);
        return ControlFrontendStatus::INTERFACE_UNAVAILABLE;
    }

    std::stringstream send_port_stream;
    send_port_stream << _send_port;
    _osc_out_address = lo_address_new(nullptr, send_port_stream.str().c_str());

    _setup_engine_control();
    _osc_initialized = true;
    _event_dispatcher->subscribe_to_parameter_change_notifications(this);
    _event_dispatcher->subscribe_to_engine_notifications(this);

    return ControlFrontendStatus::OK;
}

OSCFrontend::~OSCFrontend()
{
    if (_running)
    {
        _stop_server();
    }

    if (_osc_initialized) // These are set up in init, where also _osc_initialized is set to true.
    {
        _event_dispatcher->unsubscribe_from_parameter_change_notifications(this);
        _event_dispatcher->unsubscribe_from_engine_notifications(this);
        _osc_initialized = false;
        lo_server_thread_free(_osc_server);
        lo_address_free(_osc_out_address);
    }
}

bool OSCFrontend::_connect_to_parameter(const std::string& processor_name,
                                        const std::string& parameter_name,
                                        ObjectId processor_id,
                                        ObjectId parameter_id)
{
    assert(_osc_initialized);
    if (_osc_initialized == false)
    {
        return false;
    }

    std::string osc_path = "/parameter/" + osc::make_safe_path(processor_name) + "/" + osc::make_safe_path(parameter_name);
    auto connection = new OscConnection;
    connection->processor = processor_id;
    connection->parameter = parameter_id;
    connection->instance = this;
    connection->controller = _controller;

    auto cb = lo_server_thread_add_method(_osc_server,
                                          osc_path.c_str(),
                                          "f",
                                          osc_send_parameter_change_event,
                                          connection);

    connection->liblo_cb = cb;
    _connections.push_back(std::unique_ptr<OscConnection>(connection));
    SUSHI_LOG_DEBUG("Added osc callback {}", osc_path);
    return true;
}

bool OSCFrontend::_connect_to_string_property(const std::string& processor_name,
                                              const std::string& property_name,
                                              ObjectId processor_id,
                                              ObjectId property_id)
{
    assert(_osc_initialized);
    if (_osc_initialized == false)
    {
        return false;
    }

    std::string osc_path = "/string_property/" + osc::make_safe_path(processor_name) + "/" + osc::make_safe_path(property_name);
    auto connection = new OscConnection;
    connection->processor = processor_id;
    connection->parameter = property_id;
    connection->instance = this;
    connection->controller = _controller;

    auto cb = lo_server_thread_add_method(_osc_server,
                                          osc_path.c_str(),
                                          "s",
                                          osc_send_string_property_change_event,
                                          connection);
    connection->liblo_cb = cb;
    _connections.push_back(std::unique_ptr<OscConnection>(connection));
    SUSHI_LOG_INFO("Added osc callback {}", osc_path);
    return true;
}

bool OSCFrontend::connect_from_parameter(const std::string& processor_name, const std::string& parameter_name)
{
    auto [processor_status, processor_id] = _graph_controller->get_processor_id(processor_name);
    if (processor_status != ext::ControlStatus::OK)
    {
        return false;
    }
    auto [parameter_status, parameter_id] = _param_controller->get_parameter_id(processor_id, parameter_name);
    if (parameter_status != ext::ControlStatus::OK)
    {
        return false;
    }
    std::string id_string = "/parameter/" + osc::make_safe_path(processor_name) + "/" +
                                            osc::make_safe_path(parameter_name);

    _outgoing_connections[processor_id][parameter_id] = id_string;

    SUSHI_LOG_INFO("Added osc output from parameter {}/{}", processor_name, parameter_name);
    return true;
}

bool OSCFrontend::disconnect_from_parameter(const std::string& processor_name, const std::string& parameter_name)
{
    auto [processor_status, processor_id] = _graph_controller->get_processor_id(processor_name);
    if (processor_status != ext::ControlStatus::OK)
    {
        return false;
    }
    auto [parameter_status, parameter_id] = _param_controller->get_parameter_id(processor_id, parameter_name);
    if (parameter_status != ext::ControlStatus::OK)
    {
        return false;
    }

    _outgoing_connections[processor_id].erase(parameter_id);

    return true;
}

std::pair<OscConnection*, std::string> OSCFrontend::_create_processor_connection(const std::string& processor_name,
                                                                                 const std::string& osc_path_prefix)
{
    std::string osc_path = osc_path_prefix;
    auto [processor_status, processor_id] = _graph_controller->get_processor_id(processor_name);
    if (processor_status != ext::ControlStatus::OK)
    {
        return {nullptr, ""};
    }
    osc_path = osc_path + osc::make_safe_path(processor_name);
    auto connection = new OscConnection;
    connection->processor = processor_id;
    connection->parameter = 0;
    connection->instance = this;
    connection->controller = _controller;
    return {connection, osc_path};
}

bool OSCFrontend::connect_to_bypass_state(const std::string& processor_name)
{
    assert(_osc_initialized);
    if (_osc_initialized == false)
    {
        return false;
    }

    auto [connection, osc_path] = _create_processor_connection(processor_name, "/bypass/");
    if (connection == nullptr)
    {
        return false;
    }
    auto cb = lo_server_thread_add_method(_osc_server, osc_path.c_str(), "i", osc_send_bypass_state_event, connection);
    connection->liblo_cb = cb;
    _connections.push_back(std::unique_ptr<OscConnection>(connection));
    SUSHI_LOG_INFO("Added osc callback {}", osc_path);
    return true;
}

bool OSCFrontend::connect_kb_to_track(const std::string& track_name)
{
    assert(_osc_initialized);
    if (_osc_initialized == false)
    {
        return false;
    }

    auto [connection, osc_path] = _create_processor_connection(track_name, "/keyboard_event/");
    if (connection == nullptr)
    {
        return false;
    }
    auto cb = lo_server_thread_add_method(_osc_server, osc_path.c_str(), "siif", osc_send_keyboard_note_event, connection);
    connection->liblo_cb = cb;
    _connections.push_back(std::unique_ptr<OscConnection>(connection));

    auto dupl_conn = new OscConnection(*connection);
    cb = lo_server_thread_add_method(_osc_server, osc_path.c_str(), "sif", osc_send_keyboard_modulation_event, connection);
    dupl_conn->liblo_cb = cb;
    _connections.push_back(std::unique_ptr<OscConnection>(dupl_conn));
    SUSHI_LOG_INFO("Added osc callback {}", osc_path);
    return true;
}

bool OSCFrontend::connect_to_program_change(const std::string& processor_name)
{
    assert(_osc_initialized);
    if (_osc_initialized == false)
    {
        return false;
    }

    auto [connection, osc_path] = _create_processor_connection(processor_name, "/program/");
    if (connection == nullptr)
    {
        return false;
    }
    auto cb = lo_server_thread_add_method(_osc_server, osc_path.c_str(), "i", osc_send_program_change_event, connection);
    connection->liblo_cb = cb;
    _connections.push_back(std::unique_ptr<OscConnection>(connection));
    SUSHI_LOG_INFO("Added osc callback {}", osc_path);
    return true;
}

bool OSCFrontend::connect_to_parameters_and_properties(const std::string& processor_name, int processor_id)
{
    auto [parameters_status, parameters] = _param_controller->get_processor_parameters(processor_id);
    if (parameters_status == ext::ControlStatus::OK)
    {
        for (auto& param : parameters)
        {
            _connect_to_parameter(processor_name, param.name, processor_id, param.id);
        }
    }
    else
    {
        SUSHI_LOG_WARNING("Failed to get parameters for processor \"{}\"", processor_name);
        return false;
    }

    auto [properties_status, properties] = _param_controller->get_processor_string_properties(processor_id);
    if (properties_status == ext::ControlStatus::OK)
    {
        for (auto& property : properties)
        {
            _connect_to_string_property(processor_name, property.name, processor_id, property.id);
        }
    }
    return true;
}

bool OSCFrontend::connect_from_processor_parameters(const std::string& processor_name, int processor_id)
{
    auto [parameters_status, parameters] = _param_controller->get_processor_parameters(processor_id);
    if (parameters_status != ext::ControlStatus::OK)
    {
        return false;
    }
    for (auto& param : parameters)
    {
        if (param.type == ext::ParameterType::FLOAT || param.type == ext::ParameterType::INT || param.type == ext::ParameterType::BOOL)
        {
            connect_from_parameter(processor_name, param.name);
        }
    }
    return true;
}

bool OSCFrontend::disconnect_from_processor_parameters(const std::string& processor_name, int processor_id)
{
    auto [parameters_status, parameters] = _param_controller->get_processor_parameters(processor_id);
    if (parameters_status != ext::ControlStatus::OK)
    {
        return false;
    }
    for (auto& param : parameters)
    {
        disconnect_from_parameter(processor_name, param.name);
    }
    return true;
}

void OSCFrontend::connect_to_all()
{
    auto tracks = _graph_controller->get_all_tracks();
    for (auto& track : tracks)
    {
        connect_to_parameters_and_properties(track.name, track.id);
        auto [processors_status, processors] = _graph_controller->get_track_processors(track.id);
        if (processors_status != ext::ControlStatus::OK)
        {
            return;
        }
        for (auto& processor : processors)
        {
            connect_to_parameters_and_properties(processor.name, processor.id);
            if (processor.program_count > 0)
            {
                connect_to_program_change(processor.name);
            }
            connect_to_bypass_state(processor.name);
        }
        connect_kb_to_track(track.name);
    }
}

void OSCFrontend::connect_from_all_parameters()
{
    auto tracks = _graph_controller->get_all_tracks();
    for (auto& track : tracks)
    {
        connect_from_processor_parameters(track.name, track.id);
        auto [processors_status, processors] = _graph_controller->get_track_processors(track.id);
        if (processors_status != ext::ControlStatus::OK)
        {
            return;
        }
        for (auto& processor : processors)
        {
            connect_from_processor_parameters(processor.name, processor.id);
        }
    }
}

void OSCFrontend::disconnect_from_all_parameters()
{
    auto tracks = _graph_controller->get_all_tracks();
    for (auto& track : tracks)
    {
        disconnect_from_processor_parameters(track.name, track.id);
        auto [processors_status, processors] = _graph_controller->get_track_processors(track.id);
        if (processors_status == ext::ControlStatus::OK)
        {
            for (auto& processor : processors)
            {
                disconnect_from_processor_parameters(processor.name, processor.id);
            }
        }
    }
}

int OSCFrontend::process(Event* event)
{
    assert(_osc_initialized);

    if (event->is_parameter_change_notification())
    {
        _handle_param_change_notification(static_cast<ParameterChangeNotificationEvent*>(event));
    }
    else if (event->is_engine_notification())
    {
        _handle_engine_notification(static_cast<EngineNotificationEvent*>(event));
    }
    // Return statuses for notifications are not handled, so just return ok.
    return EventStatus::HANDLED_OK;
}

int OSCFrontend::receive_port() const
{
    return _receive_port;
}

int OSCFrontend::send_port() const
{
    return _send_port;
}

std::vector<std::string> OSCFrontend::get_enabled_parameter_outputs()
{
    auto outputs = std::vector<std::string>();

    for (const auto& connectionPair : _outgoing_connections)
    {
        for (const auto& connection : connectionPair.second)
        {
            outputs.push_back(connection.second);
        }
    }

    return outputs;
}

void OSCFrontend::_setup_engine_control()
{
    lo_server_thread_add_method(_osc_server, "/engine/set_tempo", "f", osc_set_tempo, this->_controller);
    lo_server_thread_add_method(_osc_server, "/engine/set_time_signature", "ii", osc_set_time_signature, this->_controller);
    lo_server_thread_add_method(_osc_server, "/engine/set_playing_mode", "s", osc_set_playing_mode, this->_controller);
    lo_server_thread_add_method(_osc_server, "/engine/set_sync_mode", "s", osc_set_tempo_sync_mode, this->_controller);
    lo_server_thread_add_method(_osc_server, "/engine/set_timing_statistics_enabled", "i", osc_set_timing_statistics_enabled, this->_controller);
    lo_server_thread_add_method(_osc_server, "/engine/reset_timing_statistics", "s", osc_reset_timing_statistics, this->_controller);
    lo_server_thread_add_method(_osc_server, "/engine/reset_timing_statistics", "ss", osc_reset_timing_statistics, this->_controller);
}

void OSCFrontend::_completion_callback(Event* event, int return_status)
{
    SUSHI_LOG_DEBUG("EngineEvent {} completed with status {}({})", event->id(), return_status == 0 ? "ok" : "failure", return_status);
}

void OSCFrontend::_start_server()
{
    assert(_osc_initialized);

    _running.store(true);

    int ret = lo_server_thread_start(_osc_server);
    if (ret < 0)
    {
        SUSHI_LOG_ERROR("Error {} while starting OSC server thread", ret);
    }
}

void OSCFrontend::_stop_server()
{
    assert(_osc_initialized);

    _running.store(false);
    int ret = lo_server_thread_stop(_osc_server);
    if (ret < 0)
    {
        SUSHI_LOG_ERROR("Error {} while stopping OSC server thread", ret);
    }
}

bool OSCFrontend::_remove_processor_connections(ObjectId processor_id)
{
    assert(_osc_initialized);

    int count = 0;
    for (const auto& c : _connections)
    {
        if (c->processor == processor_id)
        {
            lo_server_thread_del_lo_method(_osc_server, c->liblo_cb);
            count++;
        }
    }
    _connections.erase(std::remove_if(_connections.begin(),
                                      _connections.end(),
                                      [&](const auto& c) { return c->processor == processor_id; }),
                       _connections.end());

    count += _outgoing_connections.erase(static_cast<ObjectId>(processor_id));

    SUSHI_LOG_ERROR_IF(count == 0, "Failed to remove any connections for processor {}", processor_id);
    return count > 0;
}

void OSCFrontend::_handle_engine_notification(const EngineNotificationEvent* event)
{
    if (event->is_clipping_notification())
    {
        _handle_clipping_notification(static_cast<const ClippingNotificationEvent*>(event));
    }
    else if (event->is_audio_graph_notification())
    {
        _handle_audio_graph_notification(static_cast<const AudioGraphNotificationEvent*>(event));
    }
}

void OSCFrontend::_handle_param_change_notification(const ParameterChangeNotificationEvent* event)
{
    const auto& node = _outgoing_connections.find(event->processor_id());
    if (node != _outgoing_connections.end())
    {
        const auto& param_node = node->second.find(event->parameter_id());
        if (param_node != node->second.end())
        {
            lo_send(_osc_out_address, param_node->second.c_str(), "f", event->float_value());
            SUSHI_LOG_DEBUG("Sending parameter change from processor: {}, parameter: {}, value: {}", event->processor_id(), event->parameter_id(), event->float_value());
        }
    }
}

void OSCFrontend::_handle_clipping_notification(const ClippingNotificationEvent* event)
{
    if (event->channel_type() == ClippingNotificationEvent::ClipChannelType::INPUT)
    {
        lo_send(_osc_out_address, "/engine/input_clip_notification", "i", event->channel());
    }
    else if (event->channel_type() == ClippingNotificationEvent::ClipChannelType::OUTPUT)
    {
        lo_send(_osc_out_address, "/engine/output_clip_notification", "i", event->channel());
    }
}

void OSCFrontend::_handle_audio_graph_notification(const AudioGraphNotificationEvent* event)
{
    switch(event->action())
    {
        case AudioGraphNotificationEvent::Action::PROCESSOR_CREATED:
        {
            SUSHI_LOG_DEBUG("Received a PROCESSOR_CREATED notification for processor {}", event->processor());
            auto [status, info] = _graph_controller->get_processor_info(event->processor());
            if (status == ext::ControlStatus::OK)
            {
                connect_to_bypass_state(info.name);
                connect_to_program_change(info.name);
                connect_to_parameters_and_properties(info.name, event->processor());
                if(_connect_from_all_parameters)
                {
                    connect_from_processor_parameters(info.name, event->processor());
                }
            }
            SUSHI_LOG_ERROR_IF(status != ext::ControlStatus::OK, "Failed to get info for processor {}", event->processor());
            break;
        }

        case AudioGraphNotificationEvent::Action::TRACK_CREATED:
        {
            SUSHI_LOG_DEBUG("Received a TRACK_ADDED notification for track {}", event->track());
            auto [status, info] = _graph_controller->get_track_info(event->track());
            if (status == ext::ControlStatus::OK)
            {
                connect_kb_to_track(info.name);
                connect_to_bypass_state(info.name);
                connect_to_parameters_and_properties(info.name, event->track());
                if(_connect_from_all_parameters)
                {
                    connect_from_processor_parameters(info.name, event->processor());
                }
            }
            SUSHI_LOG_ERROR_IF(status != ext::ControlStatus::OK, "Failed to get info for track {}", event->track());
            break;
        }

        case AudioGraphNotificationEvent::Action::PROCESSOR_DELETED:
            SUSHI_LOG_DEBUG("Received a PROCESSOR_DELETED notification for processor {}", event->processor());
            _remove_processor_connections(event->processor());
            break;

        case AudioGraphNotificationEvent::Action::TRACK_DELETED:
            SUSHI_LOG_DEBUG("Received a TRACK_DELETED notification for processor {}", event->track());
            _remove_processor_connections(event->track());
            break;

        default:
            break;
    }
}

} // namespace control_frontend

std::string osc::make_safe_path(std::string name)
{
    // Based on which characters are invalid in the OSC Spec plus \ and "
    constexpr std::string_view INVALID_CHARS = "#*./?[]{}\"\\";
    for (char i : INVALID_CHARS)
    {
        name.erase(std::remove(name.begin(), name.end(), i), name.end());
    }
    std::replace(name.begin(), name.end(), ' ', '_');
    return name;
}

}<|MERGE_RESOLUTION|>--- conflicted
+++ resolved
@@ -57,21 +57,12 @@
     return 0;
 }
 
-<<<<<<< HEAD
 static int osc_send_string_property_change_event(const char* /*path*/,
                                                  const char* /*types*/,
                                                  lo_arg** argv,
                                                  int /*argc*/,
-                                                 lo_message_* /*data*/,
+                                                 lo_message /*data*/,
                                                  void* user_data)
-=======
-static int osc_send_string_parameter_change_event(const char* /*path*/,
-                                                  const char* /*types*/,
-                                                  lo_arg** argv,
-                                                  int /*argc*/,
-                                                  lo_message /*data*/,
-                                                  void* user_data)
->>>>>>> e0f57389
 {
     auto connection = static_cast<OscConnection*>(user_data);
     std::string value(&argv[0]->s);
