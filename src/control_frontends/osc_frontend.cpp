/*
 * Copyright 2017-2019 Modern Ancient Instruments Networked AB, dba Elk
 *
 * SUSHI is free software: you can redistribute it and/or modify it under the terms of
 * the GNU Affero General Public License as published by the Free Software Foundation,
 * either version 3 of the License, or (at your option) any later version.
 *
 * SUSHI is distributed in the hope that it will be useful, but WITHOUT ANY WARRANTY;
 * without even the implied warranty of MERCHANTABILITY or FITNESS FOR A PARTICULAR
 * PURPOSE.  See the GNU Affero General Public License for more details.
 *
 * You should have received a copy of the GNU Affero General Public License along with
 * SUSHI.  If not, see http://www.gnu.org/licenses/
 */

/**
 * @brief OSC runtime control frontend
 * @copyright 2017-2019 Modern Ancient Instruments Networked AB, dba Elk, Stockholm
 */

#include <algorithm>
#include <sstream>

#include "osc_utils.h"
#include "osc_frontend.h"
#include "logging.h"

namespace sushi {
namespace control_frontend {

SUSHI_GET_LOGGER_WITH_MODULE_NAME("osc frontend");

bool OscState::auto_enable_outputs() const
{
    return _auto_enable_outputs;
}

void OscState::set_auto_enable_outputs(bool value)
{
    _auto_enable_outputs = value;
}

const std::vector<std::pair<std::string, std::vector<ObjectId>>>& OscState::enabled_outputs() const
{
    return _enabled_outputs;
}

void OscState::add_enabled_outputs(const std::string& processor_name,
                                   const std::vector<ObjectId>& enabled_parameters)
{
    _enabled_outputs.emplace_back(processor_name, enabled_parameters);
}

void OscState::add_enabled_outputs(std::string&& processor_name,
                                   std::vector<ObjectId>&& enabled_parameters)
{
    _enabled_outputs.emplace_back(processor_name, enabled_parameters);
}

OSCFrontend::OSCFrontend(engine::BaseEngine* engine,
                         ext::SushiControl* controller,
                         osc::BaseOscMessenger* osc_interface) : BaseControlFrontend(engine, EventPosterId::OSC_FRONTEND),
                                          _controller(controller),
                                          _graph_controller(controller->audio_graph_controller()),
                                          _param_controller(controller->parameter_controller()),
                                          _processor_container(_engine->processor_container()),
                                          _osc(osc_interface)
{}

OSCFrontend::~OSCFrontend()
{
    if (_running)
    {
        _stop_server();
    }

    if (_osc_initialized) // These are set up in init, where also _osc_initialized is set to true.
    {
        _osc->delete_method(_set_tempo_cp);
        _osc->delete_method(_set_time_signature_cb);
        _osc->delete_method(_set_playing_mode_cb);
        _osc->delete_method(_set_sync_mode_cb);
        _osc->delete_method(_set_timing_statistics_enabled_cb);
        _osc->delete_method(_reset_timing_statistics_s_cb);
        _osc->delete_method(_reset_timing_statistics_ss_cb);

        _event_dispatcher->unsubscribe_from_parameter_change_notifications(this);
        _event_dispatcher->unsubscribe_from_engine_notifications(this);
        _osc_initialized = false;
    }
}

ControlFrontendStatus OSCFrontend::init()
{
    bool status = _osc->init();

    if (status == false)
    {
        return ControlFrontendStatus::INTERFACE_UNAVAILABLE;
    }

    _setup_engine_control();
    _osc_initialized = true;
    _event_dispatcher->subscribe_to_parameter_change_notifications(this);
    _event_dispatcher->subscribe_to_engine_notifications(this);

    return ControlFrontendStatus::OK;
}

bool OSCFrontend::connect_from_parameter(const std::string& processor_name, const std::string& parameter_name)
{
    auto processor = _processor_container->processor(processor_name);
    if (processor)
    {
        auto parameter = processor->parameter_from_name(parameter_name);
        if (parameter)
        {
            _connect_from_parameter(processor_name, parameter_name, processor->id(), parameter->id());
            return true;
        }
    }
    return false;
}

bool OSCFrontend::disconnect_from_parameter(const std::string& processor_name, const std::string& parameter_name)
{
    auto processor = _processor_container->processor(processor_name);
    if (processor)
    {
        auto parameter = processor->parameter_from_name(parameter_name);
        if (parameter)
        {
            _outgoing_connections[processor->id()].erase(parameter->id());
            return true;
        }
    }
    return false;
}

bool OSCFrontend::connect_from_processor_parameters(const std::string& processor_name)
{
    auto processor = _processor_container->processor(processor_name);
    if (processor)
    {
        for (auto& param: processor->all_parameters())
        {
            auto type = param->type();
            if (type == ParameterType::FLOAT || type == ParameterType::INT || type == ParameterType::BOOL)
            {
                _connect_from_parameter(processor_name, param->name(), processor->id(), param->id());
            }
        }
    }
    return true;
}

void OSCFrontend::connect_from_all_parameters()
{
    auto processors = _processor_container->all_processors();
    for (auto& processor : processors)
    {
        connect_from_processor_parameters(processor->name());
    }
}

void OSCFrontend::disconnect_from_all_parameters()
{
    _outgoing_connections.clear();
}

std::vector<std::string> OSCFrontend::get_enabled_parameter_outputs()
{
    auto outputs = std::vector<std::string>();

    for (const auto& connection_pair : _outgoing_connections)
    {
        for (const auto& connection : connection_pair.second)
        {
            outputs.push_back(connection.second);
        }
    }

    return outputs;
}

int OSCFrontend::process(Event* event)
{
    assert(_osc_initialized);

    if (event->is_parameter_change_notification())
    {
        _handle_param_change_notification(static_cast<ParameterChangeNotificationEvent*>(event));
    }
    else if (event->is_engine_notification())
    {
        _handle_engine_notification(static_cast<EngineNotificationEvent*>(event));
    }
    // Return statuses for notifications are not handled, so just return ok.
    return EventStatus::HANDLED_OK;
}

std::string OSCFrontend::send_ip() const
{
    return _osc->send_ip();
}

int OSCFrontend::send_port() const
{
    return _osc->send_port();
}

int OSCFrontend::receive_port() const
{
    return _osc->receive_port();
}

OscState OSCFrontend::save_state() const
{
    OscState state;
    state.set_auto_enable_outputs(_connect_from_all_parameters);

    /* Only the outgoing connections are saved as those can be configured manually,
     * incoming osc messages are always connected to all parameters of all processors */
    for (const auto& connection_pair : _outgoing_connections)
    {
        std::vector<ObjectId> enabled_params;
        for (const auto& connection : connection_pair.second)
        {
            enabled_params.push_back(connection.first);
        }
        if (enabled_params.size() > 0)
        {
            auto processor = _processor_container->processor(connection_pair.first);
            if (processor)
            {
                state.add_enabled_outputs(std::string(processor->name()), std::move(enabled_params));
            }
            SUSHI_LOG_ERROR_IF(!processor, "Processor {}, was not found when saving state");
        }
    }

    return state;
}

void OSCFrontend::set_state(const OscState& state)
{
    _outgoing_connections.clear();
    _skip_outputs.clear();

    _connect_from_all_parameters = state.auto_enable_outputs();

    for (auto connections : state.enabled_outputs())
    {
        auto processor = _processor_container->processor(connections.first);
        if (!processor)
        {
            SUSHI_LOG_ERROR("Processor {} not found when restoring outgoing connections from state");
            continue;
        }
        for (auto param_id : connections.second)
        {
            auto param_info = processor->parameter_from_id(param_id);
            if (param_info)
            {
                _connect_from_parameter(connections.first, param_info->name(), processor->id(), param_id);
            }
        }
        if (_connect_from_all_parameters)
        {
            /* This is so that when we later receive an asynchronous PROCESSOR_ADDED event, we
             * should not add all parameter from this plugin. */
            _skip_outputs[processor->id()] = true;
        }
    }
}

void OSCFrontend::_connect_from_parameter(const std::string& processor_name,
                                          const std::string& parameter_name,
                                          ObjectId processor_id,
                                          ObjectId parameter_id)
{
    std::string id_string = "/parameter/" + osc::make_safe_path(processor_name) + "/" + osc::make_safe_path(parameter_name);

    _outgoing_connections[processor_id][parameter_id] = id_string;

    SUSHI_LOG_DEBUG("Added osc output from parameter {}/{}", processor_name, parameter_name);
}




std::pair<OscConnection*, std::string> OSCFrontend::_create_processor_connection(const std::string& processor_name,
                                                                                 ObjectId processor_id,
                                                                                 const std::string& osc_path_prefix)
{
    std::string osc_path = osc_path_prefix + osc::make_safe_path(processor_name);
    auto connection = new OscConnection;
    connection->processor = processor_id;
    connection->parameter = 0;
    connection->instance = this;
    connection->controller = _controller;
    return {connection, osc_path};
}


OscConnection* OSCFrontend::_connect_kb_to_track(const Processor* processor)
{
    assert(_osc_initialized);
    if (_osc_initialized == false)
    {
        return nullptr;
    }

    auto [connection, osc_path] = _create_processor_connection(processor->name(), processor->id(), "/keyboard_event/");
    if (connection == nullptr)
    {
        return nullptr;
    }

    auto cb = _osc->add_method(osc_path.c_str(), "siif", osc::OscMethodType::SEND_KEYBOARD_NOTE_EVENT, connection);
    connection->callback = cb;
    _connections.push_back(std::unique_ptr<OscConnection>(connection));

    auto dupl_conn = new OscConnection(*connection);
    cb = _osc->add_method(osc_path.c_str(), "sif", osc::OscMethodType::SEND_KEYBOARD_MODULATION_EVENT, connection);
    dupl_conn->callback = cb;
    _connections.push_back(std::unique_ptr<OscConnection>(dupl_conn));
    SUSHI_LOG_DEBUG("Added osc callback {}", osc_path);

    return connection;
}

OscConnection* OSCFrontend::_connect_to_bypass_state(const Processor* processor)
{
    assert(_osc_initialized);
    if (_osc_initialized == false)
    {
        return nullptr;
    }

    auto [connection, osc_path] = _create_processor_connection(processor->name(), processor->id(), "/bypass/");
    if (connection == nullptr)
    {
        return nullptr;
    }

    auto cb = _osc->add_method(osc_path.c_str(), "i", osc::OscMethodType::SEND_BYPASS_STATE_EVENT, connection);
    connection->callback = cb;
    _connections.push_back(std::unique_ptr<OscConnection>(connection));
    SUSHI_LOG_DEBUG("Added osc callback {}", osc_path);
    return connection;
}

OscConnection* OSCFrontend::_connect_to_program_change(const Processor* processor)
{
    assert(_osc_initialized);
    if (_osc_initialized == false)
    {
        return nullptr;
    }

    auto [connection, osc_path] = _create_processor_connection(processor->name(), processor->id(), "/program/");
    if (connection == nullptr)
    {
        return nullptr;
    }
    auto cb = _osc->add_method(osc_path.c_str(), "i", osc::OscMethodType::SEND_PROGRAM_CHANGE_EVENT, connection);
    connection->callback = cb;
    _connections.push_back(std::unique_ptr<OscConnection>(connection));
    SUSHI_LOG_DEBUG("Added osc callback {}", osc_path);
    return connection;
}

OscConnection* OSCFrontend::_connect_to_parameter(const std::string& processor_name,
                                                  const std::string& parameter_name,
                                                  ObjectId processor_id,
                                                  ObjectId parameter_id)
{
    assert(_osc_initialized);
    if (_osc_initialized == false)
    {
        return nullptr;
    }

    std::string osc_path = "/parameter/" + osc::make_safe_path(processor_name) + "/" + osc::make_safe_path(parameter_name);
    auto connection = new OscConnection;
    connection->processor = processor_id;
    connection->parameter = parameter_id;
    connection->instance = this;
    connection->controller = _controller;

    auto cb = _osc->add_method(osc_path.c_str(), "f", osc::OscMethodType::SEND_PARAMETER_CHANGE_EVENT, connection);
    connection->callback = cb;
    _connections.push_back(std::unique_ptr<OscConnection>(connection));
    SUSHI_LOG_DEBUG("Added osc callback {}", osc_path);

    return connection;
}

OscConnection* OSCFrontend::_connect_to_property(const std::string& processor_name,
                                                 const std::string& property_name,
                                                 ObjectId processor_id,
                                                 ObjectId property_id)
{
    assert(_osc_initialized);
    if (_osc_initialized == false)
    {
        return nullptr;
    }

    std::string osc_path = "/property/" + osc::make_safe_path(processor_name) + "/" + osc::make_safe_path(property_name);
    auto connection = new OscConnection;
    connection->processor = processor_id;
    connection->parameter = property_id;
    connection->instance = this;
    connection->controller = _controller;

    auto cb = _osc->add_method(osc_path.c_str(), "s", osc::OscMethodType::SEND_PROPERTY_CHANGE_EVENT, connection);
    connection->callback = cb;
    _connections.push_back(std::unique_ptr<OscConnection>(connection));
    SUSHI_LOG_DEBUG("Added osc callback {}", osc_path);

    return connection;
}


void OSCFrontend::_connect_to_parameters_and_properties(const Processor* processor)
{
    auto parameters = processor->all_parameters();
    for (auto& param : parameters)
    {
        auto type = param->type();
        if (type == ParameterType::FLOAT || type == ParameterType::INT || type == ParameterType::BOOL)
        {
            _connect_to_parameter(processor->name(), param->name(), processor->id(), param->id());
        }
        else if (type == ParameterType::STRING)
        {
            _connect_to_property(processor->name(), param->name(), processor->id(), param->id());
        }
    }
}

void OSCFrontend::_setup_engine_control()
{
    _set_tempo_cp = _osc->add_method("/engine/set_tempo", "f", osc::OscMethodType::SET_TEMPO, this->_controller);
    _set_time_signature_cb = _osc->add_method("/engine/set_time_signature", "ii", osc::OscMethodType::SET_TIME_SIGNATURE, this->_controller);
    _set_playing_mode_cb = _osc->add_method("/engine/set_playing_mode", "s", osc::OscMethodType::SET_PLAYING_MODE, this->_controller);
    _set_sync_mode_cb = _osc->add_method("/engine/set_sync_mode", "s", osc::OscMethodType::SET_TEMPO_SYNC_MODE, this->_controller);
    _set_timing_statistics_enabled_cb = _osc->add_method("/engine/set_timing_statistics_enabled", "i",
                                                         osc::OscMethodType::SET_TIMING_STATISTICS_ENABLED, this->_controller);
    _reset_timing_statistics_s_cb = _osc->add_method("/engine/reset_timing_statistics", "s",
                                                     osc::OscMethodType::RESET_TIMING_STATISTICS, this->_controller);
    _reset_timing_statistics_ss_cb = _osc->add_method("/engine/reset_timing_statistics", "ss",
                                                      osc::OscMethodType::RESET_TIMING_STATISTICS, this->_controller);
}

void OSCFrontend::_completion_callback(Event* event, int return_status)
{
    SUSHI_LOG_DEBUG("EngineEvent {} completed with status {}({})", event->id(), return_status == 0 ? "ok" : "failure", return_status);
}

void OSCFrontend::_start_server()
{
    assert(_osc_initialized);

    _running.store(true);

    _osc->run();
}

void OSCFrontend::_stop_server()
{
    assert(_osc_initialized);

    _running.store(false);
    _osc->stop();
}

bool OSCFrontend::_remove_processor_connections(ObjectId processor_id)
{
    assert(_osc_initialized);

    int count = 0;
    for (const auto& c : _connections)
    {
        if (c->processor == processor_id)
        {
            _osc->delete_method(c->callback);

            count++;
        }
    }
    _connections.erase(std::remove_if(_connections.begin(),
                                      _connections.end(),
                                      [&](const auto& c) { return c->processor == processor_id; }),
                       _connections.end());

    count += _outgoing_connections.erase(static_cast<ObjectId>(processor_id));

    SUSHI_LOG_ERROR_IF(count == 0, "Failed to remove any connections for processor {}", processor_id)
    return count > 0;
}

void OSCFrontend::_handle_engine_notification(const EngineNotificationEvent* event)
{
    if (event->is_clipping_notification())
    {
        _handle_clipping_notification(static_cast<const ClippingNotificationEvent*>(event));
    }
    else if (event->is_audio_graph_notification())
    {
        _handle_audio_graph_notification(static_cast<const AudioGraphNotificationEvent*>(event));
    }
}

void OSCFrontend::_handle_param_change_notification(const ParameterChangeNotificationEvent* event)
{
    const auto& node = _outgoing_connections.find(event->processor_id());
    if (node != _outgoing_connections.end())
    {
        const auto& param_node = node->second.find(event->parameter_id());
        if (param_node != node->second.end())
        {
            _osc->send(param_node->second.c_str(), event->float_value());
            SUSHI_LOG_DEBUG("Sending parameter change from processor: {}, parameter: {}, value: {}",
                            event->processor_id(), event->parameter_id(), event->float_value());
        }
    }
}

void OSCFrontend::_handle_clipping_notification(const ClippingNotificationEvent* event)
{
    if (event->channel_type() == ClippingNotificationEvent::ClipChannelType::INPUT)
    {
        _osc->send("/engine/input_clip_notification", event->channel());
    }
    else if (event->channel_type() == ClippingNotificationEvent::ClipChannelType::OUTPUT)
    {
        _osc->send("/engine/output_clip_notification", event->channel());
    }
}

void OSCFrontend::_handle_audio_graph_notification(const AudioGraphNotificationEvent* event)
{
    switch(event->action())
    {
        case AudioGraphNotificationEvent::Action::PROCESSOR_CREATED:
        {
            SUSHI_LOG_DEBUG("Received a PROCESSOR_CREATED notification for processor {}", event->processor());
            auto processor = _processor_container->processor(event->processor());
            if (processor)
            {
                _connect_to_bypass_state(processor.get());
                _connect_to_program_change(processor.get());
                _connect_to_parameters_and_properties(processor.get());
                if(_connect_from_all_parameters && _skip_outputs.count(processor->id()) == false)
                {
                    connect_from_processor_parameters(processor->name());
                    SUSHI_LOG_INFO("Connected OSC callbacks to processor {}", processor->id());
                }
                _skip_outputs.erase(processor->id());
            }
<<<<<<< HEAD
            SUSHI_LOG_ERROR_IF(!processor , "Processor {} not found", event->processor());
=======
            SUSHI_LOG_ERROR_IF(status != ext::ControlStatus::OK, "Failed to get info for processor {}", event->processor())
>>>>>>> c762e665
            break;
        }

        case AudioGraphNotificationEvent::Action::TRACK_CREATED:
        {
            SUSHI_LOG_DEBUG("Received a TRACK_ADDED notification for track {}", event->track());
            auto track = _processor_container->track(event->track());
            if (track)
            {
                _connect_kb_to_track(track.get());
                _connect_to_bypass_state(track.get());
                _connect_to_parameters_and_properties(track.get());
                if(_connect_from_all_parameters && _skip_outputs.count(track->id()) == false)
                {
                    connect_from_processor_parameters(track->name());
                    SUSHI_LOG_INFO("Connected OSC callbacks to track {}", track->name());
                }
                _skip_outputs.erase(track->id());
            }
<<<<<<< HEAD
            SUSHI_LOG_ERROR_IF(!track, "Track {} not found", event->track());
=======
            SUSHI_LOG_ERROR_IF(status != ext::ControlStatus::OK, "Failed to get info for track {}", event->track())
>>>>>>> c762e665
            break;
        }

        case AudioGraphNotificationEvent::Action::PROCESSOR_DELETED:
            SUSHI_LOG_DEBUG("Received a PROCESSOR_DELETED notification for processor {}", event->processor());
            _remove_processor_connections(event->processor());
            break;

        case AudioGraphNotificationEvent::Action::TRACK_DELETED:
            SUSHI_LOG_DEBUG("Received a TRACK_DELETED notification for processor {}", event->track());
            _remove_processor_connections(event->track());
            break;

        default:
            break;
    }
}


} // namespace control_frontend

std::string osc::make_safe_path(std::string name)
{
    // Based on which characters are invalid in the OSC Spec plus \ and "
    constexpr std::string_view INVALID_CHARS = "#*./?[]{}\"\\";
    for (char i : INVALID_CHARS)
    {
        name.erase(std::remove(name.begin(), name.end(), i), name.end());
    }
    std::replace(name.begin(), name.end(), ' ', '_');
    return name;
}

} // namespace sushi<|MERGE_RESOLUTION|>--- conflicted
+++ resolved
@@ -1,5 +1,5 @@
 /*
- * Copyright 2017-2019 Modern Ancient Instruments Networked AB, dba Elk
+ * Copyright 2017-2022 Modern Ancient Instruments Networked AB, dba Elk
  *
  * SUSHI is free software: you can redistribute it and/or modify it under the terms of
  * the GNU Affero General Public License as published by the Free Software Foundation,
@@ -15,7 +15,7 @@
 
 /**
  * @brief OSC runtime control frontend
- * @copyright 2017-2019 Modern Ancient Instruments Networked AB, dba Elk, Stockholm
+ * @copyright 2017-2022 Modern Ancient Instruments Networked AB, dba Elk, Stockholm
  */
 
 #include <algorithm>
@@ -561,11 +561,7 @@
                 }
                 _skip_outputs.erase(processor->id());
             }
-<<<<<<< HEAD
-            SUSHI_LOG_ERROR_IF(!processor , "Processor {} not found", event->processor());
-=======
-            SUSHI_LOG_ERROR_IF(status != ext::ControlStatus::OK, "Failed to get info for processor {}", event->processor())
->>>>>>> c762e665
+            SUSHI_LOG_ERROR_IF(!processor , "Processor {} not found", event->processor())
             break;
         }
 
@@ -585,11 +581,7 @@
                 }
                 _skip_outputs.erase(track->id());
             }
-<<<<<<< HEAD
-            SUSHI_LOG_ERROR_IF(!track, "Track {} not found", event->track());
-=======
-            SUSHI_LOG_ERROR_IF(status != ext::ControlStatus::OK, "Failed to get info for track {}", event->track())
->>>>>>> c762e665
+            SUSHI_LOG_ERROR_IF(!track, "Track {} not found", event->track())
             break;
         }
 
