/*
 * Copyright 2017-2019 Modern Ancient Instruments Networked AB, dba Elk
 *
 * SUSHI is free software: you can redistribute it and/or modify it under the terms of
 * the GNU Affero General Public License as published by the Free Software Foundation,
 * either version 3 of the License, or (at your option) any later version.
 *
 * SUSHI is distributed in the hope that it will be useful, but WITHOUT ANY WARRANTY;
 * without even the implied warranty of MERCHANTABILITY or FITNESS FOR A PARTICULAR
 * PURPOSE.  See the GNU Affero General Public License for more details.
 *
 * You should have received a copy of the GNU Affero General Public License along with
 * SUSHI.  If not, see http://www.gnu.org/licenses/
 */

/**
 * @brief OSC runtime control frontend
 * @copyright 2017-2019 Modern Ancient Instruments Networked AB, dba Elk, Stockholm
 */

#include <algorithm>
#include <sstream>
#include <lo/lo_types.h>

#include "osc_utils.h"
#include "osc_frontend.h"
#include "logging.h"


namespace sushi {
namespace control_frontend {

SUSHI_GET_LOGGER_WITH_MODULE_NAME("osc frontend");

namespace {

static void osc_error(int num, const char* msg, const char* path)
{
    if (msg && path) // Sometimes liblo passes a nullpointer for msg
    {
        SUSHI_LOG_ERROR("liblo server error {} in path {}: {}", num, path, msg);
    }
}

static int osc_send_parameter_change_event(const char* /*path*/,
                                           const char* /*types*/,
                                           lo_arg** argv,
                                           int /*argc*/,
                                           void* /*data*/,
                                           void* user_data)
{
    auto connection = static_cast<OscConnection*>(user_data);
    float value = argv[0]->f;
    connection->controller->set_parameter_value(connection->processor, connection->parameter, value);
    SUSHI_LOG_DEBUG("Sending parameter {} on processor {} change to {}.", connection->parameter, connection->processor, value);
    return 0;
}

static int osc_send_string_parameter_change_event(const char* /*path*/,
                                                  const char* /*types*/,
                                                  lo_arg** argv,
                                                  int /*argc*/,
                                                  void* /*data*/,
                                                  void* user_data)
{
    auto connection = static_cast<OscConnection*>(user_data);
    std::string value(&argv[0]->s);
    connection->controller->set_string_property_value(connection->processor, connection->parameter, value);
    SUSHI_LOG_DEBUG("Sending string property {} on processor {} change to {}.", connection->parameter, connection->processor, value);
    return 0;
}

static int osc_send_bypass_state_event(const char* /*path*/,
                                       const char* /*types*/,
                                       lo_arg** argv,
                                       int /*argc*/,
                                       void* /*data*/,
                                       void* user_data)
{
    auto connection = static_cast<OscConnection*>(user_data);
    bool isBypassed = (argv[0]->i == 0) ? false : true;
    connection->controller->set_processor_bypass_state(connection->processor, isBypassed);
    SUSHI_LOG_DEBUG("Setting processor {} bypass to {}", connection->processor, isBypassed);
    return 0;
}                            

static int osc_send_keyboard_note_event(const char* /*path*/,
                                   const char* /*types*/,
                                   lo_arg** argv,
                                   int /*argc*/,
                                   void* /*data*/,
                                   void* user_data)
{
    auto connection = static_cast<OscConnection*>(user_data);
    std::string_view event(&argv[0]->s);
    int channel = argv[1]->i;
    int note = argv[2]->i;
    float value = argv[3]->f;

    if (event == "note_on")
    {
        connection->controller->send_note_on(connection->processor, channel, note, value);
    }
    else if (event == "note_off")
    {
        connection->controller->send_note_off(connection->processor, channel, note, value);
    }
    else if (event == "note_aftertouch")
    {
        connection->controller->send_note_aftertouch(connection->processor, channel, note, value);
    }
    else
    {
        SUSHI_LOG_WARNING("Unrecognized event: {}.", event);
        return 0;
    }
    SUSHI_LOG_DEBUG("Sending {} on processor {}.", event, connection->processor);
    return 0;
}

static int osc_send_keyboard_modulation_event(const char* /*path*/,
                                   const char* /*types*/,
                                   lo_arg** argv,
                                   int /*argc*/,
                                   void* /*data*/,
                                   void* user_data)
{
    auto connection = static_cast<OscConnection*>(user_data);
    std::string_view event(&argv[0]->s);
    int channel = argv[1]->i;
    float value = argv[2]->f;

    if (event == "modulation")
    {
        connection->controller->send_modulation(connection->processor, channel, value);
    }
    else if (event == "pitch_bend")
    {
        connection->controller->send_pitch_bend(connection->processor, channel, value);
    }
    else if (event == "aftertouch")
    {
        connection->controller->send_aftertouch(connection->processor, channel, value);
    }
    else
    {
        SUSHI_LOG_WARNING("Unrecognized event: {}.", event);
        return 0;
    }
    SUSHI_LOG_DEBUG("Sending {} on processor {}.", event, connection->processor);
    return 0;
}

static int osc_send_program_change_event(const char* /*path*/,
                                   const char* /*types*/,
                                   lo_arg** argv,
                                   int /*argc*/,
                                   void* /*data*/,
                                   void* user_data)
{
    auto connection = static_cast<OscConnection*>(user_data);
    int program_id = argv[0]->i;
    connection->controller->set_processor_program(connection->processor, program_id);
    return 0;
}

static int osc_set_timing_statistics_enabled(const char* /*path*/,
                                             const char* /*types*/,
                                             lo_arg** argv,
                                             int /*argc*/,
                                             void* /*data*/,
                                             void* user_data)
{
    auto instance = static_cast<ext::SushiControl*>(user_data);
    bool is_enabled = (argv[0]->i == 0) ? false : true;
    SUSHI_LOG_DEBUG("Got request to set timing statistics enabled to {}", is_enabled);
    instance->set_timing_statistics_enabled(is_enabled);
    return 0;
}

static int osc_reset_timing_statistics(const char* /*path*/,
                                       const char* /*types*/,
                                       lo_arg** argv,
                                       int /*argc*/,
                                       void* /*data*/,
                                       void* user_data)
{
    auto instance = static_cast<ext::SushiControl*>(user_data);
    std::string output_text = std::string(&argv[0]->s);
    std::string_view type = output_text;
    if (type == "all")
    {
        auto status = instance->reset_all_timings();
        if (status != ext::ControlStatus::OK)
        {
            SUSHI_LOG_WARNING("Failed to reset track timings of all tracks and processors");
            return 0;
        }
    }
    else if (type == "track")
    {
        std::string track_name = std::string(&argv[1]->s);
        auto [track_status, track_id] = instance->get_track_id(track_name);
        if (track_status == ext::ControlStatus::OK)
        {
            output_text += " " + track_name;
            instance->reset_track_timings(track_id);
        }
        else
        {
            SUSHI_LOG_WARNING("No track with name {} available", track_name);
            return 0;
        }
    }
    else if (type == "processor")
    {
        std::string processor_name = std::string(&argv[1]->s);
        auto [processor_status, processor_id] = instance->get_processor_id(processor_name);
        if (processor_status == ext::ControlStatus::OK)
        {
            output_text += " " + processor_name;
            instance->reset_processor_timings(processor_id);
        }
        else
        {
            SUSHI_LOG_WARNING("No processor with name {} available", processor_name);
            return 0;
        }
    }
    else
    {
        SUSHI_LOG_WARNING("Unrecognized reset target");
        return 0;
    }
    SUSHI_LOG_DEBUG("Resetting {} timing statistics", output_text);
    return 0;
}                                            

static int osc_set_tempo(const char* /*path*/,
                                const char* /*types*/,
                                lo_arg** argv,
                                int /*argc*/,
                                void* /*data*/,
                                void* user_data)
{
    auto instance = static_cast<ext::SushiControl*>(user_data);
    float tempo = argv[0]->f;
    SUSHI_LOG_DEBUG("Got a set tempo request to {} bpm", tempo);
    instance->set_tempo(tempo);
    return 0;
}

static int osc_set_time_signature(const char* /*path*/,
                                  const char* /*types*/,
                                  lo_arg** argv,
                                  int /*argc*/,
                                  void* /*data*/,
                                  void* user_data)
{
    auto instance = static_cast<ext::SushiControl*>(user_data);
    int numerator = argv[0]->i;
    int denominator = argv[1]->i;
    SUSHI_LOG_DEBUG("Got a set time signature to {}/{} request", numerator, denominator);
    instance->set_time_signature({numerator, denominator});
    return 0;
}

static int osc_set_playing_mode(const char* /*path*/,
                                const char* /*types*/,
                                lo_arg** argv,
                                int /*argc*/,
                                void* /*data*/,
                                void* user_data)
{
    auto instance = static_cast<ext::SushiControl*>(user_data);
    std::string_view mode_str(&argv[0]->s);
    ext::PlayingMode mode;
    if (mode_str == "playing")
    {
        mode = ext::PlayingMode::PLAYING;
    }
    else if (mode_str == "stopped")
    {
        mode = ext::PlayingMode::STOPPED;
    }
    else
    {
        SUSHI_LOG_INFO("Unrecognised playing mode \"{}\" received", mode_str);
        return 0;
    }

    SUSHI_LOG_DEBUG("Got a set playing mode {} request", mode_str);
    instance->set_playing_mode(mode);
    return 0;
}

static int osc_set_tempo_sync_mode(const char* /*path*/,
                                   const char* /*types*/,
                                   lo_arg** argv,
                                   int /*argc*/,
                                   void* /*data*/,
                                   void* user_data)
{
    auto instance = static_cast<ext::SushiControl*>(user_data);
    std::string_view mode_str(&argv[0]->s);
    ext::SyncMode mode;
    if (mode_str == "internal")
    {
        mode = ext::SyncMode::INTERNAL;
    }
    else if (mode_str == "ableton_link")
    {
        mode = ext::SyncMode::LINK;
    }
    else if (mode_str == "midi")
    {
<<<<<<< HEAD
        mode = SyncMode::MIDI;
=======
        mode = ext::SyncMode::MIDI;
>>>>>>> 71da8465
    }
    else
    {
        SUSHI_LOG_INFO("Unrecognised sync mode \"{}\" received", mode_str);
        return 0;
    }
    SUSHI_LOG_DEBUG("Got a set sync mode to {} request", mode_str);
    instance->set_sync_mode(mode);
    return 0;
}

}; // anonymous namespace

OSCFrontend::OSCFrontend(engine::BaseEngine* engine,
                         ext::SushiControl* controller,
                         int server_port,
                         int send_port) : BaseControlFrontend(engine, EventPosterId::OSC_FRONTEND),
                                          _osc_server(nullptr),
                                          _server_port(server_port),
                                          _send_port(send_port),
                                          _controller(controller)
{}

ControlFrontendStatus OSCFrontend::init()
{
    std::stringstream port_stream;
    port_stream << _server_port;
    _osc_server = lo_server_thread_new(port_stream.str().c_str(), osc_error);
    if (_osc_server == nullptr)
    {
        SUSHI_LOG_ERROR("Failed to set up OSC server, Port likely in use");
        return ControlFrontendStatus::INTERFACE_UNAVAILABLE;
    }

    std::stringstream send_port_stream;
    send_port_stream << _send_port;
    _osc_out_address = lo_address_new(nullptr, send_port_stream.str().c_str());
    _setup_engine_control();
    _event_dispatcher->subscribe_to_parameter_change_notifications(this);
    _event_dispatcher->subscribe_to_engine_notifications(this);
    return ControlFrontendStatus::OK;
}

OSCFrontend::~OSCFrontend()
{
    if (_running)
    {
        _stop_server();
    }
    lo_server_thread_free(_osc_server);
    lo_address_free(_osc_out_address);
    _event_dispatcher->unsubscribe_from_parameter_change_notifications(this);
    _event_dispatcher->unsubscribe_from_engine_notifications(this);
}

std::pair<OscConnection*, std::string> OSCFrontend::_create_parameter_connection(const std::string& processor_name,
                                                                      const std::string& parameter_name)
{
    std::string osc_path = "/parameter/";
    auto [processor_status, processor_id] = _controller->get_processor_id(processor_name);
    if (processor_status != ext::ControlStatus::OK)
    {
        return {nullptr, ""};
    }
    auto [parameter_status, parameter_id] = _controller->get_parameter_id(processor_id, parameter_name);
    if (parameter_status != ext::ControlStatus::OK)
    {
        return {nullptr, ""};
    }
    osc_path = osc_path + osc::make_safe_path(processor_name) + "/" + osc::make_safe_path(parameter_name);
    OscConnection* connection = new OscConnection;
    connection->processor = processor_id;
    connection->parameter = parameter_id;
    connection->instance = this;
    connection->controller = _controller;
    return {connection, osc_path};
} 

bool OSCFrontend::connect_to_parameter(const std::string& processor_name,
                                       const std::string& parameter_name)
{
    auto [connection, osc_path] = _create_parameter_connection(processor_name, parameter_name);
    if (connection == nullptr)
    {
        return false;
    }
    lo_server_thread_add_method(_osc_server, osc_path.c_str(), "f", osc_send_parameter_change_event, connection);
    SUSHI_LOG_INFO("Added osc callback {}", osc_path);
    return true;
}

bool OSCFrontend::connect_to_string_parameter(const std::string& processor_name,
                                              const std::string& parameter_name)
{
    auto [connection, osc_path] = _create_parameter_connection(processor_name, parameter_name);
    if (connection == nullptr)
    {
        return false;
    }
    lo_server_thread_add_method(_osc_server, osc_path.c_str(), "s", osc_send_string_parameter_change_event, connection);
    SUSHI_LOG_INFO("Added osc callback {}", osc_path);
    return true;
}

bool OSCFrontend::connect_from_parameter(const std::string& processor_name, const std::string& parameter_name)
{
    auto [processor_status, processor_id] = _controller->get_processor_id(processor_name);
    if (processor_status != ext::ControlStatus::OK)
    {
        return false;
    }
    auto [parameter_status, parameter_id] = _controller->get_parameter_id(processor_id, parameter_name);
    if (parameter_status != ext::ControlStatus::OK)
    {
        return false;
    }
    std::string id_string = "/parameter/" + osc::make_safe_path(processor_name) + "/" +
                                            osc::make_safe_path(parameter_name);
    _outgoing_connections[processor_id][parameter_id] = id_string;
    SUSHI_LOG_INFO("Added osc output from parameter {}/{}", processor_name, parameter_name);
    return true;
}

std::pair<OscConnection*, std::string> OSCFrontend::_create_processor_connection(const std::string& processor_name,
                                                                                const std::string& osc_path_prefix)
{
    std::string osc_path = osc_path_prefix;
    auto [processor_status, processor_id] = _controller->get_processor_id(processor_name);
    if (processor_status != ext::ControlStatus::OK)
    {
        return {nullptr, ""};
    }
    osc_path = osc_path + osc::make_safe_path(processor_name);
    OscConnection* connection = new OscConnection;
    connection->processor = processor_id;
    connection->parameter = 0;
    connection->instance = this;
    connection->controller = _controller;
    return {connection, osc_path};
}

bool OSCFrontend::connect_to_bypass_state(const std::string& processor_name)
{
    auto [connection, osc_path] = _create_processor_connection(processor_name, "/bypass/");
    if (connection == nullptr)
    {
        return false;
    }
    _connections.push_back(std::unique_ptr<OscConnection>(connection));
    lo_server_thread_add_method(_osc_server, osc_path.c_str(), "i", osc_send_bypass_state_event, connection);
    SUSHI_LOG_INFO("Added osc callback {}", osc_path);
    return true;
}


bool OSCFrontend::connect_kb_to_track(const std::string& track_name)
{
    auto [connection, osc_path] = _create_processor_connection(track_name, "/keyboard_event/");
    if (connection == nullptr)
    {
        return false;
    }
    _connections.push_back(std::unique_ptr<OscConnection>(connection));
    lo_server_thread_add_method(_osc_server, osc_path.c_str(), "siif", osc_send_keyboard_note_event, connection);
    lo_server_thread_add_method(_osc_server, osc_path.c_str(), "sif", osc_send_keyboard_modulation_event, connection);
    SUSHI_LOG_INFO("Added osc callback {}", osc_path);
    return true;
}

bool OSCFrontend::connect_to_program_change(const std::string& processor_name)
{
    auto [connection, osc_path] = _create_processor_connection(processor_name, "/program/");
    if (connection == nullptr)
    {
        return false;
    }
    _connections.push_back(std::unique_ptr<OscConnection>(connection));
    lo_server_thread_add_method(_osc_server, osc_path.c_str(), "i", osc_send_program_change_event, connection);
    SUSHI_LOG_INFO("Added osc callback {}", osc_path);
    return true;
}

void OSCFrontend::connect_all()
{
    auto tracks = _controller->get_tracks();
    for (auto& track : tracks)
    {
        auto [processors_status, processors] = _controller->get_track_processors(track.id);
        if (processors_status != ext::ControlStatus::OK)
        {
            return;
        }
        for (auto& processor : processors)
        {
            auto [parameters_status, parameters] = _controller->get_processor_parameters(processor.id);
            if (parameters_status != ext::ControlStatus::OK)
            {
                return;
            }
            for (auto& param : parameters)
            {
                if (param.type == ext::ParameterType::FLOAT || param.type == ext::ParameterType::INT || param.type == ext::ParameterType::BOOL)
                {
                    connect_to_parameter(processor.name, param.name);
                    connect_from_parameter(processor.name, param.name);
                }
                if (param.type == ext::ParameterType::STRING_PROPERTY)
                {
                    connect_to_string_parameter(processor.name, param.name);
                }
            }
            if (processor.program_count > 0)
            {
                connect_to_program_change(processor.name);
            }
            connect_to_bypass_state(processor.name);
        }
        connect_kb_to_track(track.name);
    }
}

void OSCFrontend::_start_server()
{
    _running.store(true);

    int ret = lo_server_thread_start(_osc_server);
    if (ret < 0)
    {
        SUSHI_LOG_ERROR("Error {} while starting OSC server thread", ret);
    }
}

void OSCFrontend::_stop_server()
{
    _running.store(false);
    int ret = lo_server_thread_stop(_osc_server);
    if (ret < 0)
    {
        SUSHI_LOG_ERROR("Error {} while stopping OSC server thread", ret);
    }
}

void OSCFrontend::_setup_engine_control()
{
    lo_server_thread_add_method(_osc_server, "/engine/set_tempo", "f", osc_set_tempo, this->_controller);
    lo_server_thread_add_method(_osc_server, "/engine/set_time_signature", "ii", osc_set_time_signature, this->_controller);
    lo_server_thread_add_method(_osc_server, "/engine/set_playing_mode", "s", osc_set_playing_mode, this->_controller);
    lo_server_thread_add_method(_osc_server, "/engine/set_sync_mode", "s", osc_set_tempo_sync_mode, this->_controller);
    lo_server_thread_add_method(_osc_server, "/engine/set_timing_statistics_enabled", "i", osc_set_timing_statistics_enabled, this->_controller);
    lo_server_thread_add_method(_osc_server, "/engine/reset_timing_statistics", "s", osc_reset_timing_statistics, this->_controller);
    lo_server_thread_add_method(_osc_server, "/engine/reset_timing_statistics", "ss", osc_reset_timing_statistics, this->_controller);
}

int OSCFrontend::process(Event* event)
{
    if (event->is_parameter_change_notification())
    {
        auto typed_event = static_cast<ParameterChangeNotificationEvent*>(event);
        const auto& node = _outgoing_connections.find(typed_event->processor_id());
        if (node != _outgoing_connections.end())
        {
            const auto& param_node = node->second.find(typed_event->parameter_id());
            if (param_node != node->second.end())
            {
                lo_send(_osc_out_address, param_node->second.c_str(), "f", typed_event->float_value());
                SUSHI_LOG_DEBUG("Sending parameter change from processor: {}, parameter: {}, value: {}", typed_event->processor_id(), typed_event->parameter_id(), typed_event->float_value());
            }
        }
        return EventStatus::HANDLED_OK;
    }
    if (event->is_engine_notification())
    {
        // TODO - Currently the only engine notification event so direct casting works
        auto typed_event = static_cast<ClippingNotificationEvent*>(event);
        if (typed_event->channel_type() == ClippingNotificationEvent::ClipChannelType::INPUT)
        {
            lo_send(_osc_out_address, "/engine/input_clip_notification", "i", typed_event->channel());
        }
        else if (typed_event->channel_type() == ClippingNotificationEvent::ClipChannelType::OUTPUT)
        {
            lo_send(_osc_out_address, "/engine/output_clip_notification", "i", typed_event->channel());
        }
    }
    return EventStatus::NOT_HANDLED;
}

void OSCFrontend::_completion_callback(Event* event, int return_status)
{
    SUSHI_LOG_DEBUG("EngineEvent {} completed with status {}({})", event->id(), return_status == 0 ? "ok" : "failure", return_status);
}

} // namespace control_frontend

std::string osc::make_safe_path(std::string name)
{
    // Based on which characters are invalid in the OSC Spec plus \ and "
    constexpr std::string_view INVALID_CHARS = "#*./?[]{}\"\\";
    for (char i : INVALID_CHARS)
    {
        name.erase(std::remove(name.begin(), name.end(), i), name.end());
    }
    std::replace(name.begin(), name.end(), ' ', '_');
    return name;
}

}<|MERGE_RESOLUTION|>--- conflicted
+++ resolved
@@ -314,11 +314,7 @@
     }
     else if (mode_str == "midi")
     {
-<<<<<<< HEAD
-        mode = SyncMode::MIDI;
-=======
         mode = ext::SyncMode::MIDI;
->>>>>>> 71da8465
     }
     else
     {
