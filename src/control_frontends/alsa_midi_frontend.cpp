--- conflicted
+++ resolved
@@ -115,29 +115,12 @@
                     || (ev->type == SND_SEQ_EVENT_CONTROLLER)
                     || (ev->type == SND_SEQ_EVENT_PITCHBEND))
                 {
-                    Time timestamp;
-                    if (ev->flags | SND_SEQ_TIME_STAMP_REAL)
-                    {
-                        timestamp = std::chrono::seconds(ev->time.time.tv_sec) +
-                                std::chrono::duration_cast<Time>(std::chrono::nanoseconds(ev->time.time.tv_nsec));
-                        MIND_LOG_INFO("Midi event has real time stamp of {}, bits {}", timestamp.count(), ev->flags);
-
-                    } else
-                    {
-                        MIND_LOG_INFO("Tick time {}", ev->time.tick);
-                    }
-
                     const long byte_count = snd_midi_event_decode(_input_parser, data_buffer,
                                                                   sizeof(data_buffer), ev);
                     if (byte_count > 0)
                     {
-                        ;
                         MIND_LOG_DEBUG("Alsa frontend: received midi message: [{:x} {:x} {:x} {:x}]", data_buffer[0], data_buffer[1], data_buffer[2], data_buffer[3]);
-<<<<<<< HEAD
-                        _dispatcher->process_midi(0, data_buffer, byte_count, PROCESS_NOW);
-=======
-                        _receiver->send_midi(0, data_buffer, byte_count, 0);
->>>>>>> 0f79ed3f
+                        _receiver->send_midi(0, data_buffer, byte_count, PROCESS_NOW);
                     }
                     MIND_LOG_WARNING_IF(byte_count < 0, "Alsa frontend: decoder returned {}", byte_count);
                 }
