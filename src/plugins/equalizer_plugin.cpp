#include <cassert>

#include "equalizer_plugin.h"

namespace sushi {
namespace equalizer_plugin {

EqualizerPlugin::EqualizerPlugin()
{
    _max_input_channels = MAX_CHANNELS_SUPPORTED;
    _max_output_channels = MAX_CHANNELS_SUPPORTED;
    _current_input_channels = 1;
    _current_output_channels = 1;
    Processor::set_name(DEFAULT_NAME);
    Processor::set_label(DEFAULT_LABEL);
    _frequency = register_float_parameter("frequency", "Frequency", 1000.0f, 20.0f, 20000.0f,
                                          new FloatParameterPreProcessor(20.0f, 20000.0f));
    _gain = register_float_parameter("gain", "Gain", 0, -24.0f, 24.0f,
                                     new dBToLinPreProcessor(-24.0f, 24.0f));
    _q = register_float_parameter("q", "Q", 1, 0.0f, 10.0f,
                                  new FloatParameterPreProcessor(0.0f, 10.0f));
    assert(_frequency);
    assert(_gain);
    assert(_q);
}

EqualizerPlugin::~EqualizerPlugin()
{}

ProcessorReturnCode EqualizerPlugin::init(float sample_rate)
{
    _sample_rate = sample_rate;

    for (auto& f : _filters)
    {
        f.set_smoothing(AUDIO_CHUNK_SIZE);
        f.reset();
    }

    return ProcessorReturnCode::OK;
}

void EqualizerPlugin::configure(float sample_rate)
{
    _sample_rate = sample_rate;
    return;
}

<<<<<<< HEAD
bool EqualizerPlugin::set_input_channels(int channels)
{
    if (Processor::set_input_channels(channels))
    {
        _current_output_channels = channels;
        _max_output_channels = channels;
        return true;
    }
    return false;
=======
void EqualizerPlugin::set_input_channels(int channels)
{
    Processor::set_input_channels(channels);
    {
        _current_output_channels = channels;
        _max_output_channels = channels;
    }
>>>>>>> 88f1b415
}

void EqualizerPlugin::process_audio(const ChunkSampleBuffer &in_buffer, ChunkSampleBuffer &out_buffer)
{
    /* Update parameter values */
    float frequency = _frequency->value();
    float gain = _gain->value();
    float q = _q->value();

    if (!_bypassed)
    {
        /* Recalculate the coefficients once per audio chunk, this makes for
         * predictable cpu load for every chunk */
        dsp::biquad::Coefficients coefficients;
        dsp::biquad::calc_biquad_peak(coefficients, _sample_rate, frequency, q, gain);
        for (int i = 0; i < _current_input_channels; ++i)
        {
            _filters[i].set_coefficients(coefficients);
            _filters[i].process(in_buffer.channel(i), out_buffer.channel(i), AUDIO_CHUNK_SIZE);
        }
    }
    else
    {
        out_buffer = in_buffer;
    }
}

}// namespace equalizer_plugin
}// namespace sushi<|MERGE_RESOLUTION|>--- conflicted
+++ resolved
@@ -46,17 +46,6 @@
     return;
 }
 
-<<<<<<< HEAD
-bool EqualizerPlugin::set_input_channels(int channels)
-{
-    if (Processor::set_input_channels(channels))
-    {
-        _current_output_channels = channels;
-        _max_output_channels = channels;
-        return true;
-    }
-    return false;
-=======
 void EqualizerPlugin::set_input_channels(int channels)
 {
     Processor::set_input_channels(channels);
@@ -64,7 +53,6 @@
         _current_output_channels = channels;
         _max_output_channels = channels;
     }
->>>>>>> 88f1b415
 }
 
 void EqualizerPlugin::process_audio(const ChunkSampleBuffer &in_buffer, ChunkSampleBuffer &out_buffer)
