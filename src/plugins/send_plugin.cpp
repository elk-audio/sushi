--- conflicted
+++ resolved
@@ -102,24 +102,6 @@
             _return_name_property = typed_event->value();
             /* Schedule a non-rt callback to handle destination switching */
             _pending_event_id = request_non_rt_task(&non_rt_callback);
-<<<<<<< HEAD
-            break;
-        }
-
-        case RtEventType::ASYNC_WORK_NOTIFICATION:
-        {
-            auto typed_event = event.async_work_completion_event();
-            if (typed_event->sending_event_id() == _pending_event_id &&
-                typed_event->return_status() == EventStatus::HANDLED_OK)
-            {
-                if (_new_destination)
-                {
-                    set_destination(_new_destination);
-                    _new_destination = nullptr;
-                }
-            }
-=======
->>>>>>> 0b107776
             break;
         }
 
