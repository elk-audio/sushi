#include <cassert>

#include "gain_plugin.h"

namespace sushi {
namespace gain_plugin {

GainPlugin::GainPlugin()
{}

GainPlugin::~GainPlugin()
{}

StompBoxStatus GainPlugin::init(const StompBoxConfig &configuration)
{
    _configuration = configuration;
<<<<<<< HEAD
    _gain_parameter = new FloatStompBoxParameter("Gain", "gain", 0, new FloatdBToLinPreProcessor(24, -24));
    _gain_parameter->set(0.0);

    // register_parameter(_gain_parameter);
=======
    _gain_parameter = configuration.controller->register_float_parameter("gain", "Gain", 0.0f, new dBToLinPreProcessor(-120.0f, 120.0f));
>>>>>>> c2740952
    return StompBoxStatus::OK;
}

void GainPlugin::process(const SampleBuffer<AUDIO_CHUNK_SIZE>* in_buffer, SampleBuffer<AUDIO_CHUNK_SIZE>* out_buffer)
{
    /* For now, assume equal number of channels in/out */
    assert(in_buffer->channel_count() == out_buffer->channel_count());

    float gain = _gain_parameter->value();
    /* With SampleBuffer operations */
    out_buffer->clear();
    out_buffer->add_with_gain(*in_buffer, gain);
}


}// namespace gain_plugin
}// namespace sushi<|MERGE_RESOLUTION|>--- conflicted
+++ resolved
@@ -14,14 +14,7 @@
 StompBoxStatus GainPlugin::init(const StompBoxConfig &configuration)
 {
     _configuration = configuration;
-<<<<<<< HEAD
-    _gain_parameter = new FloatStompBoxParameter("Gain", "gain", 0, new FloatdBToLinPreProcessor(24, -24));
-    _gain_parameter->set(0.0);
-
-    // register_parameter(_gain_parameter);
-=======
     _gain_parameter = configuration.controller->register_float_parameter("gain", "Gain", 0.0f, new dBToLinPreProcessor(-120.0f, 120.0f));
->>>>>>> c2740952
     return StompBoxStatus::OK;
 }
 
