--- conflicted
+++ resolved
@@ -105,11 +105,7 @@
     for (auto& voice : _voices)
     {
         voice.set_envelope(attack, decay, sustain, release);
-<<<<<<< HEAD
-        voice.render(out_buffer);
-=======
         voice.render(_buffer);
->>>>>>> ad98d5b6
     }
     out_buffer.add_with_gain(_buffer, gain);
 }
