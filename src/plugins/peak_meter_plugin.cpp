--- conflicted
+++ resolved
@@ -19,11 +19,6 @@
  */
 
 #include <cassert>
-<<<<<<< HEAD
-=======
-#include "spdlog/fmt/bundled/format.h"
->>>>>>> 031115ac
-
 #include "peak_meter_plugin.h"
 
 namespace sushi::internal::peak_meter_plugin {
@@ -71,13 +66,8 @@
     std::string_view param_label = "Level ch {}";
     for (int i = 0; i < MAX_METERED_CHANNELS; ++i)
     {
-<<<<<<< HEAD
         _level_parameters[i] = register_float_parameter(std::vformat(param_name, std::make_format_args(i)),
                                                         std::vformat(param_label, std::make_format_args(i)),
-=======
-        _level_parameters[i] = register_float_parameter(fmt::vformat(param_name, fmt::make_format_args(i)),
-                                                        fmt::vformat(param_label, fmt::make_format_args(i)),
->>>>>>> 031115ac
                                                         "dB",
                                                         OUTPUT_MIN_DB, OUTPUT_MIN_DB, OUTPUT_MAX_DB,
                                                         Direction::OUTPUT,
@@ -89,13 +79,8 @@
     param_label = "Clip ch {}";
     for (int i = 0; i < MAX_METERED_CHANNELS; ++i)
     {
-<<<<<<< HEAD
         _clip_parameters[i] = register_bool_parameter(std::vformat(param_name, std::make_format_args(i)),
                                                       std::vformat(param_label, std::make_format_args(i)),
-=======
-        _clip_parameters[i] = register_bool_parameter(fmt::vformat(param_name, fmt::make_format_args(i)),
-                                                      fmt::vformat(param_label, fmt::make_format_args(i)),
->>>>>>> 031115ac
                                                       "",
                                                       false,
                                                       Direction::OUTPUT);
