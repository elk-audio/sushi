
#include "event_dispatcher.h"
#include "engine/engine.h"
#include "logging.h"

namespace sushi {
namespace dispatcher {

MIND_GET_LOGGER;

EventDispatcher::EventDispatcher(engine::BaseEngine* engine,
                                 RtEventFifo* in_rt_queue,
                                 RtEventFifo* out_rt_queue) : _engine{engine},
                                                              _in_rt_queue{in_rt_queue},
                                                              _out_rt_queue{out_rt_queue}
{
    for (auto& p : _posters)
    {
        p = nullptr;
    }
    _posters[EventPosterId::AUDIO_ENGINE] = this;
}

void EventDispatcher::post_event(Event* event)
{
    std::lock_guard<std::mutex> lock(_in_queue_mutex);
    _in_queue.push_front(event);
}

EventDispatcherStatus EventDispatcher::register_poster(EventPoster* poster)
{
    if (_posters[poster->poster_id()] != nullptr)
    {
        return EventDispatcherStatus::ALREADY_SUBSCRIBED;
    }
    _posters[poster->poster_id()] = poster;
    return EventDispatcherStatus::OK;
}

void EventDispatcher::run()
{
    _running = true;
    _event_thread = std::thread(&EventDispatcher::_event_loop, this);
}

void EventDispatcher::stop()
{
    _running = false;
    if (_event_thread.joinable())
    {
        _event_thread.join();
    }
}

EventDispatcherStatus EventDispatcher::subscribe_to_keyboard_events(EventPoster* receiver)
{
    for (auto r : _keyboard_event_listeners)
    {
        if (r == receiver) return EventDispatcherStatus::ALREADY_SUBSCRIBED;
    }
    _keyboard_event_listeners.push_back(receiver);
    return EventDispatcherStatus::OK;
}

EventDispatcherStatus EventDispatcher::subscribe_to_parameter_change_notifications(EventPoster* receiver)
{
    for (auto r : _parameter_change_listeners)
    {
        if (r == receiver) return EventDispatcherStatus::ALREADY_SUBSCRIBED;
    }
    _parameter_change_listeners.push_back(receiver);
    return EventDispatcherStatus::OK;
}

int EventDispatcher::process(Event* event)
{
    /*if (event->process_asynchronously())
    {
        // TODO - send to low prio handler when it's implemented
        return EventStatus::NOT_HANDLED;
    }*/
    if (event->maps_to_rt_event())
    {
        // TODO - handle translation from real time to sample offset.
        int sample_offset = 0;
        // TODO - handle case when queue is full.
        _out_rt_queue->push(event->to_rt_event(sample_offset));
        return EventStatus::HANDLED_OK;
    }
    if (event->is_engine_event())
    {
        auto typed_event = static_cast<EngineEvent*>(event);
        return typed_event->execute(_engine);
    }
    return EventStatus::UNRECOGNIZED_EVENT;
}

void EventDispatcher::_event_loop()
{
    do
    {
        auto start_time = std::chrono::system_clock::now();
        /* Handle incoming Events */
        while (!_in_queue.empty())
        {
            Event* event;
            {
                std::lock_guard<std::mutex> lock(_in_queue_mutex);
                event = _in_queue.back();
                _in_queue.pop_back();
            }
            assert(event->receiver() < static_cast<int>(_posters.size()));
            EventPoster* receiver = _posters[event->receiver()];
            int status;
            if (receiver != nullptr)
            {
                status = _posters[event->receiver()]->process(event);
            }
            else
            {
                status = EventStatus::UNRECOGNIZED_RECEIVER;
            }
            if (event->completion_cb() != nullptr)
            {
                event->completion_cb()(event->callback_arg(), event, status);
            }
            delete(event);
        }
        /* Handle incoming RtEvents */
        while (!_in_rt_queue->empty())
        {
            RtEvent rt_event;
            _in_rt_queue->pop(rt_event);
            _process_rt_event(rt_event);
        }
        std::this_thread::sleep_until(start_time + THREAD_PERIODICITY);
    }
    while (_running);
}

int EventDispatcher::_process_rt_event(RtEvent &rt_event)
{
    // TODO - handle translation from real time to sample offset.
    uint64_t timestamp = 0;
    Event* event = Event::from_rt_event(rt_event, timestamp);
    if (event != nullptr)
    {
        if (event->is_keyboard_event())
        {
            _publish_keyboard_events(event);
        }
        if (event->is_parameter_change_event())
        {
            _publish_parameter_events(event);
        }
        // TODO - better lifetime management of events
        delete event;
        return EventStatus::HANDLED_OK;
    }
    switch (rt_event.type())
    {
        case RtEventType::ASYNC_WORK:
        {
            auto typed_event = rt_event.async_work_event();
            MIND_LOG_INFO("Got an ASYNC_WORK event with id {}", typed_event->event_id());
            int status = typed_event->callback()(typed_event->callback_data(), typed_event->event_id());
            _out_rt_queue->push(RtEvent::make_async_work_completion_event(typed_event->processor_id(),
                                                                         typed_event->event_id(),
                                                                         status));
            break;
        }
<<<<<<< HEAD
        case RtEventType::NOTE_ON:
        case RtEventType::NOTE_OFF:
        case RtEventType::NOTE_AFTERTOUCH:
            _process_rt_keyboard_events(event.keyboard_event());
            break;

        case RtEventType::AFTERTOUCH:
        case RtEventType::PITCH_BEND:
        case RtEventType::MODULATION:
            _process_common_rt_keyboard_events(event.keyboard_common_event());
            break;

        case RtEventType::WRAPPED_MIDI_EVENT:
            _process_wrapped_midi_events(event.wrapped_midi_event());
            break;

        case RtEventType::BOOL_PARAMETER_CHANGE:
        case RtEventType::INT_PARAMETER_CHANGE:
        case RtEventType::FLOAT_PARAMETER_CHANGE:
            _process_rt_parameter_change_events(event.parameter_change_event());
            break;

        default:
            return EventStatus::UNRECOGNIZED_TYPE;
    }
    return EventStatus::HANDLED_OK;
}

int EventDispatcher::_process_rt_keyboard_events(const KeyboardRtEvent* event)
{
    // TODO - map offset to real world timestamp
    Time timestamp = PROCESS_NOW;
    /*auto processor = _engine->processor_name_from_id(event->processor_id());
    if (processor.first != engine::EngineReturnStatus::OK)
    {
        return 0;
    }*/
    KeyboardEvent::Subtype subtype;
    switch (event->type())
    {
        case RtEventType::NOTE_ON:
            subtype = KeyboardEvent::Subtype::NOTE_ON;
            break;
        case RtEventType::NOTE_OFF:
            subtype = KeyboardEvent::Subtype::NOTE_OFF;
            break;
        case RtEventType::NOTE_AFTERTOUCH:
            subtype = KeyboardEvent::Subtype::NOTE_AFTERTOUCH;
            break;
=======
>>>>>>> 0f79ed3f
        default:
            return EventStatus::UNRECOGNIZED_EVENT;
    }
    return EventStatus::HANDLED_OK;
}

<<<<<<< HEAD
int EventDispatcher::_process_common_rt_keyboard_events(const KeyboardCommonRtEvent*event) {
    Time timestamp = PROCESS_NOW;
    KeyboardEvent::Subtype subtype;
    switch (event->type())
    {
        case RtEventType::AFTERTOUCH:
            subtype = KeyboardEvent::Subtype::AFTERTOUCH;
            break;
        case RtEventType::MODULATION:
            subtype = KeyboardEvent::Subtype::MODULATION;
            break;
        case RtEventType::PITCH_BEND:
            subtype = KeyboardEvent::Subtype::PITCH_BEND;
            break;
        default:
            return EventStatus::NOT_HANDLED;
    }
    KeyboardEvent e(subtype, event->processor_id(), event->value(), timestamp);
    _publish_keyboard_events(&e);
    return EventStatus::HANDLED_OK;
}

int EventDispatcher::_process_wrapped_midi_events(const WrappedMidiRtEvent*event) {
    Time timestamp = PROCESS_NOW;
    KeyboardEvent e(KeyboardEvent::Subtype::WRAPPED_MIDI, event->processor_id(), event->midi_data(), timestamp);
    _publish_keyboard_events(&e);
    return EventStatus::HANDLED_OK;
}

int EventDispatcher::_process_rt_parameter_change_events(const ParameterChangeRtEvent* event)
{
    Time timestamp = PROCESS_NOW;
    engine::EngineReturnStatus status;
    std::string processor_name;
    std::tie(status, processor_name) = _engine->processor_name_from_id(event->processor_id());
    if (status == engine::EngineReturnStatus::OK)
    {
        std::string parameter_name;
        std::tie(status, parameter_name) = _engine->parameter_name_from_id(processor_name,
                                                                           event->param_id());
        if (status == engine::EngineReturnStatus::OK)
        {
            ParameterChangeNotificationEvent::Subtype subtype;
            switch (event->type())
            {
                case RtEventType::BOOL_PARAMETER_CHANGE:
                    subtype = ParameterChangeNotificationEvent::Subtype::BOOL_PARAMETER_CHANGE_NOT;
                    break;
                case RtEventType::INT_PARAMETER_CHANGE:
                    subtype = ParameterChangeNotificationEvent::Subtype::INT_PARAMETER_CHANGE_NOT;
                    break;
                case RtEventType::FLOAT_PARAMETER_CHANGE:
                    subtype = ParameterChangeNotificationEvent::Subtype::FLOAT_PARAMETER_CHANGE_NOT;
                    break;
                default:
                    return 0;
            }
            ParameterChangeNotificationEvent e(subtype, processor_name, parameter_name, event->value(), timestamp);
            _publish_parameter_events(&e);
        }
    }
    return 0;
}
=======
>>>>>>> 0f79ed3f

void EventDispatcher::_publish_keyboard_events(Event* event)
{
    for (auto& listener : _keyboard_event_listeners)
    {
        listener->process(event);
    }

}

void EventDispatcher::_publish_parameter_events(Event* event)
{
    for (auto& listener : _parameter_change_listeners)
    {
        listener->process(event);
    }
}

EventDispatcherStatus EventDispatcher::deregister_poster(EventPoster* poster)
{
    if (_posters[poster->poster_id()] != nullptr)
    {
        _posters[poster->poster_id()] = nullptr;
        return EventDispatcherStatus::OK;
    }
    return EventDispatcherStatus::UNKNOWN_POSTER;
}

EventDispatcherStatus EventDispatcher::unsubscribe_from_keyboard_events(EventPoster* receiver)
{
    for (auto i = _keyboard_event_listeners.begin(); i != _keyboard_event_listeners.end(); ++i)
    {
        if (*i == receiver)
        {
            _keyboard_event_listeners.erase(i);
            return EventDispatcherStatus::OK;
        }
    }
    return EventDispatcherStatus::UNKNOWN_POSTER;
}

EventDispatcherStatus EventDispatcher::unsubscribe_from_parameter_change_notifications(EventPoster* receiver)
{
    for (auto i = _parameter_change_listeners.begin(); i != _parameter_change_listeners.end(); ++i)
    {
        if (*i == receiver)
        {
            _parameter_change_listeners.erase(i);
            return EventDispatcherStatus::OK;
        }
    }
    return EventDispatcherStatus::UNKNOWN_POSTER;}


} // end namespace dispatcher
} // end namespace sushi<|MERGE_RESOLUTION|>--- conflicted
+++ resolved
@@ -141,7 +141,7 @@
 int EventDispatcher::_process_rt_event(RtEvent &rt_event)
 {
     // TODO - handle translation from real time to sample offset.
-    uint64_t timestamp = 0;
+    Time timestamp = PROCESS_NOW;
     Event* event = Event::from_rt_event(rt_event, timestamp);
     if (event != nullptr)
     {
@@ -169,130 +169,12 @@
                                                                          status));
             break;
         }
-<<<<<<< HEAD
-        case RtEventType::NOTE_ON:
-        case RtEventType::NOTE_OFF:
-        case RtEventType::NOTE_AFTERTOUCH:
-            _process_rt_keyboard_events(event.keyboard_event());
-            break;
-
-        case RtEventType::AFTERTOUCH:
-        case RtEventType::PITCH_BEND:
-        case RtEventType::MODULATION:
-            _process_common_rt_keyboard_events(event.keyboard_common_event());
-            break;
-
-        case RtEventType::WRAPPED_MIDI_EVENT:
-            _process_wrapped_midi_events(event.wrapped_midi_event());
-            break;
-
-        case RtEventType::BOOL_PARAMETER_CHANGE:
-        case RtEventType::INT_PARAMETER_CHANGE:
-        case RtEventType::FLOAT_PARAMETER_CHANGE:
-            _process_rt_parameter_change_events(event.parameter_change_event());
-            break;
-
-        default:
-            return EventStatus::UNRECOGNIZED_TYPE;
-    }
-    return EventStatus::HANDLED_OK;
-}
-
-int EventDispatcher::_process_rt_keyboard_events(const KeyboardRtEvent* event)
-{
-    // TODO - map offset to real world timestamp
-    Time timestamp = PROCESS_NOW;
-    /*auto processor = _engine->processor_name_from_id(event->processor_id());
-    if (processor.first != engine::EngineReturnStatus::OK)
-    {
-        return 0;
-    }*/
-    KeyboardEvent::Subtype subtype;
-    switch (event->type())
-    {
-        case RtEventType::NOTE_ON:
-            subtype = KeyboardEvent::Subtype::NOTE_ON;
-            break;
-        case RtEventType::NOTE_OFF:
-            subtype = KeyboardEvent::Subtype::NOTE_OFF;
-            break;
-        case RtEventType::NOTE_AFTERTOUCH:
-            subtype = KeyboardEvent::Subtype::NOTE_AFTERTOUCH;
-            break;
-=======
->>>>>>> 0f79ed3f
         default:
             return EventStatus::UNRECOGNIZED_EVENT;
     }
     return EventStatus::HANDLED_OK;
 }
 
-<<<<<<< HEAD
-int EventDispatcher::_process_common_rt_keyboard_events(const KeyboardCommonRtEvent*event) {
-    Time timestamp = PROCESS_NOW;
-    KeyboardEvent::Subtype subtype;
-    switch (event->type())
-    {
-        case RtEventType::AFTERTOUCH:
-            subtype = KeyboardEvent::Subtype::AFTERTOUCH;
-            break;
-        case RtEventType::MODULATION:
-            subtype = KeyboardEvent::Subtype::MODULATION;
-            break;
-        case RtEventType::PITCH_BEND:
-            subtype = KeyboardEvent::Subtype::PITCH_BEND;
-            break;
-        default:
-            return EventStatus::NOT_HANDLED;
-    }
-    KeyboardEvent e(subtype, event->processor_id(), event->value(), timestamp);
-    _publish_keyboard_events(&e);
-    return EventStatus::HANDLED_OK;
-}
-
-int EventDispatcher::_process_wrapped_midi_events(const WrappedMidiRtEvent*event) {
-    Time timestamp = PROCESS_NOW;
-    KeyboardEvent e(KeyboardEvent::Subtype::WRAPPED_MIDI, event->processor_id(), event->midi_data(), timestamp);
-    _publish_keyboard_events(&e);
-    return EventStatus::HANDLED_OK;
-}
-
-int EventDispatcher::_process_rt_parameter_change_events(const ParameterChangeRtEvent* event)
-{
-    Time timestamp = PROCESS_NOW;
-    engine::EngineReturnStatus status;
-    std::string processor_name;
-    std::tie(status, processor_name) = _engine->processor_name_from_id(event->processor_id());
-    if (status == engine::EngineReturnStatus::OK)
-    {
-        std::string parameter_name;
-        std::tie(status, parameter_name) = _engine->parameter_name_from_id(processor_name,
-                                                                           event->param_id());
-        if (status == engine::EngineReturnStatus::OK)
-        {
-            ParameterChangeNotificationEvent::Subtype subtype;
-            switch (event->type())
-            {
-                case RtEventType::BOOL_PARAMETER_CHANGE:
-                    subtype = ParameterChangeNotificationEvent::Subtype::BOOL_PARAMETER_CHANGE_NOT;
-                    break;
-                case RtEventType::INT_PARAMETER_CHANGE:
-                    subtype = ParameterChangeNotificationEvent::Subtype::INT_PARAMETER_CHANGE_NOT;
-                    break;
-                case RtEventType::FLOAT_PARAMETER_CHANGE:
-                    subtype = ParameterChangeNotificationEvent::Subtype::FLOAT_PARAMETER_CHANGE_NOT;
-                    break;
-                default:
-                    return 0;
-            }
-            ParameterChangeNotificationEvent e(subtype, processor_name, parameter_name, event->value(), timestamp);
-            _publish_parameter_events(&e);
-        }
-    }
-    return 0;
-}
-=======
->>>>>>> 0f79ed3f
 
 void EventDispatcher::_publish_keyboard_events(Event* event)
 {
