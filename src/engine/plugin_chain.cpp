
#include "plugin_chain.h"
#include "logging.h"
#include <iostream>

MIND_GET_LOGGER;

namespace sushi {
namespace engine {


void PluginChain::add(Processor* processor)
{
    // If a chain adds itself to its process chain, endless loops can arrise
    assert(processor != this);
    _chain.push_back(processor);
    processor->set_event_output(this);
    update_channel_config();
}

bool PluginChain::remove(ObjectId processor)
{
    for (auto plugin = _chain.begin(); plugin != _chain.end(); ++plugin)
    {
        if ((*plugin)->id() == processor)
        {
            (*plugin)->set_event_output(nullptr);
            _chain.erase(plugin);
            update_channel_config();
            return true;
        }
    }
    return false;
}

void PluginChain::process_audio(const ChunkSampleBuffer& in, ChunkSampleBuffer& out)
{
    /* Alias the internal buffers to get the right channel count */
    ChunkSampleBuffer in_bfr = ChunkSampleBuffer::create_non_owning_buffer(_bfr_1, 0, _current_input_channels);
    ChunkSampleBuffer out_bfr = ChunkSampleBuffer::create_non_owning_buffer(_bfr_2, 0, _current_input_channels);
    in_bfr.clear();
    in_bfr.add(in);

    for (auto &plugin : _chain)
    {
        while (!_event_buffer.empty()) // This should only contain keyboard/note events
        {
            RtEvent event;
            if (_event_buffer.pop(event))
            {
                plugin->process_event(event);
            }
        }
        plugin->process_audio(in_bfr, out_bfr);
        std::swap(in_bfr, out_bfr);
    }

    /* Yes, it is in_bfr buffer here. Either it was swapped with out_bfr or the
     * processing chain was empty */
    out = in_bfr;
    /* If there are keyboard events not consumed, pass them on upwards
     * Rewrite the processor id of the events with that of the chain.
     * Eventually this should only be done for track objects */
    while (!_event_buffer.empty())
    {
        RtEvent event;
        if (_event_buffer.pop(event))
        {
            switch (event.type())
            {
                case RtEventType::NOTE_ON:
                    output_event(RtEvent::make_note_on_event(this->id(), event.sample_offset(),
                                                             event.keyboard_event()->note(),
                                                             event.keyboard_event()->velocity()));
                    break;
                case RtEventType::NOTE_OFF:
                    output_event(RtEvent::make_note_off_event(this->id(), event.sample_offset(),
                                                              event.keyboard_event()->note(),
                                                              event.keyboard_event()->velocity()));
                    break;
                case RtEventType::NOTE_AFTERTOUCH:
                    output_event(RtEvent::make_note_aftertouch_event(this->id(), event.sample_offset(),
                                                                     event.keyboard_event()->note(),
                                                                     event.keyboard_event()->velocity()));
                    break;
                default:
                    output_event(event);
            }
        }
    }
}

void PluginChain::update_channel_config()
{
    int input_channels = _current_input_channels;
    int output_channels;

    for (unsigned int i = 0; i < _chain.size(); ++i)
    {
        input_channels = std::min(input_channels, _chain[i]->max_input_channels());
        if (input_channels != _chain[i]->input_channels())
        {
<<<<<<< HEAD
            bool res = _chain[i]->set_input_channels(input_channels);
            assert(res);
=======
            _chain[i]->set_input_channels(input_channels);
>>>>>>> 88f1b415
        }
        if (i < _chain.size() - 1)
        {
            output_channels = std::min(_max_output_channels, std::min(_chain[i]->max_output_channels(),
                                                                      _chain[i+1]->max_input_channels()));
        }
        else
        {
            output_channels = std::min(_max_output_channels, std::min(_chain[i]->max_output_channels(),
                                                                      _current_output_channels));
        }
        if (output_channels != _chain[i]->output_channels())
        {
<<<<<<< HEAD
            bool res = _chain[i]->set_output_channels(output_channels);
            assert(res);
=======
            _chain[i]->set_output_channels(output_channels);
>>>>>>> 88f1b415
        }
        input_channels = output_channels;
    }

    if (!_chain.empty())
    {
        auto last = _chain.back();
        int chain_outputs = std::min(_current_output_channels, last->output_channels());
        if (chain_outputs != last->output_channels())
        {
<<<<<<< HEAD
            bool res = last->set_output_channels(chain_outputs);
            assert(res);
=======
            last->set_output_channels(chain_outputs);
>>>>>>> 88f1b415
        }
    }
}

void PluginChain::process_event(RtEvent event)
{
    switch (event.type())
    {
        /* Keyboard events are cached so they can be passed on
         * to the first processor in the chain */
        case RtEventType::NOTE_ON:
        case RtEventType::NOTE_OFF:
        case RtEventType::NOTE_AFTERTOUCH:
        case RtEventType::WRAPPED_MIDI_EVENT:
            _event_buffer.push(event);
            break;

        default:
           break;
    }
}

void PluginChain::set_bypassed(bool bypassed)
{
    for (auto& processor : _chain)
    {
        processor->set_bypassed(bypassed);
    }
    Processor::set_bypassed(bypassed);
}

<<<<<<< HEAD
void PluginChain::send_event(RtEvent event)
=======
void PluginChain::send_event(Event event)
>>>>>>> 88f1b415
{
    switch (event.type())
    {
        /* Keyboard events are cached so they can be passed on
         * to the next processor in the chain */
        case RtEventType::NOTE_ON:
        case RtEventType::NOTE_OFF:
        case RtEventType::NOTE_AFTERTOUCH:
        case RtEventType::WRAPPED_MIDI_EVENT:
            _event_buffer.push(event);
            break;

            /* Other events are passed on upstream unprocessed */
        default:
            output_event(event);
    }
}

} // namespace engine
} // namespace sushi<|MERGE_RESOLUTION|>--- conflicted
+++ resolved
@@ -100,12 +100,7 @@
         input_channels = std::min(input_channels, _chain[i]->max_input_channels());
         if (input_channels != _chain[i]->input_channels())
         {
-<<<<<<< HEAD
-            bool res = _chain[i]->set_input_channels(input_channels);
-            assert(res);
-=======
             _chain[i]->set_input_channels(input_channels);
->>>>>>> 88f1b415
         }
         if (i < _chain.size() - 1)
         {
@@ -119,12 +114,7 @@
         }
         if (output_channels != _chain[i]->output_channels())
         {
-<<<<<<< HEAD
-            bool res = _chain[i]->set_output_channels(output_channels);
-            assert(res);
-=======
             _chain[i]->set_output_channels(output_channels);
->>>>>>> 88f1b415
         }
         input_channels = output_channels;
     }
@@ -135,12 +125,7 @@
         int chain_outputs = std::min(_current_output_channels, last->output_channels());
         if (chain_outputs != last->output_channels())
         {
-<<<<<<< HEAD
-            bool res = last->set_output_channels(chain_outputs);
-            assert(res);
-=======
             last->set_output_channels(chain_outputs);
->>>>>>> 88f1b415
         }
     }
 }
@@ -172,11 +157,7 @@
     Processor::set_bypassed(bypassed);
 }
 
-<<<<<<< HEAD
 void PluginChain::send_event(RtEvent event)
-=======
-void PluginChain::send_event(Event event)
->>>>>>> 88f1b415
 {
     switch (event.type())
     {
