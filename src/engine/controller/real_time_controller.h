--- conflicted
+++ resolved
@@ -51,11 +51,7 @@
                        engine::Transport* transport);
 
     ~RealTimeController() override = default;
-<<<<<<< HEAD
-    
-=======
 
->>>>>>> 6ba81906
     /// For Transport:
     /////////////////////////////////////////////////////////////
 
