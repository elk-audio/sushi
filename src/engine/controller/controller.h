--- conflicted
+++ resolved
@@ -69,12 +69,10 @@
 
     static void completion_callback(void *arg, Event* event, int status);
 
-<<<<<<< HEAD
-=======
     void set_osc_frontend(control_frontend::OSCFrontend* osc_frontend);
 
->>>>>>> 2a3c37bf
 private:
+
     void _completion_callback(Event* event, int status);
 
     void _notify_processor_listeners(const AudioGraphNotificationEvent* typed_event,
