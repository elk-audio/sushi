--- conflicted
+++ resolved
@@ -45,6 +45,7 @@
     {
         return {status, audio_config};
     }
+
     if (host_config.HasMember("cv_inputs"))
     {
         audio_config.cv_inputs = host_config["cv_inputs"].GetInt();
@@ -64,6 +65,7 @@
     {
         return status;
     }
+
     float sample_rate = host_config["samplerate"].GetFloat();
     SUSHI_LOG_INFO("Setting engine sample rate to {}", sample_rate);
     _engine->set_sample_rate(sample_rate);
@@ -159,11 +161,7 @@
             return status;
         }
     }
-<<<<<<< HEAD
     SUSHI_LOG_INFO("Successfully configured engine with tracks in JSON config file \"{}\"", path_to_file);
-=======
-    MIND_LOG_INFO("Successfully configured engine with tracks in JSON config file \"{}\"", _document_path);
->>>>>>> 490efb80
     return JsonConfigReturnStatus::OK;
 }
 
@@ -415,6 +413,7 @@
 std::pair<JsonConfigReturnStatus, std::vector<Event*>>
 JsonConfigurator::load_event_list()
 {
+    rapidjson::Document json_events;
     std::vector<Event*> events;
     auto [status, json_events] = _parse_section(JsonSection::EVENTS);
     if(status != JsonConfigReturnStatus::OK)
@@ -433,26 +432,16 @@
 {
     if (_json_data.IsObject() == false)
     {
-<<<<<<< HEAD
-        SUSHI_LOG_ERROR("Invalid file passed to JsonConfigurator {}", path_to_file);
-        return JsonConfigReturnStatus::INVALID_FILE;
-=======
         auto res = _load_data();
         if (res != JsonConfigReturnStatus::OK)
         {
             return {res, _json_data};
         }
->>>>>>> 490efb80
     }
     if(_validate_against_schema(_json_data, section) == false)
     {
-<<<<<<< HEAD
-        SUSHI_LOG_ERROR("Error parsing JSON config file: {}",  rapidjson::GetParseError_En(config.GetParseError()));
-        return JsonConfigReturnStatus::INVALID_FILE;
-=======
-        MIND_LOG_ERROR("Config file {} does not follow schema: {}", _document_path, (int)section);
+        SUSHI_LOG_ERROR("Config file {} does not follow schema: {}", _document_path, (int)section);
         return {JsonConfigReturnStatus::INVALID_CONFIGURATION, _json_data};
->>>>>>> 490efb80
     }
 
     switch(section)
@@ -476,18 +465,11 @@
         case JsonSection::MIDI:
             if(_json_data.HasMember("midi") == false)
             {
-<<<<<<< HEAD
-                SUSHI_LOG_DEBUG("Config file does not have MIDI definitions");
-                return JsonConfigReturnStatus::NO_MIDI_DEFINITIONS;
-=======
                 MIND_LOG_INFO("Config file does not have MIDI definitions");
                 return {JsonConfigReturnStatus::NO_MIDI_DEFINITIONS, _json_data};
->>>>>>> 490efb80
             }
             return {JsonConfigReturnStatus::OK, _json_data["midi"]};
 
-<<<<<<< HEAD
-=======
         case JsonSection::CV_GATE:
             if(_json_data.HasMember("cv_control") == false)
             {
@@ -496,37 +478,17 @@
             }
             return {JsonConfigReturnStatus::OK, _json_data["cv_control"]};
 
->>>>>>> 490efb80
         case JsonSection::EVENTS:
             if(_json_data.HasMember("events") == false)
             {
-<<<<<<< HEAD
-                SUSHI_LOG_DEBUG("Config file does not have events definitions");
-                return JsonConfigReturnStatus::NO_EVENTS_DEFINITIONS;
-=======
                 MIND_LOG_INFO("Config file does not have any Event definitions");
                 return {JsonConfigReturnStatus::NO_EVENTS_DEFINITIONS, _json_data};
->>>>>>> 490efb80
             }
             return {JsonConfigReturnStatus::OK, _json_data["events"]};
 
         default:
-<<<<<<< HEAD
-            break;
-    }
-
-    if(!_validate_against_schema(config, section))
-    {
-        SUSHI_LOG_ERROR("Config file {} does not follow schema", path_to_file);
-        return JsonConfigReturnStatus::INVALID_CONFIGURATION;
-    }
-
-    SUSHI_LOG_INFO("Successfully parsed JSON config file {}", path_to_file);
-    return JsonConfigReturnStatus::OK;
-=======
             return {JsonConfigReturnStatus::INVALID_CONFIGURATION, _json_data};
     }
->>>>>>> 490efb80
 }
 
 JsonConfigReturnStatus JsonConfigurator::_make_track(const rapidjson::Value &track_def)
@@ -552,16 +514,16 @@
 
     if(status == EngineReturnStatus::INVALID_PLUGIN_NAME || status == EngineReturnStatus::INVALID_PROCESSOR)
     {
-        SUSHI_LOG_ERROR("Track {} in JSON config file duplicate or invalid name", name);
+        MIND_LOG_ERROR("Track {} in JSON config file duplicate or invalid name", name);
         return JsonConfigReturnStatus::INVALID_TRACK_NAME;
     }
     if(status != EngineReturnStatus::OK)
     {
-        SUSHI_LOG_ERROR("Track Name {} failed to create", name);
+        MIND_LOG_ERROR("Track Name {} failed to create", name);
         return JsonConfigReturnStatus::INVALID_CONFIGURATION;
     }
 
-    SUSHI_LOG_DEBUG("Successfully added track \"{}\" to the engine", name);
+    MIND_LOG_DEBUG("Successfully added track \"{}\" to the engine", name);
 
     for(const auto& con : track_def["inputs"].GetArray())
     {
@@ -575,7 +537,7 @@
         }
         if(status != EngineReturnStatus::OK)
         {
-            SUSHI_LOG_ERROR("Error connection input bus to track \"{}\", error {}", name, static_cast<int>(status));
+            MIND_LOG_ERROR("Error connection input bus to track \"{}\", error {}", name, static_cast<int>(status));
             return JsonConfigReturnStatus::INVALID_CONFIGURATION;
         }
     }
@@ -593,7 +555,7 @@
         }
         if(status != EngineReturnStatus::OK)
         {
-            SUSHI_LOG_ERROR("Error connection track \"{}\" to output bus, error {}", name, static_cast<int>(status));
+            MIND_LOG_ERROR("Error connection track \"{}\" to output bus, error {}", name, static_cast<int>(status));
             return JsonConfigReturnStatus::INVALID_CONFIGURATION;
         }
     }
@@ -627,17 +589,17 @@
         {
             if(status == EngineReturnStatus::INVALID_PLUGIN_UID)
             {
-                SUSHI_LOG_ERROR("Invalid plugin uid {} in JSON config file", plugin_uid);
+                MIND_LOG_ERROR("Invalid plugin uid {} in JSON config file", plugin_uid);
                 return JsonConfigReturnStatus::INVALID_PLUGIN_PATH;
             }
-            SUSHI_LOG_ERROR("Plugin Name {} in JSON config file already exists in engine", plugin_name);
+            MIND_LOG_ERROR("Plugin Name {} in JSON config file already exists in engine", plugin_name);
             return JsonConfigReturnStatus::INVALID_PLUGIN_NAME;
         }
-        SUSHI_LOG_DEBUG("Successfully added Plugin \"{}\" to"
+        MIND_LOG_DEBUG("Successfully added Plugin \"{}\" to"
                                " Chain \"{}\"", plugin_name, name);
     }
 
-    SUSHI_LOG_DEBUG("Successfully added Track {} to the engine", name);
+    MIND_LOG_DEBUG("Successfully added Track {} to the engine", name);
     return JsonConfigReturnStatus::OK;
 }
 
@@ -659,7 +621,7 @@
     auto [status, processor_id] = _engine->processor_id_from_name(data["plugin_name"].GetString());
     if (status != sushi::engine::EngineReturnStatus::OK)
     {
-        SUSHI_LOG_WARNING("Unrecognised plugin: \"{}\"", data["plugin_name"].GetString());
+        MIND_LOG_WARNING("Unrecognised plugin: \"{}\"", data["plugin_name"].GetString());
         return nullptr;
     }
     if (json_event["type"] == "parameter_change")
@@ -668,7 +630,7 @@
                                                                       data["parameter_name"].GetString());
         if (status != sushi::engine::EngineReturnStatus::OK)
         {
-            SUSHI_LOG_WARNING("Unrecognised parameter: {}", data["parameter_name"].GetString());
+            MIND_LOG_WARNING("Unrecognised parameter: {}", data["parameter_name"].GetString());
             return nullptr;
         }
         return new ParameterChangeEvent(ParameterChangeEvent::Subtype::FLOAT_PARAMETER_CHANGE,
@@ -683,7 +645,7 @@
                                                                       data["property_name"].GetString());
         if (status != sushi::engine::EngineReturnStatus::OK)
         {
-            SUSHI_LOG_WARNING("Unrecognised property: {}", data["property_name"].GetString());
+            MIND_LOG_WARNING("Unrecognised property: {}", data["property_name"].GetString());
             return nullptr;
         }
         return new StringPropertyChangeEvent(processor_id,
@@ -726,7 +688,7 @@
         case JsonSection::TRACKS:
             schema_char_array =
                 #include "json_schemas/tracks_schema.json"
-                                                                ;
+                                                        ;
             break;
 
         case JsonSection::MIDI:
@@ -735,6 +697,12 @@
                                                        ;
             break;
 
+        case JsonSection::CV_GATE:
+            schema_char_array =
+                #include "json_schemas/cv_gate_schema.json"
+                                                         ;
+            break;
+
         case JsonSection::EVENTS:
             schema_char_array =
                 #include "json_schemas/events_schema.json"
@@ -753,19 +721,9 @@
         rapidjson::StringBuffer string_buffer;
         invalid_config_pointer.Stringify(string_buffer);
         std::string error_node = string_buffer.GetString();
-<<<<<<< HEAD
-        if(error_node.empty())
-        {
-            SUSHI_LOG_ERROR("Invalid Json Config File: missing definitions in the root of the document");
-        }
-        else
-        {
-            SUSHI_LOG_ERROR("Invalid Json Config File: Incorrect definition at {}", error_node);
-=======
         if(error_node.empty() == false)
         {
             MIND_LOG_ERROR("Schema validation failure at {}", error_node);
->>>>>>> 490efb80
         }
         return false;
     }
