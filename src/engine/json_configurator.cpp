--- conflicted
+++ resolved
@@ -61,46 +61,15 @@
     }
 
     const rapidjson::Value& midi = config["midi"];
-<<<<<<< HEAD
-    for (const auto& con : midi["chain_connections"].GetArray())
-    {
-        auto res = _midi_dispatcher->connect_kb_to_track(con["port"].GetInt(),
-                                                         con["chain"].GetString(),
-                                                         _get_midi_channel(con["channel"]));
-        if (res != MidiDispatcherStatus::OK)
-=======
     if(midi.HasMember("chain_connections"))
     {
         for (const auto& con : midi["chain_connections"].GetArray())
->>>>>>> 3a895646
         {
             auto res = _midi_dispatcher->connect_kb_to_track(con["port"].GetInt(),
                                                              con["chain"].GetString(),
                                                              _get_midi_channel(con["channel"]));
             if (res != MidiDispatcherStatus::OK)
             {
-<<<<<<< HEAD
-                MIND_LOG_ERROR("Invalid port \"{}\" specified specified for midi "
-                                       "channel connections in Json Config file.", con["port"].GetInt());
-                return JsonConfigReturnStatus::INVALID_MIDI_PORT;
-            }
-            MIND_LOG_ERROR("Invalid plugin chain \"{}\" for midi "
-                                   "chain connection in Json config file.", con["chain"].GetString());
-            return JsonConfigReturnStatus::INVALID_CHAIN_NAME;
-        }
-    }
-
-    for (const auto& cc_map : midi["cc_mappings"].GetArray())
-    {
-        auto res = _midi_dispatcher->connect_cc_to_parameter(cc_map["port"].GetInt(),
-                                                             cc_map["plugin_name"].GetString(),
-                                                             cc_map["parameter_name"].GetString(),
-                                                             cc_map["cc_number"].GetInt(),
-                                                             cc_map["min_range"].GetFloat(),
-                                                             cc_map["max_range"].GetFloat(),
-                                                             _get_midi_channel(cc_map["channel"]));
-        if (res != MidiDispatcherStatus::OK)
-=======
                 if(res == MidiDispatcherStatus::INVALID_MIDI_INPUT)
                 {
                     MIND_LOG_ERROR("Invalid port \"{}\" specified specified for midi "
@@ -117,7 +86,6 @@
     if(config["midi"].HasMember("cc_mappings"))
     {
         for (const auto& cc_map : midi["cc_mappings"].GetArray())
->>>>>>> 3a895646
         {
             auto res = _midi_dispatcher->connect_cc_to_parameter(cc_map["port"].GetInt(),
                                                                  cc_map["plugin_name"].GetString(),
@@ -128,22 +96,6 @@
                                                                  _get_midi_channel(cc_map["channel"]));
             if (res != MidiDispatcherStatus::OK)
             {
-<<<<<<< HEAD
-                MIND_LOG_ERROR("Invalid port \"{}\" specified "
-                                       "for midi cc mappings in Json Config file.", cc_map["port"].GetInt());
-                return JsonConfigReturnStatus::INVALID_MIDI_PORT;
-            }
-            if(res == MidiDispatcherStatus::INVALID_PROCESSOR)
-            {
-                MIND_LOG_ERROR("Invalid plugin name \"{}\" specified "
-                                       "for midi cc mappings in Json Config file.", cc_map["plugin_name"].GetString());
-                return JsonConfigReturnStatus::INVALID_CHAIN_NAME;
-            }
-            MIND_LOG_ERROR("Invalid parameter name \"{}\" specified for plugin \"{}\" for midi cc mappings.",
-                                                                         cc_map["parameter_name"].GetString(),
-                                                                         cc_map["processor_name"].GetString());
-            return JsonConfigReturnStatus::INVALID_PARAMETER;
-=======
                 if(res == MidiDispatcherStatus::INVALID_MIDI_INPUT)
                 {
                     MIND_LOG_ERROR("Invalid port \"{}\" specified "
@@ -161,7 +113,6 @@
                                                                             cc_map["processor_name"].GetString());
                 return JsonConfigReturnStatus::INVALID_PARAMETER;
             }
->>>>>>> 3a895646
         }
     }
 
@@ -170,7 +121,6 @@
 
 JsonConfigReturnStatus JsonConfigurator::parse_events_from_file(const std::string& path_to_file,
                                                                 rapidjson::Document& config)
-<<<<<<< HEAD
 {
     auto status = _parse_file(path_to_file, config, JsonSection::EVENTS);
     if(status != JsonConfigReturnStatus::OK)
@@ -183,20 +133,6 @@
                                                      rapidjson::Document& config,
                                                      JsonSection section)
 {
-=======
-{
-    auto status = _parse_file(path_to_file, config, JsonSection::EVENTS);
-    if(status != JsonConfigReturnStatus::OK)
-    {
-        return status;
-    }
-    return JsonConfigReturnStatus::OK;
-}
-JsonConfigReturnStatus JsonConfigurator::_parse_file(const std::string& path_to_file,
-                                                     rapidjson::Document& config,
-                                                     JsonSection section)
-{
->>>>>>> 3a895646
     std::ifstream config_file(path_to_file);
     if(!config_file.good())
     {
@@ -212,12 +148,6 @@
         return JsonConfigReturnStatus::INVALID_FILE;
     }
 
-<<<<<<< HEAD
-    if(!_validate_against_schema(config, section))
-    {
-        MIND_LOG_ERROR("Config file {} does not follow schema", path_to_file);
-        return JsonConfigReturnStatus::INVALID_SCHEMA;
-=======
     switch(section)
     {
         case JsonSection::MIDI:
@@ -244,7 +174,6 @@
     {
         MIND_LOG_ERROR("Config file {} does not follow schema", path_to_file);
         return JsonConfigReturnStatus::INVALID_CONFIGURATION;
->>>>>>> 3a895646
     }
 
     MIND_LOG_INFO("Successfully parsed JSON config file {}", path_to_file);
@@ -327,11 +256,7 @@
 
 bool JsonConfigurator::_validate_against_schema(rapidjson::Document& config, JsonSection section)
 {
-<<<<<<< HEAD
-    const char* schema_char_array;
-=======
     const char* schema_char_array = nullptr;
->>>>>>> 3a895646
     switch(section)
     {
         case JsonSection::HOST_CONFIG:
@@ -339,7 +264,6 @@
                 #include "json_schemas/host_config_schema.json"
                                                               ;
             break;
-<<<<<<< HEAD
 
         case JsonSection::CHAINS:
             schema_char_array =
@@ -353,21 +277,6 @@
                                                        ;
             break;
 
-=======
-
-        case JsonSection::CHAINS:
-            schema_char_array =
-                #include "json_schemas/plugin_chains_schema.json"
-                                                                ;
-            break;
-
-        case JsonSection::MIDI:
-            schema_char_array =
-                #include "json_schemas/midi_schema.json"
-                                                       ;
-            break;
-
->>>>>>> 3a895646
         case JsonSection::EVENTS:
             schema_char_array =
                 #include "json_schemas/events_schema.json"
