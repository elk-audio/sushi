--- conflicted
+++ resolved
@@ -58,9 +58,9 @@
 
 class MidiDispatcher : public EventPoster, public midi_receiver::MidiReceiver
 {
-public:
     MIND_DECLARE_NON_COPYABLE(MidiDispatcher);
 
+public:
     MidiDispatcher(engine::BaseEngine* engine);
 
     virtual ~MidiDispatcher();
@@ -157,11 +157,7 @@
      * @param size Length of data in bytes.
      * @param timestamp timestamp of the midi event
      */
-<<<<<<< HEAD
-    void process_midi(int input, const uint8_t* data, size_t size, Time timestamp);
-=======
-    void send_midi(int port, const uint8_t* data, size_t size, int64_t timestamp) override;
->>>>>>> 0f79ed3f
+    void send_midi(int port, const uint8_t* data, size_t size, Time timestamp) override;
 
     /* Inherited from EventPoster */
     int process(Event* /*event*/) override;
