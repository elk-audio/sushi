--- conflicted
+++ resolved
@@ -20,7 +20,6 @@
 
 MIND_GET_LOGGER;
 
-<<<<<<< HEAD
 void peer_callback(size_t peers)
 {
     MIND_LOG_INFO("Ableton link reports {} peers connected ", peers);
@@ -36,12 +35,8 @@
     MIND_LOG_INFO("Ableton link reports {}", playing? "now playing" : "now stopped");
 }
 
-
-AudioEngine::AudioEngine(float sample_rate) : BaseEngine::BaseEngine(sample_rate)
-=======
 AudioEngine::AudioEngine(float sample_rate) : BaseEngine::BaseEngine(sample_rate),
                                               _transport(sample_rate)
->>>>>>> 41cf9371
 {
     _event_dispatcher.run();
     _link_controller.setNumPeersCallback(peer_callback);
@@ -281,8 +276,6 @@
 
     _event_dispatcher.set_time(_transport.current_process_time());
     auto state = _state.load();
-
-    auto link_session = _link_controller.captureAppSessionState();
 
     for (const auto& c : _in_audio_connections)
     {
