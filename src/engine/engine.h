/**
 * @Brief real time audio processing engine
 * @copyright MIND Music Labs AB, Stockholm
 *
 *
 */

#ifndef SUSHI_ENGINE_H
#define SUSHI_ENGINE_H

#include <memory>
#include <map>

#include "EASTL/vector.h"
#include <json/json.h>

#include "plugin_chain.h"
#include "library/sample_buffer.h"
#include "library/mind_allocator.h"
#include "library/plugin_manager.h"

class StompBox;

namespace sushi {
namespace engine {

/* Maximum number of parallell chains, chains are not dynamically allocated yet */
constexpr int MAX_CHAINS = 2;

enum class EngineReturnStatus
{
    OK,
    INVALID_N_CHANNELS,
    INVALID_STOMPBOX_UID,
    INVALID_PARAMETER_UID,
    INVALID_STOMPBOX_CHAIN
};

class BaseEngine
{
public:
    BaseEngine(int sample_rate) : _sample_rate(sample_rate)
    {}

    virtual ~BaseEngine()
    {}

    int sample_rate()
    {
        return _sample_rate;
    }

    virtual int n_channels(int /*chain*/)
    {
        return 2;
    }

    virtual void process_chunk(SampleBuffer<AUDIO_CHUNK_SIZE>* in_buffer, SampleBuffer<AUDIO_CHUNK_SIZE>* out_buffer) = 0;

    virtual EngineReturnStatus send_rt_event(BaseEvent* event) = 0;

protected:
    int _sample_rate;
};


class AudioEngine : public BaseEngine
{
public:
    AudioEngine(int sample_rate);

    ~AudioEngine();

    /**
     * @brief Return the number of configured channels for a specific processing chain
     * @param chain The index to the chain
     * @return Number of channels the chain is configured to use.
     */
    int n_channels(int chain) override;
    
    /**
     * @brief Statically initialize engine and stompbox processing chains from definition in a JSON file
     * @param stompboxes_defs path to configuration file
     * @return EngineInitStatus::OK in case of success,
     *         different error code otherwise
     */
    EngineReturnStatus init_from_json_array(const Json::Value &stompboxes_defs);

    void process_chunk(SampleBuffer<AUDIO_CHUNK_SIZE>* in_buffer, SampleBuffer<AUDIO_CHUNK_SIZE>* out_buffer) override;

    EngineReturnStatus send_rt_event(BaseEvent* event) override;

protected:
    eastl::vector<PluginChain> _audio_graph{MAX_CHAINS};

private:
    /**
     * @brief Instantiate a plugin instance of a given type
     * @param uid String unique id
     * @return Pointer to plugin instance if uid is valid,
     *         nullptr otherwise
     */
    std::unique_ptr<InternalPlugin> _make_stompbox_from_unique_id(const std::string &uid);

    /**
     * @brief Instantiate plugins from a JSON chain definition and put them in given chain.
     * @param chain_idx Chain index in internal graph
     * @param chain_def JSON node with list of stompboxes for this chain
     * @return EngineInitStatus::OK if all plugins in the definitions are instantiated correctly,
     *         different error code otherwise
     */
    EngineReturnStatus _fill_chain_from_json_definition(const int chain_idx,
<<<<<<< HEAD
                                                        const Json::Value &stompbox_defs);
=======
                                                        const Json::Value &stompbox_def);
>>>>>>> ad98d5b6

    // TODO: eventually port to EASTL
    std::map<std::string, std::unique_ptr<InternalPlugin>> _instances_id_to_stompbox;
};

/**
 * @brief Freestanding function to handle stereo/mono setup from json.
 */
EngineReturnStatus set_up_channel_config(PluginChain& chain, const Json::Value& mode);

} // namespace engine
} // namespace sushi
#endif //SUSHI_ENGINE_H<|MERGE_RESOLUTION|>--- conflicted
+++ resolved
@@ -110,11 +110,7 @@
      *         different error code otherwise
      */
     EngineReturnStatus _fill_chain_from_json_definition(const int chain_idx,
-<<<<<<< HEAD
-                                                        const Json::Value &stompbox_defs);
-=======
                                                         const Json::Value &stompbox_def);
->>>>>>> ad98d5b6
 
     // TODO: eventually port to EASTL
     std::map<std::string, std::unique_ptr<InternalPlugin>> _instances_id_to_stompbox;
