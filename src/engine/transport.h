/**
 * @Brief Handles time, tempo and start/stop inside the engine
 * @copyright MIND Music Labs AB, Stockholm
 */

#ifndef SUSHI_TRANSPORT_H
#define SUSHI_TRANSPORT_H

#include <memory>

#include <library/constants.h>
#include "library/time.h"
#include "library/types.h"
#include "library/rt_event.h"

/* Forward declare Link, then we can include link.hpp from transport.cpp and
 * nowhere else, it pulls in a lot of dependencies that slow down compilation
 * significantly otherwise. */
namespace ableton {class Link;}

namespace sushi {
namespace engine {

constexpr float DEFAULT_TEMPO = 120;
/* Ableton recomends this to be around 10 Hz */
constexpr int LINK_UPDATE_RATE = 1;// = 48000 / (10 * AUDIO_CHUNK_SIZE);

class Transport
{
public:
    explicit Transport(float sample_rate);
    ~Transport();

    /**
     * @brief Set the current time. Called from the audio thread
     * @param timestamp The current timestamp
     * @param samples   The number of samples passed
     */
    void set_time(Time timestamp, int64_t samples);

    /**
     * @brief Set the output latency, i.e. the time it takes for the audio to travel through
     *        the driver stack to a physical output, including any DAC latency. Should be
     *        called by the audio frontend
     * @param output_latency The output latency
     */
    void set_latency(Time output_latency)
    {
        _latency = output_latency;
    }

    /**
     * @brief Set the time signature used in the engine
     * @param signature The new time signature to use
     */
    void set_time_signature(TimeSignature signature);

    /**
     * @brief Set the tempo of the engine in beats (quarter notes) per minute
     * @param tempo The new tempo in beats per minute
     */
    void set_tempo(float tempo) {_set_tempo = tempo; _new_tempo = true;}

    /**
<<<<<<< HEAD
=======
     * @brief Return the current set playing mode
     * @return the current set playing mode
     */
    PlayingMode playing_mode() const {return _mode;}

    /**
>>>>>>> 8bae286d
     * @brief Set the playing mode, i.e. playing, stopped, recording etc..
     * @param mode The new playing mode.
     */
    void set_playing_mode(PlayingMode mode) {_set_playmode = mode; _new_playmode = true;}

    /**
     * @brief Return the current current mode of synchronising tempo and beats
     * @return the current set mode of synchronisation
     */
    SyncMode sync_mode() const {return _sync_mode;}

    /**
     * @brief Set the current mode of synchronising tempo and beats
     * @param mode The mode of synchronisation to use
     */
    void set_sync_mode(SyncMode mode);

    /**
     * @return Set the sample rate.
     * @param sample_rate The current sample rate the engine is running at
     */
    void set_sample_rate(float sample_rate) {_samplerate = sample_rate;}

    /**
     * @brief Query the current time, Safe to call from rt and non-rt context. If called from
     *        an rt context it will return the time at which sample 0 of the current audio
     *        chunk being processed will appear on an output.
     * @return The current processing time.
     */
    Time current_process_time() const {return _time;}

    /**
     * @brief Query the current samplecount. Safe to call from rt and non-rt context. If called
     *        from an rt context it will return the total number of samples passed before sample
     *        0 of the current audio chunk being processed.
     * @return Total samplecount
     */
    int64_t current_samples() const {return _sample_count;}

    /**
     * @brief If the transport is currently playing or not. If in master mode, this always
     *        returns true as we don't really have a concept of stop and start yet and
     *        as sushi as of now is mostly intended for live use.
     * @return true if the transport is currently playing, false if stopped
     */
    bool playing() const {return _playmode != PlayingMode::STOPPED;}

    /**
     * @brief Query the current time signature being used
     * @return A TimeSignature struct describing the current time signature
     */
    TimeSignature current_time_signature() const {return _time_signature;}

    /**
     * @brief Query the current tempo. Safe to call from rt and non-rt context but will
     *        only return approximate value if called from a non-rt context. If sync is
     *        not set to INTERNAL, this might be different then what was previously used
     *        as an argument to set_tempo()
     * @return A float representing the tempo in beats per minute
     */
    float current_tempo() const {return _tempo;}

    /**
    * @brief Query the position in beats (quarter notes) in the current bar with an optional
    *        sample offset from the start of the current processing chunk.
    *        The number of quarter notes in a bar will depend on the time signature set.
    *        For 4/4 time this will return a float in the range (0, 4), for 6/8 time this
    *        will return a range (0, 2). Safe to call from rt and non-rt context but will
    *        only return approximate values if called from a non-rt context
    * @param samples The number of samples offset form sample 0 in the current audio chunk
    * @return A double representing the position in the current bar.
    */
    double current_bar_beats(int samples) const;
    double current_bar_beats() const {return _current_bar_beat_count;}

    /**
     * @brief Query the current position in beats (quarter notes( with an optional sample
     *        offset from the start of the current processing chunk. This runs continuously
     *        and is monotonically increasing. Safe to call from rt and non-rt context but
     *        will only return approximate values if called from a non-rt context
     * @param samples The number of samples offset form sample 0 in the current audio chunk
     * @return A double representing the current position in quarter notes.
     */
    double current_beats(int samples) const;
    double current_beats() const {return _beat_count;}

    /**
     * @return Query the position, in beats (quarter notes), of the start of the current bar.
     *         Safe to call from rt and non-rt context but will only return approximate values
     *         if called from a non-rt context
     * @return A double representing the start position of the current bar in quarter notes
     */
    double current_bar_start_beats() const {return _bar_start_beat_count;}

private:
    void _update_internals();
    void _update_internal_sync(int64_t samples);
    void _update_link_sync(Time timestamp);


    int64_t         _sample_count{0};
    Time            _time{0};
    Time            _latency{0};
    float           _set_tempo{DEFAULT_TEMPO};
    float           _tempo{DEFAULT_TEMPO};
    double          _current_bar_beat_count{0.0};
    double          _beat_count{0.0};
    double          _bar_start_beat_count{0};
    double          _beats_per_chunk{0};
    double          _beats_per_bar;
    float           _samplerate;
    PlayingMode     _playmode{PlayingMode::PLAYING};
    PlayingMode     _set_playmode{PlayingMode::PLAYING};
    bool            _new_tempo{false};
    bool            _new_playmode{false};
    SyncMode        _sync_mode{SyncMode::INTERNAL};
    TimeSignature   _time_signature{4, 4};
    int             _link_update_count{0};
    std::unique_ptr<ableton::Link>  _link_controller;
};

} // namespace engine
} // namespace sushi

#endif //SUSHI_TRANSPORT_H<|MERGE_RESOLUTION|>--- conflicted
+++ resolved
@@ -62,15 +62,12 @@
     void set_tempo(float tempo) {_set_tempo = tempo; _new_tempo = true;}
 
     /**
-<<<<<<< HEAD
-=======
      * @brief Return the current set playing mode
      * @return the current set playing mode
      */
-    PlayingMode playing_mode() const {return _mode;}
+    PlayingMode playing_mode() const {return _playmode;}
 
     /**
->>>>>>> 8bae286d
      * @brief Set the playing mode, i.e. playing, stopped, recording etc..
      * @param mode The new playing mode.
      */
