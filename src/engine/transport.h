/**
 * @Brief Handles time, tempo and start/stop inside the engine
 * @copyright MIND Music Labs AB, Stockholm
 */

#ifndef SUSHI_TRANSPORT_H
#define SUSHI_TRANSPORT_H

#include <library/constants.h>
#include "library/time.h"
#include "library/types.h"
#include "library/rt_event.h"

namespace sushi {
namespace engine {

constexpr float DEFAULT_TEMPO = 120;
/* Ableton recomends this to be around 10 Hz */
constexpr int LINK_UPDATE_RATE = 48000 / (10 * AUDIO_CHUNK_SIZE);

class Transport
{
public:
    explicit Transport(float sample_rate) : _samplerate(sample_rate) {}
    ~Transport() {}

    /**
     * @brief Set the current time. Called from the audio thread
     * @param timestamp The current timestamp
     * @param samples   The number of samples passed
     */
    void set_time(Time timestamp, int64_t samples);

    /**
     * @brief Set the output latency, i.e. the time it takes for the audio to travel through
     *        the driver stack to a physical output, including any DAC latency. Should be
     *        called by the audio frontend
     * @param output_latency The output latency
     */
    void set_latency(Time output_latency)
    {
        _latency = output_latency;
    }

    /**
     * @brief Set the time signature used in the engine
     * @param signature The new time signature to use
     */
    void set_time_signature(TimeSignature signature);

    /**
     * @brief Set the tempo of the engine in beats (quarter notes) per minute
     * @param tempo The new tempo in beats per minute
     */
    void set_tempo(float tempo) {_tempo = tempo;}

    /**
     * @brief Set the playing mode, i.e. playing, stopped, recodring etc..
     * @param mode The new playing mode.
     */
    void set_playing_mode(PlayingMode mode) {_mode = mode;}

    /**
     * @brief Set the current mode of synchronising tempo and beats
     * @param mode The mode of synchronisation to use
     */
    void set_sync_mode(SyncMode mode) {_sync_mode = mode;}

    /**
     * @return Set the sample rate.
     * @param sample_rate The current sample rate the engine is running at
     */
    void set_sample_rate(float sample_rate) {_samplerate = sample_rate;}

    /**
     * @brief Query the current time, Safe to call from rt and non-rt context. If called from
     *        an rt context it will return the time at which sample 0 of the current audio
     *        chunk being processed will appear on an output.
     * @return The current processing time.
     */
    Time current_process_time() const {return _time;}

    /**
     * @brief Query the current samplecount. Safe to call from rt and non-rt context. If called
     *        from an rt context it will return the total number of samples passed before sample
     *        0 of the current audio chunk being processed.
     * @return Total samplecount
     */
    int64_t current_samples() const {return _sample_count;}

    /**
     * @brief If the transport is currently playing or not. If in master mode, this always
     *        returns true as we don't really have a concept of stop and start yet and
     *        as sushi as of now is mostly intended for live use.
     * @return true if the transport is currently playing, false if stopped
     */
    bool playing() const {return _mode != PlayingMode::STOPPED;}

    /**
     * @brief Query the current time signature being used
     * @return A TimeSignature struct describing the current time signature
     */
    TimeSignature current_time_signature() const {return _time_signature;}

    /**
     * @brief Query the current tempo. Safe to call from rt and non-rt context but will
     *        only return approximate value if called from a non-rt context
     * @return A float representing the tempo in beats per minute
     */
    float current_tempo() const {return _tempo;}

    /**
    * @brief Query the position in beats (quarter notes) in the current bar with an optional
    *        sample offset from the start of the current processing chunk.
    *        The number of quarter notes in a bar will depend on the time signature set.
    *        For 4/4 time this will return a float in the range (0, 4), for 6/8 time this
    *        will return a range (0, 2). Safe to call from rt and non-rt context but will
    *        only return approximate values if called from a non-rt context
    * @param samples The number of samples offset form sample 0 in the current audio chunk
    * @return A double representing the position in the current bar.
    */
    double current_bar_beats(int samples) const;
    double current_bar_beats() const {return _current_bar_beat_count;}

    /**
     * @brief Query the current position in beats (quarter notes( with an optional sample
     *        offset from the start of the current processing chunk. This runs continuously
     *        and is monotonically increasing. Safe to call from rt and non-rt context but
     *        will only return approximate values if called from a non-rt context
     * @param samples The number of samples offset form sample 0 in the current audio chunk
     * @return A double representing the current position in quarter notes.
     */
    double current_beats(int samples) const;
    double current_beats() const {return _beat_count;}

    /**
     * @return Query the position, in beats (quarter notes), of the start of the current bar.
     *         Safe to call from rt and non-rt context but will only return approximate values
     *         if called from a non-rt context
     * @return A double representing the start position of the current bar in quarter notes
     */
    double current_bar_start_beats() const {return _bar_start_beat_count;}

private:
    void _update_internals();

    int64_t         _sample_count{0};
    Time            _time{0};
    Time            _latency{0};
<<<<<<< HEAD
    float           _set_tempo{DEFAULT_TEMPO};
=======
>>>>>>> e9dd6eec
    float           _tempo{DEFAULT_TEMPO};
    double          _current_bar_beat_count{0.0};
    double          _beat_count{0.0};
    double          _bar_start_beat_count{0};
    double          _beats_per_chunk{0};
    float           _beats_per_bar;
    float           _samplerate{};
    SyncMode        _sync_mode{SyncMode::INTERNAL};
    TimeSignature   _time_signature{4, 4};
<<<<<<< HEAD
    ableton::Link   _link_controller{DEFAULT_TEMPO};
    int             _link_update_count{0};
    PlayingMode   _mode{PlayingMode::PLAYING};
=======
    PlayingMode     _mode{PlayingMode::PLAYING};
>>>>>>> e9dd6eec
};

} // namespace engine
} // namespace sushi

#endif //SUSHI_TRANSPORT_H<|MERGE_RESOLUTION|>--- conflicted
+++ resolved
@@ -6,10 +6,7 @@
 #ifndef SUSHI_TRANSPORT_H
 #define SUSHI_TRANSPORT_H
 
-#include <library/constants.h>
 #include "library/time.h"
-#include "library/types.h"
-#include "library/rt_event.h"
 
 namespace sushi {
 namespace engine {
@@ -147,10 +144,7 @@
     int64_t         _sample_count{0};
     Time            _time{0};
     Time            _latency{0};
-<<<<<<< HEAD
     float           _set_tempo{DEFAULT_TEMPO};
-=======
->>>>>>> e9dd6eec
     float           _tempo{DEFAULT_TEMPO};
     double          _current_bar_beat_count{0.0};
     double          _beat_count{0.0};
@@ -160,13 +154,9 @@
     float           _samplerate{};
     SyncMode        _sync_mode{SyncMode::INTERNAL};
     TimeSignature   _time_signature{4, 4};
-<<<<<<< HEAD
     ableton::Link   _link_controller{DEFAULT_TEMPO};
     int             _link_update_count{0};
     PlayingMode   _mode{PlayingMode::PLAYING};
-=======
-    PlayingMode     _mode{PlayingMode::PLAYING};
->>>>>>> e9dd6eec
 };
 
 } // namespace engine
