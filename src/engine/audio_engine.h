--- conflicted
+++ resolved
@@ -359,20 +359,11 @@
         return &_event_dispatcher;
     }
 
-    sushi::ext::SushiControl* controller() override
-    {
-        return &_controller;
-    }
-
-    sushi::engine::Transport* transport() override
-    {
-        return &_transport;
-    }
-
-    performance::BasePerformanceTimer* performance_timer() override
-    {
-        return &_process_timer;
-    }
+    /**
+     * @brief Enable timings of all audio processors
+     * @param enabled Enable if true, disable if false
+     */
+    void enable_timing_statistics(bool enabled) override;
 
     /**
      * @brief Enable audio clip detection on engine inputs
@@ -390,6 +381,21 @@
     void enable_output_clip_detection(bool enabled) override
     {
         _output_clip_detection_enabled = enabled;
+    }
+
+    sushi::ext::SushiControl* controller() override
+    {
+        return &_controller;
+    }
+
+    sushi::engine::Transport* transport() override
+    {
+        return &_transport;
+    }
+
+    performance::BasePerformanceTimer* performance_timer() override
+    {
+        return &_process_timer;
     }
 
     /**
@@ -468,7 +474,7 @@
     inline void _copy_audio_to_tracks(ChunkSampleBuffer* input);
 
     inline void _copy_audio_from_tracks(ChunkSampleBuffer* output);
-    
+
     void print_timings_to_file(const std::string& filename);
 
     struct Connection
@@ -509,14 +515,11 @@
 
     HostControl _host_control{&_event_dispatcher, &_transport};
     performance::PerformanceTimer _process_timer;
-<<<<<<< HEAD
     bool _timings_enabled{false};
 
     bool _input_clip_detection_enabled{false};
     bool _output_clip_detection_enabled{false};
     ClipDetector _clip_detector;
-=======
->>>>>>> 22df2f73
 };
 
 /**
