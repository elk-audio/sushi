/*
 * Copyright 2017-2023 Elk Audio AB
 *
 * SUSHI is free software: you can redistribute it and/or modify it under the terms of
 * the GNU Affero General Public License as published by the Free Software Foundation,
 * either version 3 of the License, or (at your option) any later version.
 *
 * SUSHI is distributed in the hope that it will be useful, but WITHOUT ANY WARRANTY;
 * without even the implied warranty of MERCHANTABILITY or FITNESS FOR A PARTICULAR
 * PURPOSE.  See the GNU Affero General Public License for more details.
 *
 * You should have received a copy of the GNU Affero General Public License along with
 * SUSHI.  If not, see http://www.gnu.org/licenses/
 */

/**
 * @brief Real time audio processing engine
 * @Copyright 2017-2023 Elk Audio AB, Stockholm
 */

#ifndef SUSHI_ENGINE_H
#define SUSHI_ENGINE_H

#include <vector>
#include <utility>
#include <mutex>

#include "twine/twine.h"

#include "sushi/sushi_time.h"
#include "sushi/types.h"
#include "sushi/sample_buffer.h"

#include "dsp_library/master_limiter.h"

#include "engine/audio_graph.h"
#include "engine/base_engine.h"
#include "engine/connection_storage.h"
#include "engine/controller/controller.h"
#include "engine/event_dispatcher.h"
#include "engine/host_control.h"
#include "engine/plugin_library.h"
#include "engine/processor_container.h"
#include "engine/receiver.h"
#include "engine/track.h"
#include "engine/transport.h"

#include "library/internal_plugin.h"
#include "library/midi_decoder.h"
#include "library/performance_timer.h"
#include "library/plugin_registry.h"
#include "library/rt_event_fifo.h"

<<<<<<< HEAD
namespace sushi::internal::engine {
=======
namespace sushi::engine {
>>>>>>> 3be6e9db

class ClipDetector
{
public:
    explicit ClipDetector(float sample_rate)
    {
        this->set_sample_rate(sample_rate);
    }

    void set_sample_rate(float samplerate);

    void set_input_channels(int channels);

    void set_output_channels(int channels);
    /**
     * @brief Find clipped samples in a buffer and send notifications
     * @param buffer The audio buffer to process
     * @param queue Endpoint for clipping notifications
     * @param audio_input Set to true if the audio buffer comes directly from the an audio inout (i.e. before any processing)
     */
    void detect_clipped_samples(const ChunkSampleBuffer& buffer, RtSafeRtEventFifo& queue, bool audio_input);

private:
    unsigned int _interval{0};
    std::vector<unsigned int> _input_clip_count;
    std::vector<unsigned int> _output_clip_count;
};

constexpr int MAX_RT_PROCESSOR_ID = 100000;

class AudioEngine : public BaseEngine
{
public:
    SUSHI_DECLARE_NON_COPYABLE(AudioEngine)

    /**
     * @brief Construct a new AudioEngine
     * @param sample_rate The sample to use in Hz
     * @param rt_cpu_cores The maximum number of cpu cores to use for audio processing. Default
     *                     is 1 and means that audio processing is done only in the rt callback
     *                     of the audio frontend.
     *                     With values > 1 tracks will be processed in parallel threads.
     * @param device_name The audio device name - only used on Apple for fetching the audio thread workgroup, and will be unused on other platforms.
     * @param debug_mode_sw Enable xenomai specific thread debugging for all audio threads in
     *                      multicore mode.
     * @param event_dispatcher A pointer to a BaseEventDispatcher instance, which AudioEngine takes over ownership of.
     *                         If nullptr, a normal EventDispatcher is created and used.
     */
    explicit AudioEngine(float sample_rate,
                         int rt_cpu_cores = 1,
                         std::optional<std::string> device_name = std::nullopt,
                         bool debug_mode_sw = false,
                         dispatcher::BaseEventDispatcher* event_dispatcher = nullptr);

     ~AudioEngine() override;

    /**
     * @brief Configure the Engine with a new samplerate.
     * @param sample_rate The new sample rate in Hz
     */
    void set_sample_rate(float sample_rate) override;

    /**
     * @brief Set the number of input audio channels, set by the audio frontend before
     *        starting processing
     * @param channels The number of audio channels to use
     */
    void set_audio_input_channels(int channels) override;

    /**
     * @brief Set the number of output audio channels, set by the audio frontend before
     *        starting processing
     * @param channels The number of audio channels to use
     */
    void set_audio_output_channels(int channels) override;

    /**
     * @brief Set the number of control voltage inputs, set by the audio frontend before
     *        starting processing
     * @param channels The number of cv input channels to use
     * @return EngineReturnStatus::OK if successful, error status otherwise
     */
    EngineReturnStatus set_cv_input_channels(int channels) override;

    /**
     * @brief Set the number of control voltage outputs, set by the audio frontend before
     *        starting processing
     * @param channels The number of cv input channels to use
     * @return EngineReturnStatus::OK if successful, error status otherwise
     */
    EngineReturnStatus set_cv_output_channels(int channels) override;

    /**
     * @brief Connect an engine input channel to an input channel of a given track.
     *        Not safe to call while the engine is running.
     * @param input_channel Index of the engine input channel to connect.
     * @param track_channel Index of the input channel of the track to connect to.
     * @param track_id The id of the track to connect to.
     * @return EngineReturnStatus::OK if successful, error status otherwise
     */
    EngineReturnStatus connect_audio_input_channel(int input_channel,
                                                   int track_channel,
                                                   ObjectId track_id) override;

    /**
     * @brief Connect an output channel of a track to an engine output channel.
     *        Not safe to call while the engine is running.
     * @param output_channel Index of the engine output channel to connect to.
     * @param track_channel Index of the output channel of the track to connect from.
     * @param track_id The id of the track to connect from.
     * @return EngineReturnStatus::OK if successful, error status otherwise
     */
    EngineReturnStatus connect_audio_output_channel(int output_channel,
                                                    int track_channel,
                                                    ObjectId track_id) override;

    EngineReturnStatus disconnect_audio_input_channel(int engine_channel,
                                                      int track_channel,
                                                      ObjectId track_id) override;

    EngineReturnStatus disconnect_audio_output_channel(int engine_channel,
                                                      int track_channel,
                                                      ObjectId track_id) override;

    std::vector<AudioConnection> audio_input_connections() override;

    std::vector<AudioConnection> audio_output_connections() override;

    /**
     * @brief Connect a stereo pair (bus) from an engine input bus to an input bus of
     *        given track. Not safe to use while the engine in running.
     * @param input_bus The engine input bus to use.
     *        bus 0 refers to channels 0-1, 1 to channels 2-3, etc
     * @param track_bus The input bus of the track to connect to.
     * @param track_id The id of the track to connect to.
     * @return EngineReturnStatus::OK if successful, error status otherwise
     */
    EngineReturnStatus connect_audio_input_bus(int input_bus,
                                               int track_bus,
                                               ObjectId track_id) override;

    /**
     * @brief Connect an output bus of a track to an output bus (stereo pair)
     *        Not safe to use while the engine in running.
     * @param output_bus The engine outpus bus to use.
     *        bus 0 refers to channels 0-1, 1 to channels 2-3, etc
     * @param track_bus The output bus of the track to connect from.
     * @param track_id The id of the track to connect from.
     * @return EngineReturnStatus::OK if successful, error status otherwise
     */
    EngineReturnStatus connect_audio_output_bus(int output_bus,
                                                int track_bus,
                                                ObjectId track_id) override;

    /**
     * @brief Connect a control voltage input to control a parameter on a processor
     * @param processor_name The unique name of the processor.
     * @param parameter_name The name of the parameter to connect to
     * @param cv_input_id The Cv input port id to use
     * @return EngineReturnStatud::OK if successful, error status otherwise
     */
    EngineReturnStatus connect_cv_to_parameter(const std::string& processor_name,
                                               const std::string& parameter_name,
                                               int cv_input_id) override;

    /**
     * @brief Connect a parameter on a processor to a control voltage output
     * @param processor_name The unique name of the processor.
     * @param parameter_name The name of the parameter to connect from
     * @param cv_output_id The Cv output port id to use
     * @return EngineReturnStatus::OK if successful, error status otherwise
     */
    EngineReturnStatus connect_cv_from_parameter(const std::string& processor_name,
                                                 const std::string& parameter_name,
                                                 int cv_output_id) override;

    /**
     * @brief Connect a gate input to a processor. Gate changes will be sent as note
     *        on or note off messages to the processor on the selected channel and
     *        with the selected note number.
     * @param processor_name The unique name of the processor.
     * @param gate_input_id The gate input port to use.
     * @param note_no The note number to identify the gate id (0-127).
     * @param channel The channel to use (0-15).
     * @return EngineReturnStatus::OK if successful, error status otherwise
     */
    EngineReturnStatus connect_gate_to_processor(const std::string& processor_name,
                                                 int gate_input_id,
                                                 int note_no,
                                                 int channel) override;

    /**
     * @brief Connect a processor to a gate output. Note on or note off messages sent
     *        from the processor on the selected channel and note number will be converted
     *        to gate events on the gate output.
     * @param processor_name The unique name of the processor.
     * @param gate_output_id The gate output port to use.
     * @param note_no The note number to identify the gate id (0-127)
     * @param channel The channel to use (0-15).
     * @return EngineReturnStatus::OK if successful, error status otherwise
     */
    EngineReturnStatus connect_gate_from_processor(const std::string& processor_name,
                                                   int gate_output_id,
                                                   int note_no,
                                                   int channel) override;

    /**
     * @brief Use a selected gate input as sync input.
     * @param gate_input_id The gate input port to use as sync input.
     * @param ppq_ticks Number of ticks per quarternote.
     * @return EngineReturnStatus::OK if successful, error status otherwise
     */
    EngineReturnStatus connect_gate_to_sync(int gate_input_id,
                                            int ppq_ticks) override;

    /**
     * @brief Send sync pulses on a gate output.
     * @param gate_output_id The gate output to use.
     * @param ppq_ticks Number of pulses per quarternote.
     * @return EngineReturnStatus::OK if successful, error status otherwise
     */
    EngineReturnStatus connect_sync_to_gate(int gate_output_id,
                                            int ppq_ticks) override;

    /**
     * @brief Returns whether the engine is running in a realtime mode or not
     * @return true if the engine is currently processing in realtime mode, false otherwise
     */
    bool realtime() override;

    /**
     * @brief Set the engine to operate in realtime mode. In this mode process_chunk and
     *        _send_rt_event is assumed to be called from a realtime thread.
     *        All other function calls are assumed to be made from non-realtime threads
     *
     * @param enabled true to enable realtime mode, false to disable
     */
    void enable_realtime(bool enabled) override;

    /**
     * @brief Process one chunk of audio from in_buffer and write the result to out_buffer
     * @param in_buffer input audio buffer
     * @param out_buffer output audio buffer
     * @param in_controls input control voltage and gate data
     * @param out_controls output control voltage and gate data
     * @param timestamp Current time in microseconds
     * @param sample_count Current number of samples processed
     */
    void process_chunk(SampleBuffer<AUDIO_CHUNK_SIZE>* in_buffer,
                       SampleBuffer<AUDIO_CHUNK_SIZE>* out_buffer,
                       ControlBuffer* in_controls,
                       ControlBuffer* out_controls,
                       Time timestamp,
                       int64_t sample_count) override;

    /**
     * @brief Inform the engine of the current system latency
     * @param latency The output latency of the audio system
     */
    void set_output_latency(Time latency) override
    {
        _transport.set_latency(latency);
    }

    /**
     * @brief Set the tempo of the engine. Intended to be called from a non-realtime thread.
     * @param tempo The new tempo in beats (quarter notes) per minute
     */
    void set_tempo(float tempo) override;

    /**
     * @brief Set the time signature of the engine. Intended to be called from a non-realtime thread.
     * @param signature A TimeSignature object describing the new time signature to use
     */
    void set_time_signature(TimeSignature signature) override;

    /**
     * @brief Set the current transport mode, i.e stopped, playing, recording. This will be
     *        passed on to processors. Note stopped here means that audio is still running
     *        but sequencers and similar should be in a stopped state.
     *        Currently only STOPPED and PLAYING are implemented and default is PLAYING
     * @param mode A TransportMode mode with the current state
     */
    void set_transport_mode(PlayingMode mode) override;

    /**
     * @brief Set the current mode of synchronising the engine tempo and beats. Default is
     *        INTERNAL.
     * @param mode A SyncMode with the current mode of synchronisation
     */
    void set_tempo_sync_mode(SyncMode mode) override;

    /**
     * @brief Set an absolute path to be the base for plugin paths
     *
     * @param path Absolute path of the base plugin folder
     */
    virtual void set_base_plugin_path(const std::string& path) override
    {
        _plugin_library.set_base_plugin_path(path);
    }

    /**
     * @brief Send an RtEvent to a processor directly to the realtime thread. Should normally only be used
     *        from an rt thread or in a context where the engine is not running in realtime mode.
     * @param event The event to process
     * @return EngineReturnStatus::OK if the event was properly processed, error code otherwise
     */
    EngineReturnStatus send_rt_event_to_processor(const RtEvent& event) override;

    /**
     * @brief Create an empty track
     * @param name The unique name of the track to be created.
     * @param channel_count The number of channels in the track.
     * @return the unique id of the track created, only valid if status is EngineReturnStatus::OK
     */
    std::pair<EngineReturnStatus, ObjectId> create_track(const std::string& name, int channel_count) override;

    /**
     * @brief Create an empty track
     * @param name The unique name of the track to be created.
     * @param bus_count The number of stereo pairs in the track.
     * @return EngineInitStatus::OK in case of success, different error code otherwise.
     */
    std::pair<EngineReturnStatus, ObjectId> create_multibus_track(const std::string& name, int bus_count) override;

    std::pair<EngineReturnStatus, ObjectId> create_post_track(const std::string& name) override;

    std::pair<EngineReturnStatus, ObjectId> create_pre_track(const std::string& name) override;

    /**
     * @brief Delete a track, currently assumes that the track is empty before calling
     * @param track_id The unique name of the track to delete
     * @return EngineReturnStatus::OK in case of success, different error code otherwise.
     */
    EngineReturnStatus delete_track(ObjectId track_id) override;

    /**
     * @brief Create a processor instance, either from internal plugins or loaded from file.
     *        The created plugin can then be added to tracks.
     * @param plugin_info
     * @param processor_name
     * @return
     */
    std::pair<EngineReturnStatus, ObjectId> create_processor(const PluginInfo& plugin_info,
                                                             const std::string& processor_name) override;

    /**
     * @brief Add a plugin to a track. The plugin must not currently be active on any track.
     * @param track_id The id of the track to add the plugin to.
     * @param plugin_id The id of the plugin to add.
     * @param before_plugin_id If this parameter is passed with a value, the plugin will be
     *        inserted after this plugin. If this parameter is empty, the plugin will be
     *        placed at the back of the track's processing chain.
     * @return EngineReturnStatus::OK in case of success, different error code otherwise.
     */
    EngineReturnStatus add_plugin_to_track(ObjectId plugin_id,
                                           ObjectId track_id,
                                           std::optional<ObjectId> before_plugin_id = std::nullopt) override;

    /**
     * @brief Remove a given plugin from a track and delete it
     * @param track_id The id of the track that contains the plugin
     * @param plugin_id The id of the plugin
     * @return EngineReturnStatus::OK in case of success, different error code otherwise
     */
    EngineReturnStatus remove_plugin_from_track(ObjectId plugin_id, ObjectId track_id) override;

    /**
     * @brief Delete and unload a plugin instance from Sushi. The plugin must
     *        not currently be active on any track.
     * @param plugin_id The id of the plugin to delete.
     * @return EngineReturnStatus::OK in case of success, different error code otherwise.
     */
    EngineReturnStatus delete_plugin(ObjectId plugin_id) override;

    /**
     * @brief Enable audio clip detection on engine inputs
     * @param enabled Enable if true, disable if false
     */
    void enable_input_clip_detection(bool enabled) override
    {
        _input_clip_detection_enabled = enabled;
    }

    /**
    * @brief Return the state of clip detection on audio inputs
    * @param true if clip detection is enabled, false if disabled.
    */
    bool input_clip_detection() const override
    {
        return _input_clip_detection_enabled;
    }

    /**
     * @brief Enable audio clip detection on engine outputs
     * @param enabled Enable if true, disable if false
     */
    void enable_output_clip_detection(bool enabled) override
    {
        _output_clip_detection_enabled = enabled;
    }

    /**
    * @brief Return the state of clip detection on outputs
    * @param true if clip detection is enabled, false if disabled.
    */
    bool output_clip_detection() const override
    {
        return _output_clip_detection_enabled;
    }

    /**
     * @brief Enable master limiter on outputs
     * @param enabled Enabled if true, disable if false
     */
    void enable_master_limiter(bool enabled) override
    {
        _master_limiter_enabled = enabled;
    }

    /**
     * @brief Return the state of master limiter on outputs
     * @param true if master limiter is enabled, false if disabled.
     */
    bool master_limiter() const override
    {
        return _master_limiter_enabled;
    }

    dispatcher::BaseEventDispatcher* event_dispatcher() override
    {
        return _event_dispatcher.get();
    }

    engine::Transport* transport() override
    {
        return &_transport;
    }

    performance::BasePerformanceTimer* performance_timer() override
    {
        return &_process_timer;
    }

    const BaseProcessorContainer* processor_container() override
    {
        return &_processors;
    }

    /**
     * @brief Print the current processor timings (if enabled) in the log
     */
    void update_timings() override;

private:
    enum class Direction : bool
    {
        INPUT = true,
        OUTPUT = false
    };
    /**
     * @brief Register a newly created processor in all lookup containers
     *        and take ownership of it.
     * @param processor Processor to register
     */
    EngineReturnStatus _register_processor(std::shared_ptr<Processor> processor, const std::string& name);

    /**
     * @brief Remove a processor from the engine. The processor must not be active
     *        on any track when called. The engine does not hold any references
     *        to the processor after this function has returned.
     * @param processor A pointer to the instance of the processor to delete
     */
    void _deregister_processor(Processor* processor);

    /**
     * @brief Add a registered processor to the realtime processing part.
     *        Must be called before a processor can be used to process audio.
     * @param processor Processor to insert
     */
    bool _insert_processor_in_realtime_part(Processor* processor);

    /**
     * @brief Remove a processor from the realtime processing part
     *        Must be called before de-registering a processor.
     * @param name The unique name of the processor to delete
     * @return True if the processor existed and it was correctly deleted
     */
    bool _remove_processor_from_realtime_part(ObjectId processor);

    /**
     * @brief Remove all audio connections from track
     * @param track_id The id of the track to remove from
     */
    void _remove_connections_from_track(ObjectId track_id);

    /**
     * @brief Register a newly created track
     * @param track Pointer to the track
     * @return OK if successful, error code otherwise
     */
    EngineReturnStatus _register_new_track(const std::string& name, std::shared_ptr<Track> track);

    /**
    * @brief Called from a non-realtime thread to process a control event in the realtime thread
    * @param event The event to process
    * @return EngineReturnStatus::OK if the event was properly processed, error code otherwise
    */

    std::pair<EngineReturnStatus, ObjectId> _create_master_track(const std::string& name, TrackType type, int channels);

    EngineReturnStatus _send_control_event(RtEvent& event);

    EngineReturnStatus _connect_audio_channel(int engine_channel, int track_channel, ObjectId track_id, Direction direction);

    EngineReturnStatus _disconnect_audio_channel(int engine_channel, int track_channel, ObjectId track_id, Direction direction);

    void _process_internal_rt_events();

    void _send_rt_events_to_processors();

    void _send_rt_event(const RtEvent& event);

    inline void _retrieve_events_from_tracks(ControlBuffer& buffer);

    inline void _retrieve_events_from_output_pipe(RtEventFifo<>& pipe, ControlBuffer& buffer);

    inline void _copy_audio_to_tracks(ChunkSampleBuffer* input);

    inline void _copy_audio_from_tracks(ChunkSampleBuffer* output);

    /**
     * @brief Add a track to the audio engine, if engine is running, this must be called from the
     *        rt thread before/after processing. If not running, then this function can safely be
     *        called from a non-rt thread
     * @param track The track to add
     * @return True if successful, false otherwise
     */
    bool _add_track(Track* track);

    /**
     * @brief Remove a track from the audio engine, if engine is running, this must be called from
     *        the rt thread before/after processing. If not running, then this function can safely be
     *        called from a non-rt thread
     * @param track The track to remove.
     * @return True if successful, false otherwise
 */
    bool _remove_track(Track* track);

    void print_timings_to_file(const std::string& filename);

    void _route_cv_gate_ins(ControlBuffer& buffer);

    std::unique_ptr<dispatcher::BaseEventDispatcher> _event_dispatcher;

    PluginRegistry _plugin_registry;
    ProcessorContainer _processors;

    // Processors in the realtime part indexed by their unique 32 bit id
    // Only to be accessed from the process callback in rt mode.
    std::vector<Processor*>    _realtime_processors{MAX_RT_PROCESSOR_ID, nullptr};
    AudioGraph                 _audio_graph;

    Track* _pre_track{nullptr};
    Track* _post_track{nullptr};
    ChunkSampleBuffer _input_swap_buffer;
    ChunkSampleBuffer _output_swap_buffer;

    ConnectionStorage<AudioConnection> _audio_in_connections;
    ConnectionStorage<AudioConnection> _audio_out_connections;
    std::vector<CvConnection>    _cv_in_connections;
    std::vector<GateConnection>  _gate_in_connections;

    BitSet32 _prev_gate_values{0};
    BitSet32 _outgoing_gate_values{0};

    std::atomic<RealtimeState> _state{RealtimeState::STOPPED};

    RtSafeRtEventFifo _control_queue_in;
    RtSafeRtEventFifo _main_in_queue;
    RtSafeRtEventFifo _main_out_queue;
    RtSafeRtEventFifo _control_queue_out;
    std::mutex _in_queue_lock;
    RtEventFifo<> _prepost_event_outputs;
    receiver::AsynchronousEventReceiver _event_receiver{&_control_queue_out};
    Transport _transport;
    PluginLibrary _plugin_library;

    HostControl _host_control{nullptr, &_transport, &_plugin_library};

    performance::PerformanceTimer _process_timer;
    int  _log_timing_print_counter{0};

    bool _input_clip_detection_enabled{false};
    bool _output_clip_detection_enabled{false};
    ClipDetector _clip_detector;

    bool _master_limiter_enabled{false};
    std::vector<sushi::dsp::MasterLimiter<AUDIO_CHUNK_SIZE>> _master_limiters;
};

/**
 * @brief Helper function to encapsulate state changes from transient states
 * @param current_state The current state of the engine
 * @return A new, non-transient state
 */
RealtimeState update_state(RealtimeState current_state);

<<<<<<< HEAD
} // end namespace sushi::internal::engine
#endif // SUSHI_ENGINE_H
=======
} // namespace sushi::engine

#endif //SUSHI_ENGINE_H
>>>>>>> 3be6e9db
<|MERGE_RESOLUTION|>--- conflicted
+++ resolved
@@ -51,11 +51,7 @@
 #include "library/plugin_registry.h"
 #include "library/rt_event_fifo.h"
 
-<<<<<<< HEAD
 namespace sushi::internal::engine {
-=======
-namespace sushi::engine {
->>>>>>> 3be6e9db
 
 class ClipDetector
 {
@@ -665,11 +661,5 @@
  */
 RealtimeState update_state(RealtimeState current_state);
 
-<<<<<<< HEAD
 } // end namespace sushi::internal::engine
-#endif // SUSHI_ENGINE_H
-=======
-} // namespace sushi::engine
-
-#endif //SUSHI_ENGINE_H
->>>>>>> 3be6e9db
+#endif // SUSHI_ENGINE_H