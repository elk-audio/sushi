/*
 * Copyright 2017-2019 Modern Ancient Instruments Networked AB, dba Elk
 *
 * SUSHI is free software: you can redistribute it and/or modify it under the terms of
 * the GNU Affero General Public License as published by the Free Software Foundation,
 * either version 3 of the License, or (at your option) any later version.
 *
 * SUSHI is distributed in the hope that it will be useful, but WITHOUT ANY WARRANTY;
 * without even the implied warranty of MERCHANTABILITY or FITNESS FOR A PARTICULAR
 * PURPOSE.  See the GNU Affero General Public License for more details.
 *
 * You should have received a copy of the GNU Affero General Public License along with
 * SUSHI.  If not, see http://www.gnu.org/licenses/
 */

/**
 * @brief Main entry point to Sushi
 * @copyright 2017-2019 Modern Ancient Instruments Networked AB, dba Elk, Stockholm
 */

#include <cassert>
#include <cmath>
#include <algorithm>
#include <mutex>

#ifdef SUSHI_BUILD_WITH_ABLETON_LINK
#include "ableton/Link.hpp"
#else //SUSHI_BUILD_WITH_ABLETON_LINK
#include "link_dummy.h"
#endif //SUSHI_BUILD_WITH_ABLETON_LINK

#include "twine/twine.h"

#include "library/rt_event.h"
#include "library/constants.h"
#include "transport.h"
#include "logging.h"

namespace sushi {
namespace engine {

constexpr float MIN_TEMPO = 20.0;
constexpr float MAX_TEMPO = 1000.0;
constexpr float PPQN_FLOAT = SUSHI_PPQN_TICK;


#if SUSHI_BUILD_WITH_ABLETON_LINK

/**
 * @brief Custom realtime clock for Link
 *        It is necessary to compile Link with another Clock implementation than the standard one
 *        as calling clock_get_time() is not safe to do from a Xenomai thread. Instead we supply
 *        our own clock implementation based on twine, which provides a threadsafe implementation
 *        for calling from both xenomai and posix contexts.
 */
class RtSafeClock
{
public:
    [[nodiscard]] std::chrono::microseconds micros() const
    {
        auto time = twine::current_rt_time();
        return std::chrono::microseconds(std::chrono::duration_cast<std::chrono::microseconds>(time));
    }
};

/**
 * @brief Wrapping Link with a custom clock
 */
class SushiLink : public ::ableton::BasicLink<RtSafeClock>
{
public:
  using Clock = RtSafeClock;

  explicit SushiLink(double bpm) : ::ableton::BasicLink<Clock>(bpm) { }
};

#endif

SUSHI_GET_LOGGER_WITH_MODULE_NAME("transport");

void peer_callback([[maybe_unused]] size_t peers)
{
    SUSHI_LOG_INFO("Ableton link reports {} peers connected ", peers);
}

void tempo_callback([[maybe_unused]] double tempo)
{
    SUSHI_LOG_DEBUG("Ableton link reports tempo is now {} bpm ", tempo);
}

void start_stop_callback([[maybe_unused]] bool playing)
{
    SUSHI_LOG_INFO("Ableton link reports {}", playing? "now playing" : "now stopped");
}

inline bool valid_time_signature(const TimeSignature& sig)
{
    return sig.numerator > 0 && sig.denominator > 0;
}

Transport::Transport(float sample_rate,
                     RtEventPipe* rt_event_pipe) : _samplerate(sample_rate),
                                                   _rt_event_dispatcher(rt_event_pipe),
                                                   _link_controller(std::make_unique<SushiLink>(DEFAULT_TEMPO))
{
    _link_controller->setNumPeersCallback(peer_callback);
    _link_controller->setTempoCallback(tempo_callback);
    _link_controller->setStartStopCallback(start_stop_callback);
    _link_controller->enableStartStopSync(true);
}

Transport::~Transport() = default;

void Transport::set_time(Time timestamp, int64_t samples)
{
    _time = timestamp + _latency;
    int64_t prev_samples = _sample_count;
    _sample_count = samples;
    _state_change = PlayStateChange::UNCHANGED;

    _update_internals();

    switch (_syncmode)
    {
        case SyncMode::MIDI:       // Midi and Gate not implemented, so treat like internal
        case SyncMode::GATE_INPUT:
        case SyncMode::INTERNAL:
        {
            _update_internal_sync(samples - prev_samples);
            break;
        }

        case SyncMode::ABLETON_LINK:
        {
            _update_link_sync(_time);
            break;
        }
    }
    if (_playmode != PlayingMode::STOPPED)
    {
        _output_ppqn_ticks();
    }
}

void Transport::process_event(const RtEvent& event)
{
    switch (event.type())
    {
        case RtEventType::TEMPO:
            _set_tempo = std::clamp(event.tempo_event()->tempo(), MIN_TEMPO, MAX_TEMPO);
            break;

        case RtEventType::TIME_SIGNATURE:
        {
            auto time_signature = event.time_signature_event()->time_signature();
            if (time_signature != _time_signature && valid_time_signature(time_signature))
            {
                _time_signature = time_signature;
                _rt_event_dispatcher->send_event(RtEvent::make_time_signature_event(0, _time_signature));
            }
            break;
        }

        case RtEventType::PLAYING_MODE:
            _set_playmode = event.playing_mode_event()->mode();
            break;

        case RtEventType::SYNC_MODE:
        {
            auto mode = event.sync_mode_event()->mode();
#ifndef SUSHI_BUILD_WITH_ABLETON_LINK
            if (mode == SyncMode::ABLETON_LINK)
            {
                mode = SyncMode::INTERNAL;
            }
#endif
            if (mode != _syncmode)
            {
                _syncmode = mode;
                _rt_event_dispatcher->send_event(RtEvent::make_sync_mode_event(0, _syncmode));
            }
            break;
        }

        default:
            break;
    }
}

void Transport::set_time_signature(TimeSignature signature, bool update_via_event)
{
    if (valid_time_signature(signature))
    {
        if (update_via_event == false)
        {
            _time_signature = signature;
        }
        if (_link_controller->isEnabled())
        {
            _set_link_quantum(signature);
        }
    }
}

void Transport::set_tempo(float tempo, bool update_via_event)
{
    tempo = std::clamp(tempo, MIN_TEMPO, MAX_TEMPO);
    if (update_via_event == false)
    {
        _set_tempo = tempo;
        _tempo = tempo;
    }
    _set_link_tempo(tempo);
}

void Transport::set_playing_mode(PlayingMode mode, bool update_via_event)
{
    bool playing = mode != PlayingMode::STOPPED;
    bool update = this->playing() != playing;
    if (update)
    {
        if (_link_controller->isEnabled())
        {
            _set_link_playing(playing);
        }
    }

    if (update_via_event == false)
    {
        _set_playmode = mode;
    }
}

void Transport::set_sync_mode(SyncMode mode, bool update_via_event)
{
#ifndef SUSHI_BUILD_WITH_ABLETON_LINK
    if (mode == SyncMode::ABLETON_LINK)
    {
        SUSHI_LOG_INFO("Ableton Link sync mode requested, but sushi was built without Link support");
        return;
    }
#endif
    switch (mode)
    {
        case SyncMode::INTERNAL:
        case SyncMode::MIDI:
        case SyncMode::GATE_INPUT:
            _link_controller->enable(false);
            break;

        case SyncMode::ABLETON_LINK:
            _link_controller->enable(true);
            _set_link_playing(_set_playmode != PlayingMode::STOPPED);
            break;
    }
    if (update_via_event == false)
    {
        _syncmode = mode;
    }
}

double Transport::current_bar_beats(int samples) const
{
    if (_playmode != PlayingMode::STOPPED)
    {
        double offset = _beats_per_chunk * static_cast<double>(samples) / AUDIO_CHUNK_SIZE;
        return std::fmod(_current_bar_beat_count + offset, _beats_per_bar);
    }
    return _current_bar_beat_count;
}

double Transport::current_beats(int samples) const
{
    if (_playmode != PlayingMode::STOPPED)
    {
        return _beat_count + _beats_per_chunk * static_cast<double>(samples) / AUDIO_CHUNK_SIZE;
    }
    return _beat_count;
}

void Transport::_update_internals()
{
    assert(_samplerate > 0.0f);
    /* Time signatures are seen in relation to 4/4 and remapped to quarter notes
     * the same way most DAWs do it. This makes 3/4 and 6/8 behave identically, and
     * they will play beatsynched with 4/4, i.e. not on triplets. */
    _beats_per_bar = 4.0f * static_cast<float>(_time_signature.numerator) /
                            static_cast<float>(_time_signature.denominator);
}

void Transport::_update_internal_sync(int64_t samples)
{
<<<<<<< HEAD
    /* Assume that if there are missed callbacks, the numbers of samples
     * will still be a multiple of AUDIO_CHUNK_SIZE */
=======
    // We cannot assume chunk size is an absolute multiple of samples for all buffer sizes.
>>>>>>> dca128c6
    auto chunks_passed = static_cast<double>(samples) / AUDIO_CHUNK_SIZE;

    if (_playmode != _set_playmode)
    {
        _state_change = _set_playmode == PlayingMode::STOPPED? PlayStateChange::STOPPING : PlayStateChange::STARTING;
        _playmode = _set_playmode;
        // Notify new playing mode
        _rt_event_dispatcher->send_event(RtEvent::make_playing_mode_event(0, _set_playmode));
    }

<<<<<<< HEAD
    double beats_per_chunk =  _set_tempo / 60.0 * static_cast<double>(AUDIO_CHUNK_SIZE) / _samplerate;
    _beats_per_chunk = beats_per_chunk;

    if (_state_change == PlayStateChange::STARTING) // Reset bar beat count when starting
=======
    _beats_per_chunk = _set_tempo / 60.0 * static_cast<double>(AUDIO_CHUNK_SIZE) / _samplerate;
    if (_playmode != PlayingMode::STOPPED)
>>>>>>> dca128c6
    {
        _current_bar_beat_count = 0.0;
        _beat_count = 0.0;
        _bar_start_beat_count = 0.0;
    }
    else if (_playmode != PlayingMode::STOPPED)
    {
        _current_bar_beat_count += chunks_passed * beats_per_chunk;
        if (_current_bar_beat_count > _beats_per_bar)
        {
            _current_bar_beat_count = std::fmod(_current_bar_beat_count, _beats_per_bar);
            _bar_start_beat_count += _beats_per_bar;
        }
        _beat_count += chunks_passed * beats_per_chunk;
    }

    if (_tempo != _set_tempo)
    {
        // Notify tempo change
        _rt_event_dispatcher->send_event(RtEvent::make_tempo_event(0, _set_tempo));
        _tempo = _set_tempo;
    }
}

void Transport::_update_link_sync(Time timestamp)
{
    auto session = _link_controller->captureAudioSessionState();
    auto tempo = static_cast<float>(session.tempo());
    if (tempo != _set_tempo)
    {
        _set_tempo = tempo;
        // Notify new tempo
        _rt_event_dispatcher->send_event(RtEvent::make_tempo_event(0, tempo));
    }
    _tempo = tempo;

    if (session.isPlaying() != this->playing())
    {
        auto new_playmode = session.isPlaying() ? PlayingMode::PLAYING: PlayingMode::STOPPED;
        _state_change = new_playmode == PlayingMode::STOPPED? PlayStateChange::STOPPING : PlayStateChange::STARTING;
        _playmode = new_playmode;
        _set_playmode = new_playmode;
        // Notify new playing mode
        _rt_event_dispatcher->send_event(RtEvent::make_playing_mode_event(0, _set_playmode));
    }

    _beats_per_chunk =  _tempo / 60.0 * static_cast<double>(AUDIO_CHUNK_SIZE) / _samplerate;
    if (session.isPlaying())
    {
        _beat_count = session.beatAtTime(timestamp, _beats_per_bar);
        _current_bar_beat_count = session.phaseAtTime(timestamp, _beats_per_bar);
        _bar_start_beat_count = _beat_count - _current_bar_beat_count;
    }

    /* Due to the nature of the Xenomai RT architecture we cannot commit changes to
     * the session here as that would cause a mode switch. Instead, all changes need
     * to be made from the non rt thread */
}

void Transport::_output_ppqn_ticks()
{
    double beat = current_beats();
    if (current_state_change() == PlayStateChange::STARTING)
    {
        _last_tick_sent = beat;
    }

    double last_beat_this_chunk = current_beats(AUDIO_CHUNK_SIZE);
    double beat_period = last_beat_this_chunk - beat;
    auto tick_this_chunk = std::min(PPQN_FLOAT * (last_beat_this_chunk - _last_tick_sent), 2.0);

    while (tick_this_chunk >= 1.0)
    {
        double next_note_beat = _last_tick_sent + 1.0 / PPQN_FLOAT;
        auto fraction = next_note_beat - beat - std::floor(next_note_beat - beat);
        _last_tick_sent = next_note_beat;
        int offset = 0;
        if (fraction > 0)
        {
            /* If fraction is not positive, then there was a missed beat in an underrun */
            offset = std::min(static_cast<int>(std::round(AUDIO_CHUNK_SIZE * fraction / beat_period)),
                              AUDIO_CHUNK_SIZE - 1);
        }

        RtEvent tick = RtEvent::make_timing_tick_event(offset, 0);
        _rt_event_dispatcher->send_event(tick);
        tick_this_chunk = PPQN_FLOAT * (last_beat_this_chunk - _last_tick_sent);
    }
}

#ifdef SUSHI_BUILD_WITH_ABLETON_LINK
void Transport::_set_link_playing(bool playing)
{
    auto session = _link_controller->captureAppSessionState();
    session.setIsPlaying(playing, _time);
    if (playing)
    {
        session.requestBeatAtTime(_beat_count, _time, _beats_per_bar);
        _link_controller->commitAppSessionState(session);
    }
}

void Transport::_set_link_tempo(float tempo)
{
    auto state = _link_controller->captureAppSessionState();
    state.setTempo(tempo, this->current_process_time());
    _link_controller->commitAudioSessionState(state);
}

void Transport::_set_link_quantum(TimeSignature signature)
{
    auto session = _link_controller->captureAppSessionState();
    if (session.isPlaying())
    {
        // TODO - Consider what to do for non-integer quanta. Multiply with gcd until we get an integer ratio?
        int quantum = std::max(1, (4 * signature.denominator) / signature.numerator);
        session.requestBeatAtTime(_beat_count, _time, quantum);
        _link_controller->commitAppSessionState(session);
    }
}

#else
void Transport::_set_link_playing(bool /*playing*/) {}
void Transport::_set_link_tempo(float /*tempo*/) {}
void Transport::_set_link_quantum(TimeSignature /*signature*/) {}
#endif




} // namespace engine
} // namespace sushi<|MERGE_RESOLUTION|>--- conflicted
+++ resolved
@@ -290,12 +290,7 @@
 
 void Transport::_update_internal_sync(int64_t samples)
 {
-<<<<<<< HEAD
-    /* Assume that if there are missed callbacks, the numbers of samples
-     * will still be a multiple of AUDIO_CHUNK_SIZE */
-=======
     // We cannot assume chunk size is an absolute multiple of samples for all buffer sizes.
->>>>>>> dca128c6
     auto chunks_passed = static_cast<double>(samples) / AUDIO_CHUNK_SIZE;
 
     if (_playmode != _set_playmode)
@@ -306,15 +301,10 @@
         _rt_event_dispatcher->send_event(RtEvent::make_playing_mode_event(0, _set_playmode));
     }
 
-<<<<<<< HEAD
     double beats_per_chunk =  _set_tempo / 60.0 * static_cast<double>(AUDIO_CHUNK_SIZE) / _samplerate;
     _beats_per_chunk = beats_per_chunk;
 
     if (_state_change == PlayStateChange::STARTING) // Reset bar beat count when starting
-=======
-    _beats_per_chunk = _set_tempo / 60.0 * static_cast<double>(AUDIO_CHUNK_SIZE) / _samplerate;
-    if (_playmode != PlayingMode::STOPPED)
->>>>>>> dca128c6
     {
         _current_bar_beat_count = 0.0;
         _beat_count = 0.0;
