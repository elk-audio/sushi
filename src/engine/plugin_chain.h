--- conflicted
+++ resolved
@@ -60,42 +60,25 @@
      */
     bool remove(ObjectId processor);
 
-<<<<<<< HEAD
     void process_event(RtEvent event) override;
-=======
-    void process_event(Event event) override;
->>>>>>> 88f1b415
 
     void process_audio(const ChunkSampleBuffer& in, ChunkSampleBuffer& out);
 
     void set_bypassed(bool bypassed) override;
 
-<<<<<<< HEAD
     /* Inherited from RtEventPipe */
     void send_event(RtEvent event) override;
-=======
-    /* Inherited from EventPipe */
-    void send_event(Event event) override;
->>>>>>> 88f1b415
 
-    bool set_input_channels(int channels) override
+    void set_input_channels(int channels) override
     {
-        if (Processor::set_input_channels(channels))
-        {
-            update_channel_config();
-            return true;
-        }
-        return false;
+        Processor::set_input_channels(channels);
+        update_channel_config();
     }
 
-    bool set_output_channels(int channels) override
+    void set_output_channels(int channels) override
     {
-        if (Processor::set_output_channels(channels))
-        {
-            update_channel_config();
-            return true;
-        }
-        return false;
+        Processor::set_output_channels(channels);
+        update_channel_config();
     }
 
 
