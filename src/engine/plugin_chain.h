--- conflicted
+++ resolved
@@ -67,7 +67,6 @@
         /* Yes, it is in_bfr buffer here. Either it was swapped with out_bfr or the
          * processing chain was empty */
         out.add(in_bfr);
-<<<<<<< HEAD
     }
 
     void set_input_channels(int channels) override
@@ -82,22 +81,6 @@
         update_channel_config();
     }
 
-=======
-    }
-
-    void set_input_channels(int channels) override
-    {
-        Processor::set_input_channels(channels);
-        update_channel_config();
-    }
-
-    void set_output_channels(int channels) override
-    {
-        Processor::set_output_channels(channels);
-        update_channel_config();
-    }
-
->>>>>>> 30511902
 
 private:
     /**
