--- conflicted
+++ resolved
@@ -21,31 +21,15 @@
 enum class JsonConfigReturnStatus
 {
     OK,
-<<<<<<< HEAD
-    INVALID_SCHEMA,
-=======
     INVALID_CONFIGURATION,
->>>>>>> 3a895646
     INVALID_CHAIN_NAME,
     INVALID_PLUGIN_PATH,
     INVALID_PARAMETER,
     INVALID_PLUGIN_NAME,
     INVALID_MIDI_PORT,
-<<<<<<< HEAD
-    INVALID_FILE
-=======
     INVALID_FILE,
     NO_MIDI_DEFINITIONS,
     NO_EVENTS_DEFINITIONS
-};
-
-enum class JsonSection
-{
-    HOST_CONFIG,
-    CHAINS,
-    MIDI,
-    EVENTS
->>>>>>> 3a895646
 };
 
 enum class JsonSection
