--- conflicted
+++ resolved
@@ -689,7 +689,6 @@
     return {ext::ControlStatus::UNSUPPORTED_OPERATION, {0,0,0}};
 }
 
-<<<<<<< HEAD
 ext::ControlStatus Controller::create_stereo_track(const std::string& name, int output_bus, std::optional<int> input_bus)
 {
     auto event = new AddTrackEvent(name, 2, input_bus, output_bus, IMMEDIATE_PROCESS);
@@ -769,17 +768,7 @@
     return ids;
 }
 
-void Controller::_completion_callback([[maybe_unused]] Event* event, int status)
-{
-    if (status == EventStatus::HANDLED_OK)
-    {
-        SUSHI_LOG_INFO("Event {}, handled OK", event->id());
-    }
-    else
-    {
-        SUSHI_LOG_WARNING("Event {} returned with error code: ", event->id(), status);
-    }
-=======
+
 int Controller::process(Event* event)
 {
     if (event->is_parameter_change_notification())
@@ -797,7 +786,18 @@
     }
 
     return EventStatus::NOT_HANDLED;
->>>>>>> 9d52d0ed
+}
+
+void Controller::_completion_callback([[maybe_unused]] Event* event, int status)
+{
+    if (status == EventStatus::HANDLED_OK)
+    {
+        SUSHI_LOG_INFO("Event {}, handled OK", event->id());
+    }
+    else
+    {
+        SUSHI_LOG_WARNING("Event {} returned with error code: ", event->id(), status);
+    }
 }
 
 }// namespace sushi