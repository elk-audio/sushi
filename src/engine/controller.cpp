--- conflicted
+++ resolved
@@ -399,11 +399,7 @@
 
 ext::ControlStatus Controller::set_processor_bypass_state(int processor_id, bool bypass_enabled)
 {
-<<<<<<< HEAD
-    MIND_LOG_DEBUG("set_processor_bypass_state called, returning ");
-=======
     MIND_LOG_DEBUG("set_processor_bypass_state called with {} and processor {}", bypass_enabled, processor_id);
->>>>>>> a476f149
     auto processor = _engine->mutable_processor(static_cast<ObjectId>(processor_id));
     if (processor == nullptr)
     {
