--- conflicted
+++ resolved
@@ -5,11 +5,8 @@
 #include <vector>
 #include <fstream>
 #include <iostream>
-<<<<<<< HEAD
 #include <sstream>
-=======
 #include <signal.h>
->>>>>>> d3416f65
 
 #include "logging.h"
 #include "options.h"
