--- conflicted
+++ resolved
@@ -187,35 +187,19 @@
     {
         rapidjson::Document config;
         status = configurator.parse_events_from_file(config_filename, config);
-<<<<<<< HEAD
-        if(status != sushi::jsonconfig::JsonConfigReturnStatus::OK)
-        {
-            fprintf(stderr, "Error parsing sequencer events from JSON, check logs for details.\n");
-            std::exit(1);
-=======
         if(status == sushi::jsonconfig::JsonConfigReturnStatus::OK)
         {
             static_cast<sushi::audio_frontend::OfflineFrontend*>(frontend)->add_sequencer_events_from_json_def(config);
->>>>>>> 3a895646
         }
-        static_cast<sushi::audio_frontend::OfflineFrontend*>(frontend)->add_sequencer_events_from_json_def(config);
     }
     else if (use_xenomai)
     {
         rapidjson::Document config;
         status = configurator.parse_events_from_file(config_filename, config);
-<<<<<<< HEAD
-        if(status != sushi::jsonconfig::JsonConfigReturnStatus::OK)
-        {
-            fprintf(stderr, "Error parsing sequencer events from JSON, check logs for details.\n");
-            std::exit(1);
-=======
         if(status == sushi::jsonconfig::JsonConfigReturnStatus::OK)
         {
             static_cast<sushi::audio_frontend::XenomaiFrontend*>(frontend)->add_sequencer_events_from_json_def(config);
->>>>>>> 3a895646
         }
-        static_cast<sushi::audio_frontend::XenomaiFrontend*>(frontend)->add_sequencer_events_from_json_def(config);
     }
     frontend->run();
 
