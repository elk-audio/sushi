/*
 * Copyright 2017-2020 Modern Ancient Instruments Networked AB, dba Elk
 *
 * SUSHI is free software: you can redistribute it and/or modify it under the terms of
 * the GNU Affero General Public License as published by the Free Software Foundation,
 * either version 3 of the License, or (at your option) any later version.
 *
 * SUSHI is distributed in the hope that it will be useful, but WITHOUT ANY WARRANTY;
 * without even the implied warranty of MERCHANTABILITY or FITNESS FOR A PARTICULAR
 * PURPOSE.  See the GNU Affero General Public License for more details.
 *
 * You should have received a copy of the GNU Affero General Public License along with
 * SUSHI.  If not, see http://www.gnu.org/licenses/
 */

/**
 * @brief Main entry point to Sushi
 * @copyright 2017-2022 Modern Ancient Instruments Networked AB, dba Elk, Stockholm
 */

#include <vector>
#include <iostream>
#include <csignal>
#include <optional>
#include <condition_variable>

#include "twine/src/twine_internal.h"

#include "logging.h"
#include "engine/audio_engine.h"
#include "audio_frontends/offline_frontend.h"
#include "audio_frontends/jack_frontend.h"
#include "audio_frontends/xenomai_raspa_frontend.h"
#include "audio_frontends/portaudio_frontend.h"
#include "engine/json_configurator.h"
#include "control_frontends/osc_frontend.h"
#include "control_frontends/oscpack_osc_messenger.h"

#include "library/parameter_dump.h"
#include "compile_time_settings.h"

#ifdef SUSHI_BUILD_WITH_RPC_INTERFACE
#include "sushi_rpc/grpc_server.h"
#endif

#ifdef SUSHI_BUILD_WITH_ALSA_MIDI
#include "control_frontends/alsa_midi_frontend.h"
#endif

#ifdef SUSHI_BUILD_WITH_RT_MIDI
#include "control_frontends/rt_midi_frontend.h"
#endif

enum class FrontendType
{
    OFFLINE,
    DUMMY,
    JACK,
    PORTAUDIO,
    XENOMAI_RASPA,
    NONE
};

bool                    exit_flag = false;
bool                    exit_condition() {return exit_flag;}
std::condition_variable exit_notifier;

void signal_handler([[maybe_unused]] int sig)
{
    exit_flag = true;
    exit_notifier.notify_one();
}

void print_sushi_headline()
{
    std::cout << "SUSHI - Copyright 2017-2022 Elk, Stockholm" << std::endl;
    std::cout << "SUSHI is licensed under the Affero GPL 3.0. Source code is available at github.com/elk-audio" << std::endl;
}

void error_exit(const std::string& message)
{
    std::cerr << message << std::endl;
    std::exit(1);
}

void print_version_and_build_info()
{
    std::cout << "\nVersion "   << CompileTimeSettings::sushi_version << std::endl;

    std::cout << "Build options enabled: ";
    for (const auto& o : CompileTimeSettings::enabled_build_options)
    {
        if (o != CompileTimeSettings::enabled_build_options.front())
        {
           std::cout << ", ";
        }
        std::cout << o;
    }
    std::cout << std::endl;

    std::cout << "Audio buffer size in frames: " << CompileTimeSettings::audio_chunk_size << std::endl;
    std::cout << "Git commit: " << CompileTimeSettings::git_commit_hash << std::endl;
    std::cout << "Built on: " << CompileTimeSettings::build_timestamp << std::endl;
}

int main(int argc, char* argv[])
{
#ifdef SUSHI_BUILD_WITH_XENOMAI
    auto ret = sushi::audio_frontend::XenomaiRaspaFrontend::global_init();
    if (ret < 0)
    {
        error_exit("Failed to initialize Xenomai process, err. code: " + std::to_string(ret));
    }
#endif

    signal(SIGINT, signal_handler);
    signal(SIGTERM, signal_handler);

    ////////////////////////////////////////////////////////////////////////////////
    // Command Line arguments parsing
    ////////////////////////////////////////////////////////////////////////////////

    // option_parser accepts arguments excluding program name,
    // so skip it if it is present
    if (argc > 0)
    {
        argc--;
        argv++;
    }

    optionparser::Stats cl_stats(usage, argc, argv);
    std::vector<optionparser::Option> cl_options(cl_stats.options_max);
    std::vector<optionparser::Option> cl_buffer(cl_stats.buffer_max);
    optionparser::Parser cl_parser(usage, argc, argv, &cl_options[0], &cl_buffer[0]);

    if (cl_parser.error())
    {
        return 1;
    }
    if (cl_parser.optionsCount() == 0 || cl_options[OPT_IDX_HELP])
    {
        optionparser::printUsage(fwrite, stdout, usage);
        return 0;
    }

    std::string input_filename;
    std::string output_filename;

    std::string log_level = std::string(SUSHI_LOG_LEVEL_DEFAULT);
    std::string log_filename = std::string(SUSHI_LOG_FILENAME_DEFAULT);
    std::string config_filename = std::string(SUSHI_JSON_FILENAME_DEFAULT);
    std::string jack_client_name = std::string(SUSHI_JACK_CLIENT_NAME_DEFAULT);
    std::string jack_server_name = std::string("");
    int osc_server_port = SUSHI_OSC_SERVER_PORT_DEFAULT;
    int osc_send_port = SUSHI_OSC_SEND_PORT_DEFAULT;
    auto osc_send_ip = SUSHI_OSC_SEND_IP_DEFAULT;

    std::optional<int> portaudio_input_device_id = std::nullopt;
    std::optional<int> portaudio_output_device_id = std::nullopt;
<<<<<<< HEAD
    float portaudio_suggested_input_latency = 0.0f;
    float portaudio_suggested_output_latency = 0.0f;
    std::string grpc_listening_address = CompileTimeSettings::grpc_listening_port;
=======

    std::string grpc_listening_address = SUSHI_GRPC_LISTENING_PORT_DEFAULT;
>>>>>>> bd4e3a5d
    FrontendType frontend_type = FrontendType::NONE;
    bool connect_ports = false;
    bool debug_mode_switches = false;
    int  rt_cpu_cores = 1;
    bool enable_timings = false;
    bool enable_flush_interval = false;
    bool enable_parameter_dump = false;
    std::chrono::seconds log_flush_interval = std::chrono::seconds(0);

    for (int i = 0; i<cl_parser.optionsCount(); i++)
    {
        optionparser::Option& opt = cl_buffer[i];
        switch(opt.index())
        {
        case OPT_IDX_HELP:
        case OPT_IDX_UNKNOWN:
            // should be handled before arriving here
            assert(false);
            break;

        case OPT_IDX_VERSION:
            {
                print_version_and_build_info();
                std::exit(1);
            }
            break;

        case OPT_IDX_LOG_LEVEL:
            log_level.assign(opt.arg);
            break;

        case OPT_IDX_LOG_FILE:
            log_filename.assign(opt.arg);
            break;

        case OPT_IDX_LOG_FLUSH_INTERVAL:
            log_flush_interval = std::chrono::seconds(std::strtol(opt.arg, nullptr, 0));
            enable_flush_interval = true;
            break;

        case OPT_IDX_DUMP_PARAMETERS:
            enable_parameter_dump = true;
            break;

        case OPT_IDX_CONFIG_FILE:
            config_filename.assign(opt.arg);
            break;

        case OPT_IDX_USE_OFFLINE:
            frontend_type = FrontendType::OFFLINE;
            break;

        case OPT_IDX_INPUT_FILE:
            input_filename.assign(opt.arg);
            break;

        case OPT_IDX_OUTPUT_FILE:
            output_filename.assign(opt.arg);
            break;

        case OPT_IDX_USE_DUMMY:
            frontend_type = FrontendType::DUMMY;
            break;

        case OPT_IDX_USE_PORTAUDIO:
            frontend_type = FrontendType::PORTAUDIO;
            break;

        case OPT_IDX_AUDIO_INPUT_DEVICE:
            portaudio_input_device_id = atoi(opt.arg);
            break;

        case OPT_IDX_AUDIO_OUTPUT_DEVICE:
            portaudio_output_device_id = atoi(opt.arg);
            break;

        case OPT_IDX_PA_SUGGESTED_INPUT_LATENCY:
            portaudio_suggested_input_latency = atof(opt.arg);
            break;

        case OPT_IDX_PA_SUGGESTED_OUTPUT_LATENCY:
            portaudio_suggested_output_latency = atof(opt.arg);
            break;

        case OPT_IDX_USE_JACK:
            frontend_type = FrontendType::JACK;
            break;

        case OPT_IDX_CONNECT_PORTS:
            connect_ports = true;
            break;

        case OPT_IDX_JACK_CLIENT:
            jack_client_name.assign(opt.arg);
            break;

        case OPT_IDX_JACK_SERVER:
            jack_server_name.assign(opt.arg);
            break;

        case OPT_IDX_USE_XENOMAI_RASPA:
            frontend_type = FrontendType::XENOMAI_RASPA;
            break;

        case OPT_IDX_XENOMAI_DEBUG_MODE_SW:
            debug_mode_switches = true;
            break;

        case OPT_IDX_MULTICORE_PROCESSING:
            rt_cpu_cores = atoi(opt.arg);
            break;

        case OPT_IDX_TIMINGS_STATISTICS:
            enable_timings = true;
            break;

        case OPT_IDX_OSC_RECEIVE_PORT:
            osc_server_port = atoi(opt.arg);
            break;

        case OPT_IDX_OSC_SEND_PORT:
            osc_send_port = atoi(opt.arg);
            break;

        case OPT_IDX_OSC_SEND_IP:
            osc_send_ip = opt.arg;
            break;

        case OPT_IDX_GRPC_LISTEN_ADDRESS:
            grpc_listening_address = opt.arg;
            break;

        default:
            SushiArg::print_error("Unhandled option '", opt, "' \n");
            break;
        }
    }

    if (enable_parameter_dump == false)
    {
        print_sushi_headline();
    }
    else
    {
        frontend_type = FrontendType::DUMMY;
    }

    if (output_filename.empty() && !input_filename.empty())
    {
        output_filename = input_filename + "_proc.wav";
    }

    ////////////////////////////////////////////////////////////////////////////////
    // Logger configuration
    ////////////////////////////////////////////////////////////////////////////////
    auto ret_code = SUSHI_INITIALIZE_LOGGER(log_filename, "Logger", log_level, enable_flush_interval, log_flush_interval);
    if (ret_code != SUSHI_LOG_ERROR_CODE_OK)
    {
        std::cerr << SUSHI_LOG_GET_ERROR_MESSAGE(ret_code) << ", using default." << std::endl;
    }

    SUSHI_GET_LOGGER_WITH_MODULE_NAME("main");

    ////////////////////////////////////////////////////////////////////////////////
    // Main body //
    ////////////////////////////////////////////////////////////////////////////////

    if (frontend_type == FrontendType::XENOMAI_RASPA)
    {
        twine::init_xenomai(); // must be called before setting up any worker pools
    }

    auto engine = std::make_unique<sushi::engine::AudioEngine>(SUSHI_SAMPLE_RATE_DEFAULT,
                                                               rt_cpu_cores,
                                                               debug_mode_switches,
                                                               nullptr);
    auto event_dispatcher = engine->event_dispatcher();
    auto midi_dispatcher = std::make_unique<sushi::midi_dispatcher::MidiDispatcher>(engine->event_dispatcher());
    auto configurator = std::make_unique<sushi::jsonconfig::JsonConfigurator>(engine.get(),
                                                                              midi_dispatcher.get(),
                                                                              engine->processor_container(),
                                                                              config_filename);

    std::unique_ptr<sushi::midi_frontend::BaseMidiFrontend>                 midi_frontend;
    std::unique_ptr<sushi::control_frontend::OSCFrontend>                   osc_frontend;
    std::unique_ptr<sushi::audio_frontend::BaseAudioFrontend>               audio_frontend;
    std::unique_ptr<sushi::audio_frontend::BaseAudioFrontendConfiguration>  frontend_config;

    auto [audio_config_status, audio_config] = configurator->load_audio_config();
    if (audio_config_status != sushi::jsonconfig::JsonConfigReturnStatus::OK)
    {
        if (audio_config_status == sushi::jsonconfig::JsonConfigReturnStatus::INVALID_FILE)
        {
            error_exit("Error reading config file, invalid file: " + config_filename);
        }
        error_exit("Error reading host config, check logs for details.");
    }
    int cv_inputs = audio_config.cv_inputs.value_or(0);
    int cv_outputs = audio_config.cv_outputs.value_or(0);
    int midi_inputs = audio_config.midi_inputs.value_or(1);
    int midi_outputs = audio_config.midi_outputs.value_or(1);

#ifdef SUSHI_BUILD_WITH_RT_MIDI
    auto rt_midi_input_mappings = audio_config.rt_midi_input_mappings;
    auto rt_midi_output_mappings = audio_config.rt_midi_output_mappings;
#endif

    midi_dispatcher->set_midi_inputs(midi_inputs);
    midi_dispatcher->set_midi_outputs(midi_outputs);

    ////////////////////////////////////////////////////////////////////////////////
    // Set up Audio Frontend //
    ////////////////////////////////////////////////////////////////////////////////

    switch (frontend_type)
    {
        case FrontendType::JACK:
        {
            SUSHI_LOG_INFO("Setting up Jack audio frontend");
            frontend_config = std::make_unique<sushi::audio_frontend::JackFrontendConfiguration>(jack_client_name,
                                                                                                 jack_server_name,
                                                                                                 connect_ports,
                                                                                                 cv_inputs,
                                                                                                 cv_outputs);
            audio_frontend = std::make_unique<sushi::audio_frontend::JackFrontend>(engine.get());
            break;
        }

        case FrontendType::PORTAUDIO:
        {
            SUSHI_LOG_INFO("Setting up PortAudio frontend");
            frontend_config = std::make_unique<sushi::audio_frontend::PortAudioFrontendConfiguration>(portaudio_input_device_id,
                                                                                                      portaudio_output_device_id,
                                                                                                      portaudio_suggested_input_latency,
                                                                                                      portaudio_suggested_output_latency,
                                                                                                      cv_inputs,
                                                                                                      cv_outputs);
            audio_frontend = std::make_unique<sushi::audio_frontend::PortAudioFrontend>(engine.get());
            break;
        }

        case FrontendType::XENOMAI_RASPA:
        {
            SUSHI_LOG_INFO("Setting up Xenomai RASPA frontend");
            frontend_config = std::make_unique<sushi::audio_frontend::XenomaiRaspaFrontendConfiguration>(debug_mode_switches,
                                                                                                         cv_inputs,
                                                                                                         cv_outputs);
            audio_frontend = std::make_unique<sushi::audio_frontend::XenomaiRaspaFrontend>(engine.get());
            break;
        }

        case FrontendType::DUMMY:
        case FrontendType::OFFLINE:
        {
            bool dummy = false;
            if (frontend_type == FrontendType::DUMMY)
            {
                dummy = true;
                SUSHI_LOG_INFO("Setting up dummy audio frontend");
            }
            else
            {
                SUSHI_LOG_INFO("Setting up offline audio frontend");
            }
            frontend_config = std::make_unique<sushi::audio_frontend::OfflineFrontendConfiguration>(input_filename,
                                                                                                    output_filename,
                                                                                                    dummy,
                                                                                                    cv_inputs,
                                                                                                    cv_outputs);
            audio_frontend = std::make_unique<sushi::audio_frontend::OfflineFrontend>(engine.get());
            break;
        }

        default:
            error_exit("No audio frontend selected.");
    }

    auto audio_frontend_status = audio_frontend->init(frontend_config.get());
    if (audio_frontend_status != sushi::audio_frontend::AudioFrontendStatus::OK)
    {
        error_exit("Error initializing frontend, check logs for details.");
    }

    ////////////////////////////////////////////////////////////////////////////////
    // Load Configuration //
    ////////////////////////////////////////////////////////////////////////////////

    auto status = configurator->load_host_config();
    if (status != sushi::jsonconfig::JsonConfigReturnStatus::OK)
    {
        error_exit("Failed to load host configuration from config file");
    }
    status = configurator->load_tracks();
    if (status != sushi::jsonconfig::JsonConfigReturnStatus::OK)
    {
        error_exit("Failed to load tracks from Json config file");
    }
    status = configurator->load_midi();
    if (status != sushi::jsonconfig::JsonConfigReturnStatus::OK && status != sushi::jsonconfig::JsonConfigReturnStatus::NOT_DEFINED)
    {
        error_exit("Failed to load MIDI mapping from Json config file");
    }
    status = configurator->load_cv_gate();
    if (status != sushi::jsonconfig::JsonConfigReturnStatus::OK && status != sushi::jsonconfig::JsonConfigReturnStatus::NOT_DEFINED)
    {
        error_exit("Failed to load CV and Gate configuration");
    }
    status = configurator->load_initial_state();
    if (status != sushi::jsonconfig::JsonConfigReturnStatus::OK && status != sushi::jsonconfig::JsonConfigReturnStatus::NOT_DEFINED)
    {
        error_exit("Failed to load initial processor states");
    }

    if (frontend_type == FrontendType::DUMMY || frontend_type == FrontendType::OFFLINE)
    {
        auto [status, events] = configurator->load_event_list();
        if (status == sushi::jsonconfig::JsonConfigReturnStatus::OK)
        {
            static_cast<sushi::audio_frontend::OfflineFrontend*>(audio_frontend.get())->add_sequencer_events(events);
        }
        else if (status != sushi::jsonconfig::JsonConfigReturnStatus::NOT_DEFINED)
        {
            error_exit("Failed to load Event list from Json config file");
        }
    }
    else
    {
        status = configurator->load_events();
        if (status != sushi::jsonconfig::JsonConfigReturnStatus::OK && status != sushi::jsonconfig::JsonConfigReturnStatus::NOT_DEFINED)
        {
            error_exit("Failed to load Events from Json config file");
        }
    }

    ////////////////////////////////////////////////////////////////////////////////
    // Set up Controller and Control Frontends //
    ////////////////////////////////////////////////////////////////////////////////
    auto controller = std::make_unique<sushi::engine::Controller>(engine.get(), midi_dispatcher.get());

    if (enable_parameter_dump)
    {
        std::cout << sushi::generate_processor_parameter_document(controller.get());
        error_exit("");
    }

    if (frontend_type == FrontendType::JACK
        || frontend_type == FrontendType::XENOMAI_RASPA
        || frontend_type == FrontendType::PORTAUDIO)
    {
#ifdef SUSHI_BUILD_WITH_ALSA_MIDI
        midi_frontend = std::make_unique<sushi::midi_frontend::AlsaMidiFrontend>(midi_inputs, midi_outputs, midi_dispatcher.get());
#elif SUSHI_BUILD_WITH_RT_MIDI
        midi_frontend = std::make_unique<sushi::midi_frontend::RtMidiFrontend>(midi_inputs,
                                                                               midi_outputs,
                                                                               std::move(rt_midi_input_mappings),
                                                                               std::move(rt_midi_output_mappings),
                                                                               midi_dispatcher.get());
#else
        midi_frontend = std::make_unique<sushi::midi_frontend::NullMidiFrontend>(midi_inputs, midi_outputs, midi_dispatcher.get());
#endif

        SUSHI_LOG_INFO("Listening to OSC messages on port {}. Transmitting to port {}, on IP {}.", osc_server_port, osc_send_port, osc_send_ip);

        auto oscpack_messenger = new sushi::osc::OscpackOscMessenger(osc_server_port, osc_send_port, osc_send_ip);

        osc_frontend = std::make_unique<sushi::control_frontend::OSCFrontend>(engine.get(), controller.get(), oscpack_messenger);
        controller->set_osc_frontend(osc_frontend.get());
        configurator->set_osc_frontend(osc_frontend.get());

        auto osc_status = osc_frontend->init();
        if (osc_status != sushi::control_frontend::ControlFrontendStatus::OK)
        {
            error_exit("Failed to setup OSC frontend");
        }

        status = configurator->load_osc();
        if (status != sushi::jsonconfig::JsonConfigReturnStatus::OK && status != sushi::jsonconfig::JsonConfigReturnStatus::NOT_DEFINED)
        {
            error_exit("Failed to load OSC echo specification from Json config file");
        }
    }
    else
    {
        midi_frontend = std::make_unique<sushi::midi_frontend::NullMidiFrontend>(midi_dispatcher.get());
    }

    configurator.reset();

    auto midi_ok = midi_frontend->init();
    if (!midi_ok)
    {
        error_exit("Failed to setup Midi frontend");
    }
    midi_dispatcher->set_frontend(midi_frontend.get());

#ifdef SUSHI_BUILD_WITH_RPC_INTERFACE
    auto rpc_server = std::make_unique<sushi_rpc::GrpcServer>(grpc_listening_address, controller.get());
#endif

    ////////////////////////////////////////////////////////////////////////////////
    // Start everything! //
    ////////////////////////////////////////////////////////////////////////////////

    if (enable_timings)
    {
        engine->performance_timer()->enable(true);
    }

    audio_frontend->run();
    event_dispatcher->run();
    midi_frontend->run();

    if (frontend_type == FrontendType::JACK
        || frontend_type == FrontendType::XENOMAI_RASPA
        || frontend_type == FrontendType::PORTAUDIO)
    {
        osc_frontend->run();
    }

#ifdef SUSHI_BUILD_WITH_RPC_INTERFACE
    SUSHI_LOG_INFO("Starting gRPC server with address: {}", grpc_listening_address);
    rpc_server->start();
#endif

    if (frontend_type != FrontendType::OFFLINE)
    {
        std::mutex m;
        std::unique_lock<std::mutex> lock(m);
        exit_notifier.wait(lock, exit_condition);
    }

    ////////////////////////////////////////////////////////////////////////////////
    // Cleanup before exiting! //
    ////////////////////////////////////////////////////////////////////////////////

    audio_frontend->cleanup();
    event_dispatcher->stop();

    if (frontend_type == FrontendType::JACK
        || frontend_type == FrontendType::XENOMAI_RASPA
        || frontend_type == FrontendType::PORTAUDIO)
    {
        osc_frontend->stop();
        midi_frontend->stop();
    }

#ifdef SUSHI_BUILD_WITH_RPC_INTERFACE
    rpc_server->stop();
#endif

    SUSHI_LOG_INFO("Sushi exiting normally!");
    return 0;
}<|MERGE_RESOLUTION|>--- conflicted
+++ resolved
@@ -157,14 +157,9 @@
 
     std::optional<int> portaudio_input_device_id = std::nullopt;
     std::optional<int> portaudio_output_device_id = std::nullopt;
-<<<<<<< HEAD
-    float portaudio_suggested_input_latency = 0.0f;
-    float portaudio_suggested_output_latency = 0.0f;
-    std::string grpc_listening_address = CompileTimeSettings::grpc_listening_port;
-=======
-
+    float portaudio_suggested_input_latency = SUSHI_PORTAUDIO_INPUT_LATENCY_DEFAULT;
+    float portaudio_suggested_output_latency = SUSHI_PORTAUDIO_OUTPUT_LATENCY_DEFAULT;
     std::string grpc_listening_address = SUSHI_GRPC_LISTENING_PORT_DEFAULT;
->>>>>>> bd4e3a5d
     FrontendType frontend_type = FrontendType::NONE;
     bool connect_ports = false;
     bool debug_mode_switches = false;
