--- conflicted
+++ resolved
@@ -299,13 +299,7 @@
     }
     auto engine = std::make_unique<sushi::engine::AudioEngine>(SUSHI_SAMPLE_RATE_DEFAULT, rt_cpu_cores);
     auto midi_dispatcher = std::make_unique<sushi::midi_dispatcher::MidiDispatcher>(engine.get());
-<<<<<<< HEAD
     auto configurator = std::make_unique<sushi::jsonconfig::JsonConfigurator>(engine.get(), midi_dispatcher.get());
-=======
-    auto configurator = std::make_unique<sushi::jsonconfig::JsonConfigurator>(engine.get(),
-                                                                              midi_dispatcher.get(),
-                                                                              config_filename);
->>>>>>> 10667943
 
     midi_dispatcher->set_midi_inputs(1);
     midi_dispatcher->set_midi_outputs(1);
@@ -343,15 +337,10 @@
 
         case FrontendType::XENOMAI_RASPA:
         {
-<<<<<<< HEAD
-            MIND_LOG_INFO("Setting up Xenomai RASPA frontend");
+            SUSHI_LOG_INFO("Setting up Xenomai RASPA frontend");
             frontend_config = std::make_unique<sushi::audio_frontend::XenomaiRaspaFrontendConfiguration>(debug_mode_switches,
                                                                                                          cv_inputs,
                                                                                                          cv_outputs);
-=======
-            SUSHI_LOG_INFO("Setting up Xenomai RASPA frontend");
-            frontend_config = std::make_unique<sushi::audio_frontend::XenomaiRaspaFrontendConfiguration>(debug_mode_switches);
->>>>>>> 10667943
             audio_frontend = std::make_unique<sushi::audio_frontend::XenomaiRaspaFrontend>(engine.get());
             break;
         }
@@ -388,52 +377,31 @@
         error_exit("Error initializing frontend, check logs for details.");
     }
 
-<<<<<<< HEAD
     auto status = configurator->load_host_config(config_filename);
-=======
-    auto status = configurator->load_host_config();
->>>>>>> 10667943
     if(status != sushi::jsonconfig::JsonConfigReturnStatus::OK)
     {
         error_exit("Failed to load host configuration from config file");
     }
-    status = configurator->load_tracks();
+    status = configurator->load_tracks(config_filename);
     if(status != sushi::jsonconfig::JsonConfigReturnStatus::OK)
     {
         error_exit("Failed to load tracks from Json config file");
     }
-<<<<<<< HEAD
     configurator->load_midi(config_filename);
     configurator->load_cv_gate(config_filename);
-=======
-    status = configurator->load_midi();
-    if(status != sushi::jsonconfig::JsonConfigReturnStatus::OK && status != sushi::jsonconfig::JsonConfigReturnStatus::NO_MIDI_DEFINITIONS)
-    {
-        error_exit("Failed to load MIDI mapping from Json config file");
-    }
->>>>>>> 10667943
 
     if (frontend_type == FrontendType::DUMMY || frontend_type == FrontendType::OFFLINE)
     {
-        auto [status, events] = configurator->load_event_list();
-        if(status == sushi::jsonconfig::JsonConfigReturnStatus::OK && status != sushi::jsonconfig::JsonConfigReturnStatus::NO_EVENTS_DEFINITIONS)
+        auto [status, events] = configurator->load_event_list(config_filename);
+        if(status == sushi::jsonconfig::JsonConfigReturnStatus::OK)
         {
             static_cast<sushi::audio_frontend::OfflineFrontend*>(audio_frontend.get())->add_sequencer_events(events);
         }
-        else
-        {
-            error_exit("Failed to load Event list from Json config file");
-        }
     }
     else
     {
-        status = configurator->load_events();
-        if(status != sushi::jsonconfig::JsonConfigReturnStatus::OK && status != sushi::jsonconfig::JsonConfigReturnStatus::NO_EVENTS_DEFINITIONS)
-        {
-            error_exit("Failed to load Events from Json config file");
-        }
-    }
-    configurator.reset();
+        configurator->load_events(config_filename);
+    }
 
     if (enable_timings)
     {
