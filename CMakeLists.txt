cmake_minimum_required(VERSION 3.8)
project(sushi)

##################################
#  Perform Cross Compile setup   #
##################################

# Procedure is performed only if cross compile is detected, i.e CMAKE_SYSROOT
# has been explicitly defined
if(NOT "$ENV{CMAKE_SYSROOT}" STREQUAL "")
    set(CMAKE_SYSROOT "$ENV{CMAKE_SYSROOT}")
    set(CMAKE_FIND_ROOT_PATH ${CMAKE_SYSROOT})
    set(CMAKE_FIND_ROOT_PATH_MODE_PROGRAM NEVER)
    set(CMAKE_FIND_ROOT_PATH_MODE_LIBRARY ONLY)
    set(CMAKE_FIND_ROOT_PATH_MODE_INCLUDE ONLY)
endif()

##################################
#  Generate build information    #
##################################

# Get the latest commit hash of the working branch
execute_process(
    COMMAND git log -1 --format=%H
    WORKING_DIRECTORY ${CMAKE_SOURCE_DIR}
    OUTPUT_VARIABLE GIT_COMMIT_HASH
    OUTPUT_STRIP_TRAILING_WHITESPACE
)

string(TIMESTAMP BUILD_TIMESTAMP "%Y-%m-%d %H:%M")

configure_file(
    ${CMAKE_SOURCE_DIR}/include/version.h.in
    ${CMAKE_BINARY_DIR}/generated/version.h
)

###########################
#  Build and link options #
###########################

# Default behaviour is to build and link with everything
option(WITH_XENOMAI "Enable Xenomai support" ON)
option(WITH_JACK "Enable Jack support" ON)
option(WITH_VST2 "Enable Vst 2 support" ON)
option(WITH_VST3 "Enable Vst 3 support" ON)
option(WITH_LV2 "Enable LV 2 support" ON)
option(WITH_LV2_MDA_TESTS "Include unit tests depending on LV2 drobilla MDA plugin port." ON)
option(WITH_UNIT_TESTS "Build and run unit tests after compilation" ON)
option(WITH_LINK "Enable Ableton Link support" ON)
option(BUILD_TWINE "Build included Twine library" ON)
option(WITH_RPC_INTERFACE "Enable RPC control support" ON)

set(AUDIO_BUFFER_SIZE 64 CACHE STRING "Set internal audio buffer size in frames")

if (${WITH_XENOMAI})
    message("Building with Xenomai support")
endif()
if (${WITH_JACK})
    message("Building with Jack support.")
endif()
if (${WITH_VST2})
    message("Building with Vst2 support.")
endif()
if (${WITH_VST3})
    message("Building with Vst3 support.")
endif()
if (${WITH_LV2})
    message("Building with LV2 support.")
endif()
if (${WITH_RPC_INTERFACE})
    message("Building with RPC support.")
endif()
if (${WITH_LINK})
    message("Building with Ableton Link support.")
endif()

message("Configured audio buffer size: " ${AUDIO_BUFFER_SIZE} " samples")


#############
# Vst3 Host #
#############

if (${WITH_VST3})

# Build the given Vst3 host implementation into a separate library to avoid
# Vst specific defines leaking into our code.

set(VST3_SDK_PATH "${PROJECT_SOURCE_DIR}/third-party/vst3sdk")
set(VST3_HOST_SOURCES
        "${VST3_SDK_PATH}/public.sdk/source/vst/hosting/eventlist.cpp"
        "${VST3_SDK_PATH}/public.sdk/source/vst/hosting/parameterchanges.cpp"
        "${VST3_SDK_PATH}/public.sdk/source/vst/hosting/hostclasses.cpp"
        "${VST3_SDK_PATH}/public.sdk/source/vst/hosting/module_linux.cpp"
        "${VST3_SDK_PATH}/public.sdk/source/vst/hosting/module.cpp"
        "${VST3_SDK_PATH}/public.sdk/source/vst/hosting/stringconvert.cpp"
        "${VST3_SDK_PATH}/public.sdk/source/vst/hosting/pluginterfacesupport.cpp"
        "${VST3_SDK_PATH}/public.sdk/source/common/memorystream.cpp")

add_library(vst3_host STATIC ${VST3_HOST_SOURCES})
set_target_properties(vst3_host PROPERTIES EXCLUDE_FROM_ALL true)
if ("${CMAKE_BUILD_TYPE}" STREQUAL "Release")
    set_target_properties(vst3_host PROPERTIES COMPILE_FLAGS "-DRELEASE -Wno-unused-parameter -Wno-extra")
else()
    set_target_properties(vst3_host PROPERTIES COMPILE_FLAGS "-DDEVELOPMENT -Wno-unused-parameter -Wno-extra")
endif()
target_include_directories(vst3_host PRIVATE "${PROJECT_SOURCE_DIR}/third-party/vst3sdk")
add_dependencies(vst3_host sdk)
endif()

####################
#  Main Target     #
####################

set(COMPILATION_UNITS src/main.cpp
                      src/logging.cpp
                      src/audio_frontends/offline_frontend.cpp
                      src/audio_frontends/jack_frontend.cpp
                      src/audio_frontends/xenomai_raspa_frontend.cpp
                      src/control_frontends/base_control_frontend.cpp
                      src/control_frontends/osc_frontend.cpp
                      src/dsp_library/biquad_filter.cpp
                      src/engine/audio_engine.cpp
                      src/engine/controller.cpp
                      src/engine/event_dispatcher.cpp
                      src/engine/track.cpp
                      src/engine/midi_dispatcher.cpp
                      src/engine/json_configurator.cpp
                      src/engine/receiver.cpp
                      src/engine/event_timer.cpp
                      src/engine/transport.cpp
                      src/library/event.cpp
                      src/library/midi_decoder.cpp
                      src/library/midi_encoder.cpp
                      src/library/internal_plugin.cpp
                      src/library/performance_timer.cpp
                      src/library/parameter_dump.cpp
                      src/library/processor.cpp
                      src/library/vst2x_wrapper.cpp
                      src/library/vst3x_wrapper.cpp
                      src/library/lv2/lv2_wrapper.cpp
                      src/plugins/arpeggiator_plugin.cpp
                      src/plugins/control_to_cv_plugin.cpp
                      src/plugins/cv_to_control_plugin.cpp
                      src/plugins/gain_plugin.cpp
                      src/plugins/lfo_plugin.cpp
                      src/plugins/passthrough_plugin.cpp
                      src/plugins/equalizer_plugin.cpp
                      src/plugins/peak_meter_plugin.cpp
                      src/plugins/transposer_plugin.cpp
                      src/plugins/sample_player_plugin.cpp
                      src/plugins/sample_player_voice.cpp
                      src/plugins/step_sequencer_plugin.cpp
                      src/audio_frontends/offline_frontend.cpp
        )

# Enumerate all the headers separately so that CLion can index them
set(EXTRA_CLION_SOURCES src/logging.h
                        src/options.h
                        src/audio_frontends/base_audio_frontend.h
                        src/audio_frontends/audio_frontend_internals.h
                        src/audio_frontends/offline_frontend.h
                        src/audio_frontends/jack_frontend.h
                        src/audio_frontends/xenomai_raspa_frontend.h
                        src/control_frontends/base_control_frontend.h
                        src/control_frontends/osc_frontend.h
                        src/control_frontends/osc_utils.h
                        src/control_frontends/base_midi_frontend.h
                        src/dsp_library/envelopes.h
                        src/dsp_library/sample_wrapper.h
                        src/dsp_library/biquad_filter.h
                        src/dsp_library/value_smoother.h
                        src/library/base_performance_timer.h
                        src/library/event.h
                        src/library/event_interface.h
                        src/library/sample_buffer.h
                        src/library/midi_decoder.h
                        src/library/midi_encoder.h
                        src/library/rt_event.h
                        src/library/processor.h
                        src/library/performance_timer.h
                        src/library/internal_plugin.h
                        src/library/rt_event_fifo.h
                        src/library/rt_event_pipe.h
                        src/library/spinlock.h
                        src/library/simple_fifo.h
                        src/library/synchronised_fifo.h
                        src/library/time.h
                        src/library/vst2x_wrapper.h
                        src/library/vst3x_wrapper.h
                        src/library/lv2/lv2_wrapper.h
                        src/engine/base_engine.h
                        src/engine/audio_engine.h
                        src/engine/controller.h
                        src/engine/track.h
                        src/engine/receiver.h
                        src/engine/midi_dispatcher.h
                        src/engine/event_dispatcher.h
                        src/engine/base_event_dispatcher.h
                        src/engine/event_timer.h
                        src/engine/json_configurator.h
                        src/engine/midi_receiver.h
                        src/engine/host_control.h
                        src/engine/transport.h
                        src/plugins/arpeggiator_plugin.h
                        src/plugins/control_to_cv_plugin.h
                        src/plugins/cv_to_control_plugin.h
                        src/plugins/gain_plugin.h
                        src/plugins/lfo_plugin.h
                        src/plugins/passthrough_plugin.h
                        src/plugins/equalizer_plugin.h
                        src/plugins/peak_meter_plugin.h
                        src/plugins/transposer_plugin.h
                        src/plugins/sample_player_plugin.h
                        src/plugins/sample_player_voice.h
                        src/plugins/step_sequencer_plugin.h
                        src/audio_frontends/base_audio_frontend.h
                        src/audio_frontends/offline_frontend.h
        )

set(SOURCE_FILES "${COMPILATION_UNITS}" "${EXTRA_CLION_SOURCES}")

if (${WITH_XENOMAI} OR ${WITH_JACK})
    set(ADDITIONAL_ALSA_SOURCES src/control_frontends/alsa_midi_frontend.h
                                src/control_frontends/alsa_midi_frontend.cpp)
endif()

if (${WITH_VST2})
    set(ADDITIONAL_VST2_SOURCES src/library/vst2x_host_callback.cpp
                                src/library/vst2x_host_callback.h
                                src/library/vst2x_plugin_loader.cpp
                                src/library/vst2x_plugin_loader.h
                                src/library/vst2x_midi_event_fifo.h)
endif()

if (${WITH_VST3})
    set(ADDITIONAL_VST3_SOURCES src/library/vst3x_host_app.cpp
                                src/library/vst3x_utils.cpp
                                src/library/vst3x_host_app.h
                                src/library/vst3x_utils.h)
endif()

if (${WITH_LV2})
    set(ADDITIONAL_LV2_SOURCES src/library/lv2/lv2_control.h
                               src/library/lv2/lv2_features.h
                               src/library/lv2/lv2_host_nodes.h
                               src/library/lv2/lv2_model.h
                               src/library/lv2/lv2_port.h
                               src/library/lv2/lv2_state.h
                               src/library/lv2/lv2_state.cpp
                               src/library/lv2/lv2_features.cpp
                               src/library/lv2/lv2_model.cpp
                               src/library/lv2/lv2_port.cpp
                               src/library/lv2/lv2_control.cpp)
endif()

add_executable(sushi "${COMPILATION_UNITS}"
                     "${EXTRA_CLION_SOURCES}"
                     "${ADDITIONAL_VST2_SOURCES}"
                     "${ADDITIONAL_VST3_SOURCES}"
                     "${ADDITIONAL_LV2_SOURCES}"
                     "${ADDITIONAL_ALSA_SOURCES}")

#########################
#  Include Directories  #
#########################

if (${WITH_VST2})
    if (VST_2_SDK_BASE_DIR)
        set(VST2_SDK_PATH ${VST_2_SDK_BASE_DIR})
    else()
        find_file(VST2_SDK_PATH NAMES VST2_SDK vstsdk2.4 HINTS $ENV{HOME}/workspace
                                                               $ENV{HOME}/workspace/VST_SDK
                                                               $ENV{HOME}/workspace/vstsdk3610_11_06_2018_build_37)
    endif()
    if (${VST2_SDK_PATH} STREQUAL "VST2_SDK_PATH-NOTFOUND")
        message("Warning! Could not find Steinberg SDK for VST 2.4")
    endif()
endif()

set(INCLUDE_DIRS "${PROJECT_SOURCE_DIR}/src"
                 "${PROJECT_SOURCE_DIR}/include"
                 "${CMAKE_BINARY_DIR}" # for generated version.h
                 "${PROJECT_SOURCE_DIR}"
                 "${PROJECT_SOURCE_DIR}/third-party/optionparser/"
                 "${PROJECT_SOURCE_DIR}/third-party/rapidjson/include"
                 "${PROJECT_SOURCE_DIR}/third-party/spdlog/include"
                 "${PROJECT_SOURCE_DIR}/third-party/vst3sdk"
                 "${PROJECT_SOURCE_DIR}/third-party/link/include")

# /usr/local doesn't get added by default in Mac OS X
if (APPLE)
    set(INCLUDE_DIRS "${INCLUDE_DIRS}" /usr/local/include)
endif()

################################
#  Subdirectory configuration  #
################################


if (${WITH_XENOMAI})
    # explicitly link with cobalt lib
    set(XENOMAI_BASE_DIR "/usr/xenomai" CACHE STRING "xenomai base dir path")

    if(NOT "$ENV{CMAKE_SYSROOT}" STREQUAL "")
        set(CMAKE_SYSROOT "$ENV{CMAKE_SYSROOT}")
        message("ENV_CMAKE_SYSROOT = " $ENV{CMAKE_SYSROOT})
    endif()
    if(NOT "${CMAKE_SYSROOT}" STREQUAL "")
        set(XENOMAI_BASE_DIR "${CMAKE_SYSROOT}/usr/xenomai")
        message("XENOMAI_BASE_DIR is " ${XENOMAI_BASE_DIR})
    endif()

    find_library(COBALT_LIB cobalt HINTS ${XENOMAI_BASE_DIR}/lib)

    set(TWINE_WITH_XENOMAI ON CACHE BOOL "" FORCE)
    find_library(RASPA_LIB
                 NAMES raspa
                 PATHS /usr/lib /usr/local/lib
                 )
    set(EXTRA_BUILD_LIBRARIES ${EXTRA_BUILD_LIBRARIES} asound ${RASPA_LIB} ${COBALT_LIB})
else()
    set(TWINE_WITH_XENOMAI OFF CACHE BOOL "" FORCE)
endif()

if (${BUILD_TWINE})
    set(TWINE_WITH_TESTS OFF CACHE BOOL "")
    add_subdirectory(twine)
    set(EXTRA_BUILD_LIBRARIES ${EXTRA_BUILD_LIBRARIES} twine)
    set(TWINE_LIB twine)
else()
    find_library(TWINE_LIB
            NAMES twine
            PATHS /usr/lib /usr/local/lib
    )
    set(EXTRA_BUILD_LIBRARIES ${EXTRA_BUILD_LIBRARIES} ${twine_lib})
endif()

if (${WITH_LINK})
    include(third-party/link/AbletonLinkConfig.cmake)
endif()

if (${WITH_RPC_INTERFACE})
    add_subdirectory(rpc_interface)
endif()

add_subdirectory(third-party EXCLUDE_FROM_ALL)

#################################
#  Linked libraries             #
#################################

# Common libraries between all builds, and safe to be included in test targets
set(COMMON_LIBRARIES
    sndfile
    lo
    pthread
    dl
    fifo
    ${TWINE_LIB}
)

if (${WITH_VST3})
    set(EXTRA_BUILD_LIBRARIES ${EXTRA_BUILD_LIBRARIES} vst3_host sdk)
endif()

if (WITH_VST2)
    set(INCLUDE_DIRS ${INCLUDE_DIRS} ${VST2_SDK_PATH}/pluginterfaces/vst2.x)
endif()

if (${WITH_LV2})
    set(EXTRA_BUILD_LIBRARIES ${EXTRA_BUILD_LIBRARIES} lilv-0 lv2_host)
endif()

if (${WITH_JACK})
    set(EXTRA_BUILD_LIBRARIES ${EXTRA_BUILD_LIBRARIES} jack asound)
endif()

if (${WITH_LINK})
    set(EXTRA_BUILD_LIBRARIES ${EXTRA_BUILD_LIBRARIES} Ableton::Link)
endif()

if (${WITH_RPC_INTERFACE})
    set(EXTRA_BUILD_LIBRARIES ${EXTRA_BUILD_LIBRARIES} sushi_rpc)
endif()

target_include_directories(sushi PRIVATE ${INCLUDE_DIRS})
target_link_libraries(sushi PRIVATE ${EXTRA_BUILD_LIBRARIES} ${COMMON_LIBRARIES})

####################################
#  Compiler Flags and definitions  #
####################################

target_compile_features(sushi PRIVATE cxx_std_17)
target_compile_options(sushi PRIVATE -Wall -Wextra -Wno-psabi -fno-rtti -ffast-math)
if(CMAKE_CXX_COMPILER_ID STREQUAL "GNU")
    if(NOT (CMAKE_CXX_COMPILER_VERSION VERSION_LESS "7.0"))
        target_compile_options(sushi PRIVATE -faligned-new)
    endif()
endif()

target_compile_definitions(sushi PRIVATE -DSUSHI_CUSTOM_AUDIO_CHUNK_SIZE=${AUDIO_BUFFER_SIZE})

if (${WITH_XENOMAI})
    target_compile_definitions(sushi PRIVATE -DSUSHI_BUILD_WITH_XENOMAI)
endif()

if (${WITH_JACK})
    target_compile_definitions(sushi PRIVATE -DSUSHI_BUILD_WITH_JACK)
endif()

if (${WITH_VST3})
    target_compile_definitions(sushi PRIVATE -DSUSHI_BUILD_WITH_VST3)
endif()

<<<<<<< HEAD
if (${WITH_LV2})
    target_compile_definitions(sushi PRIVATE -DSUSHI_BUILD_WITH_LV2)
=======
if (${WITH_LINK})
    target_compile_definitions(sushi PRIVATE -DSUSHI_BUILD_WITH_ABLETON_LINK)
>>>>>>> 3d2f4d5a
endif()

if (${WITH_VST2})
    target_compile_definitions(sushi PRIVATE -DSUSHI_BUILD_WITH_VST2 -D__cdecl=)
endif()

if (${WITH_RPC_INTERFACE})
    target_compile_definitions(sushi PRIVATE -DSUSHI_BUILD_WITH_RPC_INTERFACE)
endif()

######################
#  Tests subproject  #
######################

if (${WITH_UNIT_TESTS})
    add_subdirectory(test)
endif()

####################
#  Install         #
####################
set(DOC_FILES_INSTALL
    "${PROJECT_SOURCE_DIR}/LICENSE.md"
    "${PROJECT_SOURCE_DIR}/README.md"
    "${PROJECT_SOURCE_DIR}/HISTORY.md"
)
set(EXAMPLE_CONFIGS_INSTALL
    "${PROJECT_SOURCE_DIR}/misc/config_files/config_empty.json"
    "${PROJECT_SOURCE_DIR}/misc/config_files/config_fx.json"
    "${PROJECT_SOURCE_DIR}/misc/config_files/config_synth.json"
    "${PROJECT_SOURCE_DIR}/misc/config_files/config_multi_track.json"
    "${PROJECT_SOURCE_DIR}/misc/config_files/config_multichannel_plugin.json"
    "${PROJECT_SOURCE_DIR}/test/data/config.json"
)

install(TARGETS sushi DESTINATION bin)
foreach(ITEM ${DOC_FILES_INSTALL})
    install(FILES ${ITEM} DESTINATION ${CMAKE_INSTALL_PREFIX})
endforeach()
foreach(ITEM ${EXAMPLE_CONFIGS_INSTALL})
    install(FILES ${ITEM} DESTINATION example_configs)
endforeach()<|MERGE_RESOLUTION|>--- conflicted
+++ resolved
@@ -413,13 +413,12 @@
     target_compile_definitions(sushi PRIVATE -DSUSHI_BUILD_WITH_VST3)
 endif()
 
-<<<<<<< HEAD
 if (${WITH_LV2})
     target_compile_definitions(sushi PRIVATE -DSUSHI_BUILD_WITH_LV2)
-=======
+endif()
+
 if (${WITH_LINK})
     target_compile_definitions(sushi PRIVATE -DSUSHI_BUILD_WITH_ABLETON_LINK)
->>>>>>> 3d2f4d5a
 endif()
 
 if (${WITH_VST2})
