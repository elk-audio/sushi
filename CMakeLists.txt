cmake_minimum_required(VERSION 3.8)
project(sushi)

##################################
#  Perform Cross Compile setup   #
##################################

# Procedure is performed only if cross compile is detected, i.e CMAKE_SYSROOT
# has been explicitly defined
if(NOT "$ENV{CMAKE_SYSROOT}" STREQUAL "")
    set(CMAKE_SYSROOT "$ENV{CMAKE_SYSROOT}")
    set(CMAKE_FIND_ROOT_PATH ${CMAKE_SYSROOT})
    set(CMAKE_FIND_ROOT_PATH_MODE_PROGRAM NEVER)
    set(CMAKE_FIND_ROOT_PATH_MODE_LIBRARY ONLY)
    set(CMAKE_FIND_ROOT_PATH_MODE_INCLUDE ONLY)
endif()

##################################
#  Generate build information    #
##################################

# Get the latest commit hash of the working branch
execute_process(
    COMMAND git log -1 --format=%H
    WORKING_DIRECTORY ${CMAKE_SOURCE_DIR}
    OUTPUT_VARIABLE GIT_COMMIT_HASH
    OUTPUT_STRIP_TRAILING_WHITESPACE
)

string(TIMESTAMP BUILD_TIMESTAMP "%Y-%m-%d %H:%M")

configure_file(
    ${CMAKE_SOURCE_DIR}/include/version.h.in
    ${CMAKE_BINARY_DIR}/generated/version.h
)

###########################
#  Build and link options #
###########################

# Default behaviour is to build and link with everything
option(WITH_XENOMAI "Enable Xenomai support" ON)
option(WITH_JACK "Enable Jack support" ON)
option(WITH_VST2 "Enable Vst 2 support" ON)
option(WITH_VST3 "Enable Vst 3 support" ON)
option(WITH_LV2 "Enable LV 2 support" OFF)
option(WITH_UNIT_TESTS "Build and run unit tests after compilation" ON)
option(BUILD_TWINE "Build included Twine library" ON)
option(WITH_RPC_INTERFACE "Enable RPC control support" ON)

set(AUDIO_BUFFER_SIZE 64 CACHE STRING "Set internal audio buffer size in frames")
set(XENOMAI_AUDIO_CHANNELS 8 CACHE STRING "Set the number of audio channels in Raspa")
set(XENOMAI_AUDIO_SAMPLE_RATE 48000 CACHE STRING "Set the sampling rate in Raspa")

if (${WITH_XENOMAI})
    message("Building with Xenomai support, ${XENOMAI_AUDIO_CHANNELS} channels @ ${XENOMAI_AUDIO_SAMPLE_RATE}Hz")
endif()
if (${WITH_JACK})
    message("Building with Jack support.")
endif()
if (${WITH_VST2})
    message("Building with Vst2 support.")
endif()
if (${WITH_VST3})
    message("Building with Vst3 support.")
endif()
if (${WITH_LV2})
    message("Building with LV2 support.")
endif()
if (${WITH_RPC_INTERFACE})
    message("Building with RPC support.")
endif()
message("Configured audio buffer size: " ${AUDIO_BUFFER_SIZE} " samples")

#############
# Vst3 Host #
#############

# Build the given Vst3 host implementation into a separate library to
# Avoid littering our own code with ugly defines

set(VST3_SDK_PATH "${PROJECT_SOURCE_DIR}/third-party/vstsdk3")
set(VST3_HOST_SOURCES
        "${VST3_SDK_PATH}/public.sdk/source/vst/hosting/eventlist.cpp"
        "${VST3_SDK_PATH}/public.sdk/source/vst/hosting/parameterchanges.cpp"
        "${VST3_SDK_PATH}/public.sdk/source/vst/hosting/hostclasses.cpp"
        "${VST3_SDK_PATH}/public.sdk/source/vst/hosting/module_linux.cpp"
        "${VST3_SDK_PATH}/public.sdk/source/vst/hosting/module.cpp"
        "${VST3_SDK_PATH}/public.sdk/source/vst/hosting/stringconvert.cpp"
        "${VST3_SDK_PATH}/public.sdk/source/vst/hosting/pluginterfacesupport.cpp"
        "${VST3_SDK_PATH}/public.sdk/source/common/memorystream.cpp")

add_library(vst3_host STATIC ${VST3_HOST_SOURCES})
set_target_properties(vst3_host PROPERTIES EXCLUDE_FROM_ALL true)
if ("${CMAKE_BUILD_TYPE}" STREQUAL "Release")
    set_target_properties(vst3_host PROPERTIES COMPILE_FLAGS "-DRELEASE -Wno-unused-parameter -Wno-extra")
else()
    set_target_properties(vst3_host PROPERTIES COMPILE_FLAGS "-DDEVELOPMENT -Wno-unused-parameter -Wno-extra")
endif()
target_include_directories(vst3_host PRIVATE "${PROJECT_SOURCE_DIR}/third-party/vstsdk3")
add_dependencies(vst3_host sdk)

####################
#  Main Target     #
####################

set(COMPILATION_UNITS src/main.cpp
                      src/logging.cpp
                      src/audio_frontends/offline_frontend.cpp
                      src/audio_frontends/jack_frontend.cpp
                      src/audio_frontends/xenomai_raspa_frontend.cpp
                      src/control_frontends/base_control_frontend.cpp
                      src/control_frontends/osc_frontend.cpp
                      src/dsp_library/biquad_filter.cpp
                      src/engine/audio_engine.cpp
                      src/engine/controller.cpp
                      src/engine/event_dispatcher.cpp
                      src/engine/track.cpp
                      src/engine/midi_dispatcher.cpp
                      src/engine/json_configurator.cpp
                      src/engine/receiver.cpp
                      src/engine/event_timer.cpp
                      src/engine/transport.cpp
                      src/library/event.cpp
                      src/library/midi_decoder.cpp
                      src/library/midi_encoder.cpp
                      src/library/internal_plugin.cpp
                      src/library/performance_timer.cpp
                      src/library/vst2x_wrapper.cpp
                      src/library/vst3x_wrapper.cpp
                      src/plugins/arpeggiator_plugin.cpp
                      src/plugins/gain_plugin.cpp
                      src/plugins/passthrough_plugin.cpp
                      src/plugins/equalizer_plugin.cpp
                      src/plugins/peak_meter_plugin.cpp
                      src/plugins/transposer_plugin.cpp
                      src/plugins/sample_player_plugin.cpp
                      src/plugins/sample_player_voice.cpp
                      src/audio_frontends/offline_frontend.cpp
        )

# Enumerate all the headers separately so that CLion can index them
set(EXTRA_CLION_SOURCES src/logging.h
                        src/options.h
                        src/audio_frontends/base_audio_frontend.h
                        src/audio_frontends/audio_frontend_internals.h
                        src/audio_frontends/offline_frontend.h
                        src/audio_frontends/jack_frontend.h
                        src/audio_frontends/xenomai_raspa_frontend.h
                        src/control_frontends/base_control_frontend.h
                        src/control_frontends/osc_frontend.h
                        src/control_frontends/base_midi_frontend.h
                        src/dsp_library/envelopes.h
                        src/dsp_library/sample_wrapper.h
                        src/dsp_library/biquad_filter.h
                        src/dsp_library/value_smoother.h
                        src/library/base_performance_timer.h
                        src/library/event.h
                        src/library/event_interface.h
                        src/library/sample_buffer.h
                        src/library/midi_decoder.h
                        src/library/midi_encoder.h
                        src/library/rt_event.h
                        src/library/processor.h
                        src/library/performance_timer.h
                        src/library/internal_plugin.h
                        src/library/rt_event_fifo.h
                        src/library/rt_event_pipe.h
                        src/library/spinlock.h
                        src/library/synchronised_fifo.h
                        src/library/time.h
                        src/library/vst2x_wrapper.h
                        src/library/vst3x_wrapper.h
                        src/engine/base_engine.h
                        src/engine/audio_engine.h
                        src/engine/controller.h
                        src/engine/track.h
                        src/engine/receiver.h
                        src/engine/midi_dispatcher.h
                        src/engine/event_dispatcher.h
                        src/engine/base_event_dispatcher.h
                        src/engine/event_timer.h
                        src/engine/json_configurator.h
                        src/engine/midi_receiver.h
                        src/engine/host_control.h
                        src/engine/transport.h
                        src/plugins/arpeggiator_plugin.h
                        src/plugins/gain_plugin.h
                        src/plugins/passthrough_plugin.h
                        src/plugins/equalizer_plugin.h
                        src/plugins/peak_meter_plugin.h
                        src/plugins/transposer_plugin.h
                        src/plugins/sample_player_plugin.h
                        src/plugins/sample_player_voice.h
                        src/audio_frontends/base_audio_frontend.h
                        src/audio_frontends/offline_frontend.h
        )

set(SOURCE_FILES "${COMPILATION_UNITS}" "${EXTRA_CLION_SOURCES}")

if (${WITH_XENOMAI} OR ${WITH_JACK})
    set(ADDITIONAL_ALSA_SOURCES src/control_frontends/alsa_midi_frontend.h
                                src/control_frontends/alsa_midi_frontend.cpp)
endif()

if (${WITH_VST2})
    set(ADDITIONAL_VST2_SOURCES src/library/vst2x_host_callback.cpp
                                src/library/vst2x_host_callback.h
                                src/library/vst2x_plugin_loader.cpp
                                src/library/vst2x_plugin_loader.h
                                src/library/vst2x_midi_event_fifo.h)
endif()

if (${WITH_VST3})
    set(ADDITIONAL_VST3_SOURCES src/library/vst3x_host_app.cpp
                                src/library/vst3x_utils.cpp
                                src/library/vst3x_host_app.h
                                src/library/vst3x_utils.h)
endif()

if (${WITH_LV2})
    set(ADDITIONAL_LV2_SOURCES src/library/lv2_evbuf.cpp
                               src/library/lv2_symap.cpp
                               src/library/zix/ring.cpp
                               src/library/lv2_worker.cpp
                                src/library/lv2_state.cpp
                               src/library/lv2_features.cpp
                               src/library/lv2_wrapper.cpp
                               src/library/lv2_model.cpp
                               src/library/lv2_control.cpp
                               src/library/lv2_plugin_loader.cpp)
endif()

add_executable(sushi "${COMPILATION_UNITS}"
                     "${EXTRA_CLION_SOURCES}"
                     "${ADDITIONAL_VST2_SOURCES}"
                     "${ADDITIONAL_VST3_SOURCES}"
                     "${ADDITIONAL_LV2_SOURCES}"
                     "${ADDITIONAL_ALSA_SOURCES}")

#########################
#  Include Directories  #
#########################

if (${WITH_VST2})
    if (VST_2_SDK_BASE_DIR)
        set(VST2_SDK_PATH ${VST_2_SDK_BASE_DIR})
    else()
        find_file(VST2_SDK_PATH NAMES VST2_SDK vstsdk2.4 HINTS $ENV{HOME}/workspace
                                                               $ENV{HOME}/workspace/VST_SDK
                                                               $ENV{HOME}/workspace/vstsdk3610_11_06_2018_build_37)
    endif()
    if (${VST2_SDK_PATH} STREQUAL "VST2_SDK_PATH-NOTFOUND")
        message("Warning! Could not find Steinberg SDK for VST 2.4")
    endif()
endif()

set(INCLUDE_DIRS "${PROJECT_SOURCE_DIR}/src"
                 "${PROJECT_SOURCE_DIR}/include"
                 "${CMAKE_BINARY_DIR}" # for generated version.h
                 "${PROJECT_SOURCE_DIR}"
                 "${PROJECT_SOURCE_DIR}/third-party/optionparser/"
                 "${PROJECT_SOURCE_DIR}/third-party/rapidjson/include"
                 "${PROJECT_SOURCE_DIR}/third-party/spdlog/include"
                 "${PROJECT_SOURCE_DIR}/third-party/vstsdk3")

# /usr/local doesn't get added by default in Mac OS X
if (APPLE)
    set(INCLUDE_DIRS "${INCLUDE_DIRS}" /usr/local/include)
endif()

################################
#  Subdirectory configuration  #
################################
<<<<<<< HEAD
=======

if (${AUDIO_BUFFER_SIZE})
    set(RASPA_N_FRAMES_PER_BUFFER  ${AUDIO_BUFFER_SIZE} CACHE STRING "" FORCE)
endif()

if (${XENOMAI_AUDIO_CHANNELS})
    set(RASPA_N_AUDIO_CHANNELS ${XENOMAI_AUDIO_CHANNELS} CACHE STRING "" FORCE)
endif()

if (${XENOMAI_AUDIO_SAMPLE_RATE})
    set(RASPA_AUDIO_SAMPLE_RATE ${XENOMAI_AUDIO_SAMPLE_RATE} CACHE STRING "" FORCE)
endif()
>>>>>>> 8bae286d

if (${WITH_XENOMAI})
    set(RASPA_WITH_APPS OFF CACHE BOOL "" FORCE)
    set(RASPA_WITH_TESTS OFF CACHE BOOL "" FORCE)
    set(TWINE_WITH_XENOMAI ON CACHE BOOL "" FORCE)
    add_subdirectory(raspalib)
    set(EXTRA_BUILD_LIBRARIES ${EXTRA_BUILD_LIBRARIES} asound raspa)
else()
    set(TWINE_WITH_XENOMAI OFF CACHE BOOL "" FORCE)
<<<<<<< HEAD
endif()

if (${AUDIO_BUFFER_SIZE})
    set(RASPA_N_FRAMES_PER_BUFFER  ${AUDIO_BUFFER_SIZE} CACHE STRING "" FORCE)
endif()

if (${XENOMAI_AUDIO_CHANNELS})
    set(RASPA_N_AUDIO_CHANNELS ${XENOMAI_AUDIO_CHANNELS} CACHE STRING "" FORCE)
endif()

if (${XENOMAI_AUDIO_SAMPLE_RATE})
    set(RASPA_AUDIO_SAMPLE_RATE ${XENOMAI_AUDIO_SAMPLE_RATE} CACHE STRING "" FORCE)
=======
>>>>>>> 8bae286d
endif()

if (${BUILD_TWINE})
    set(TWINE_WITH_TESTS OFF CACHE BOOL "")
    add_subdirectory(twine)
    set(EXTRA_BUILD_LIBRARIES ${EXTRA_BUILD_LIBRARIES} twine)
    set(TWINE_LIB twine)
else()
    find_library(TWINE_LIB
            NAMES twine
            PATHS /usr/lib /usr/local/lib
    )
    set(EXTRA_BUILD_LIBRARIES ${EXTRA_BUILD_LIBRARIES} ${twine_lib})
endif()

if (${WITH_RPC_INTERFACE})
    add_subdirectory(rpc_interface)
endif()

add_subdirectory(third-party EXCLUDE_FROM_ALL)

#################################
#  Linked libraries             #
#################################

# Common libraries between all builds, and safe to be included in test targets
set(COMMON_LIBRARIES
    sndfile
    lo
    pthread
    dl
    fifo
    ${TWINE_LIB}
)

if (${WITH_VST3})
    set(EXTRA_BUILD_LIBRARIES ${EXTRA_BUILD_LIBRARIES} vst3_host sdk)
endif()

<<<<<<< HEAD
if (${WITH_LV2})
    set(EXTRA_BUILD_LIBRARIES ${EXTRA_BUILD_LIBRARIES} lilv-0)
=======
if (WITH_VST2)
    set(INCLUDE_DIRS ${INCLUDE_DIRS} ${VST2_SDK_PATH}/pluginterfaces/vst2.x)
>>>>>>> 8bae286d
endif()

if (${WITH_JACK})
    set(EXTRA_BUILD_LIBRARIES ${EXTRA_BUILD_LIBRARIES} jack asound)
endif()

if (${WITH_RPC_INTERFACE})
    set(EXTRA_BUILD_LIBRARIES ${EXTRA_BUILD_LIBRARIES} sushi_rpc)
endif()

target_include_directories(sushi PRIVATE ${INCLUDE_DIRS})
target_link_libraries(sushi PRIVATE ${EXTRA_BUILD_LIBRARIES} ${COMMON_LIBRARIES})

####################################
#  Compiler Flags and definitions  #
####################################

target_compile_features(sushi PRIVATE cxx_std_17)
target_compile_options(sushi PRIVATE -Wall -Wextra -Wno-psabi -fno-rtti -ffast-math)
if(CMAKE_CXX_COMPILER_ID STREQUAL "GNU")
    if(NOT (CMAKE_CXX_COMPILER_VERSION VERSION_LESS "7.0"))
        target_compile_options(sushi PRIVATE -faligned-new)
    endif()
endif()

target_compile_definitions(sushi PRIVATE -DSUSHI_CUSTOM_AUDIO_CHUNK_SIZE=${AUDIO_BUFFER_SIZE})

if (${WITH_XENOMAI})
    target_compile_definitions(sushi PRIVATE -DSUSHI_BUILD_WITH_XENOMAI)
endif()

if (${WITH_JACK})
    target_compile_definitions(sushi PRIVATE -DSUSHI_BUILD_WITH_JACK)
endif()

if (${WITH_VST3})
    target_compile_definitions(sushi PRIVATE -DSUSHI_BUILD_WITH_VST3)
endif()

<<<<<<< HEAD
if (${WITH_LV2})
    target_compile_definitions(sushi PRIVATE -DSUSHI_BUILD_WITH_LV2)
=======
if (${WITH_VST2})
    target_compile_definitions(sushi PRIVATE -DSUSHI_BUILD_WITH_VST2 -D__cdecl=)
>>>>>>> 8bae286d
endif()

if (${WITH_RPC_INTERFACE})
    target_compile_definitions(sushi PRIVATE -DSUSHI_BUILD_WITH_RPC_INTERFACE)
endif()

######################
#  Tests subproject  #
######################

if (${WITH_UNIT_TESTS})
    add_subdirectory(test)
endif()

####################
#  Install         #
####################
set(DOC_FILES_INSTALL
    "${PROJECT_SOURCE_DIR}/LICENSE"
    "${PROJECT_SOURCE_DIR}/README.md"
    "${PROJECT_SOURCE_DIR}/HISTORY.md"
)
set(EXAMPLE_CONFIGS_INSTALL
    "${PROJECT_SOURCE_DIR}/misc/config_files/config_empty.json"
    "${PROJECT_SOURCE_DIR}/misc/config_files/config_fx.json"
    "${PROJECT_SOURCE_DIR}/misc/config_files/config_synth.json"
    "${PROJECT_SOURCE_DIR}/misc/config_files/config_multi_track.json"
    "${PROJECT_SOURCE_DIR}/misc/config_files/config_multichannel_plugin.json"
    "${PROJECT_SOURCE_DIR}/test/data/config.json"
)

install(TARGETS sushi DESTINATION bin)
foreach(ITEM ${DOC_FILES_INSTALL})
    install(FILES ${ITEM} DESTINATION ${CMAKE_INSTALL_PREFIX})
endforeach()
foreach(ITEM ${EXAMPLE_CONFIGS_INSTALL})
    install(FILES ${ITEM} DESTINATION example_configs)
endforeach()<|MERGE_RESOLUTION|>--- conflicted
+++ resolved
@@ -272,8 +272,6 @@
 ################################
 #  Subdirectory configuration  #
 ################################
-<<<<<<< HEAD
-=======
 
 if (${AUDIO_BUFFER_SIZE})
     set(RASPA_N_FRAMES_PER_BUFFER  ${AUDIO_BUFFER_SIZE} CACHE STRING "" FORCE)
@@ -286,7 +284,6 @@
 if (${XENOMAI_AUDIO_SAMPLE_RATE})
     set(RASPA_AUDIO_SAMPLE_RATE ${XENOMAI_AUDIO_SAMPLE_RATE} CACHE STRING "" FORCE)
 endif()
->>>>>>> 8bae286d
 
 if (${WITH_XENOMAI})
     set(RASPA_WITH_APPS OFF CACHE BOOL "" FORCE)
@@ -296,21 +293,6 @@
     set(EXTRA_BUILD_LIBRARIES ${EXTRA_BUILD_LIBRARIES} asound raspa)
 else()
     set(TWINE_WITH_XENOMAI OFF CACHE BOOL "" FORCE)
-<<<<<<< HEAD
-endif()
-
-if (${AUDIO_BUFFER_SIZE})
-    set(RASPA_N_FRAMES_PER_BUFFER  ${AUDIO_BUFFER_SIZE} CACHE STRING "" FORCE)
-endif()
-
-if (${XENOMAI_AUDIO_CHANNELS})
-    set(RASPA_N_AUDIO_CHANNELS ${XENOMAI_AUDIO_CHANNELS} CACHE STRING "" FORCE)
-endif()
-
-if (${XENOMAI_AUDIO_SAMPLE_RATE})
-    set(RASPA_AUDIO_SAMPLE_RATE ${XENOMAI_AUDIO_SAMPLE_RATE} CACHE STRING "" FORCE)
-=======
->>>>>>> 8bae286d
 endif()
 
 if (${BUILD_TWINE})
@@ -350,13 +332,12 @@
     set(EXTRA_BUILD_LIBRARIES ${EXTRA_BUILD_LIBRARIES} vst3_host sdk)
 endif()
 
-<<<<<<< HEAD
+if (WITH_VST2)
+    set(INCLUDE_DIRS ${INCLUDE_DIRS} ${VST2_SDK_PATH}/pluginterfaces/vst2.x)
+endif()
+
 if (${WITH_LV2})
     set(EXTRA_BUILD_LIBRARIES ${EXTRA_BUILD_LIBRARIES} lilv-0)
-=======
-if (WITH_VST2)
-    set(INCLUDE_DIRS ${INCLUDE_DIRS} ${VST2_SDK_PATH}/pluginterfaces/vst2.x)
->>>>>>> 8bae286d
 endif()
 
 if (${WITH_JACK})
@@ -396,13 +377,12 @@
     target_compile_definitions(sushi PRIVATE -DSUSHI_BUILD_WITH_VST3)
 endif()
 
-<<<<<<< HEAD
 if (${WITH_LV2})
     target_compile_definitions(sushi PRIVATE -DSUSHI_BUILD_WITH_LV2)
-=======
+endif()
+
 if (${WITH_VST2})
     target_compile_definitions(sushi PRIVATE -DSUSHI_BUILD_WITH_VST2 -D__cdecl=)
->>>>>>> 8bae286d
 endif()
 
 if (${WITH_RPC_INTERFACE})
