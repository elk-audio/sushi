cmake_minimum_required(VERSION 3.8)
project(sushi)

##################################
#  Perform Cross Compile setup   #
##################################

# Procedure is performed only if cross compile is detected, i.e CMAKE_SYSROOT
# has been explicitly defined
if(NOT "$ENV{CMAKE_SYSROOT}" STREQUAL "")
    set(CMAKE_SYSROOT "$ENV{CMAKE_SYSROOT}")
    set(CMAKE_FIND_ROOT_PATH ${CMAKE_SYSROOT})
    set(CMAKE_FIND_ROOT_PATH_MODE_PROGRAM NEVER)
    set(CMAKE_FIND_ROOT_PATH_MODE_LIBRARY ONLY)
    set(CMAKE_FIND_ROOT_PATH_MODE_INCLUDE ONLY)
endif()

##################################
#  Generate build information    #
##################################

# Get the latest commit hash of the working branch
execute_process(
    COMMAND git log -1 --format=%H
    WORKING_DIRECTORY ${CMAKE_SOURCE_DIR}
    OUTPUT_VARIABLE GIT_COMMIT_HASH
    OUTPUT_STRIP_TRAILING_WHITESPACE
)

string(TIMESTAMP BUILD_TIMESTAMP "%Y-%m-%d %H:%M")

configure_file(
    ${CMAKE_SOURCE_DIR}/include/version.h.in
    ${CMAKE_BINARY_DIR}/generated/version.h
)

###########################
#  Build and link options #
###########################

# Default behaviour is to build and link with everything
option(WITH_XENOMAI "Enable Xenomai support" ON)
option(WITH_JACK "Enable Jack support" ON)
option(WITH_VST2 "Enable Vst 2 support" ON)
option(WITH_VST3 "Enable Vst 3 support" ON)
option(WITH_LV2 "Enable LV 2 support" ON)
option(WITH_LV2_MDA_TESTS "Include unit tests depending on LV2 drobilla MDA plugin port." ON)
option(WITH_UNIT_TESTS "Build and run unit tests after compilation" ON)
option(WITH_LINK "Enable Ableton Link support" ON)
option(BUILD_TWINE "Build included Twine library" ON)
option(WITH_RPC_INTERFACE "Enable RPC control support" ON)

set(AUDIO_BUFFER_SIZE 64 CACHE STRING "Set internal audio buffer size in frames")

if (${WITH_XENOMAI})
    message("Building with Xenomai support")
endif()
if (${WITH_JACK})
    message("Building with Jack support.")
endif()
if (${WITH_VST2})
    message("Building with Vst2 support.")
endif()
if (${WITH_VST3})
    message("Building with Vst3 support.")
endif()
if (${WITH_LV2})
    message("Building with LV2 support.")
endif()
if (${WITH_RPC_INTERFACE})
    message("Building with RPC support.")
endif()
if (${WITH_LINK})
    message("Building with Ableton Link support.")
endif()

message("Configured audio buffer size: " ${AUDIO_BUFFER_SIZE} " samples")


#############
# Vst3 Host #
#############

if (${WITH_VST3})

# Build the given Vst3 host implementation into a separate library to avoid
# Vst specific defines leaking into our code.

set(VST3_SDK_PATH "${PROJECT_SOURCE_DIR}/third-party/vst3sdk")
set(VST3_HOST_SOURCES
        "${VST3_SDK_PATH}/public.sdk/source/vst/hosting/eventlist.cpp"
        "${VST3_SDK_PATH}/public.sdk/source/vst/hosting/parameterchanges.cpp"
        "${VST3_SDK_PATH}/public.sdk/source/vst/hosting/hostclasses.cpp"
        "${VST3_SDK_PATH}/public.sdk/source/vst/hosting/module_linux.cpp"
        "${VST3_SDK_PATH}/public.sdk/source/vst/hosting/module.cpp"
        "${VST3_SDK_PATH}/public.sdk/source/vst/hosting/stringconvert.cpp"
        "${VST3_SDK_PATH}/public.sdk/source/vst/hosting/pluginterfacesupport.cpp"
        "${VST3_SDK_PATH}/public.sdk/source/common/memorystream.cpp")

add_library(vst3_host STATIC ${VST3_HOST_SOURCES})
set_target_properties(vst3_host PROPERTIES EXCLUDE_FROM_ALL true)
if ("${CMAKE_BUILD_TYPE}" STREQUAL "Release")
    set_target_properties(vst3_host PROPERTIES COMPILE_FLAGS "-DRELEASE -Wno-unused-parameter -Wno-extra")
else()
    set_target_properties(vst3_host PROPERTIES COMPILE_FLAGS "-DDEVELOPMENT -Wno-unused-parameter -Wno-extra")
endif()
target_include_directories(vst3_host PRIVATE "${PROJECT_SOURCE_DIR}/third-party/vst3sdk")
add_dependencies(vst3_host sdk)
endif()

####################
#  Main Target     #
####################

set(COMPILATION_UNITS src/main.cpp
                      src/logging.cpp
                      src/audio_frontends/offline_frontend.cpp
                      src/audio_frontends/jack_frontend.cpp
                      src/audio_frontends/xenomai_raspa_frontend.cpp
                      src/control_frontends/base_control_frontend.cpp
                      src/control_frontends/osc_frontend.cpp
                      src/dsp_library/biquad_filter.cpp
                      src/engine/audio_engine.cpp
                      src/engine/controller.cpp
                      src/engine/event_dispatcher.cpp
                      src/engine/track.cpp
                      src/engine/midi_dispatcher.cpp
                      src/engine/json_configurator.cpp
                      src/engine/receiver.cpp
                      src/engine/event_timer.cpp
                      src/engine/transport.cpp
                      src/library/event.cpp
                      src/library/midi_decoder.cpp
                      src/library/midi_encoder.cpp
                      src/library/internal_plugin.cpp
                      src/library/performance_timer.cpp
                      src/library/parameter_dump.cpp
                      src/library/processor.cpp
                      src/library/vst2x_wrapper.cpp
                      src/library/vst3x_wrapper.cpp
                      src/library/lv2/lv2_wrapper.cpp
                      src/plugins/arpeggiator_plugin.cpp
                      src/plugins/control_to_cv_plugin.cpp
                      src/plugins/cv_to_control_plugin.cpp
                      src/plugins/gain_plugin.cpp
                      src/plugins/lfo_plugin.cpp
                      src/plugins/passthrough_plugin.cpp
                      src/plugins/equalizer_plugin.cpp
                      src/plugins/peak_meter_plugin.cpp
                      src/plugins/transposer_plugin.cpp
                      src/plugins/sample_player_plugin.cpp
                      src/plugins/sample_player_voice.cpp
                      src/plugins/step_sequencer_plugin.cpp
                      src/audio_frontends/offline_frontend.cpp
        )

# Enumerate all the headers separately so that CLion can index them
set(EXTRA_CLION_SOURCES src/logging.h
                        src/options.h
                        src/audio_frontends/base_audio_frontend.h
                        src/audio_frontends/audio_frontend_internals.h
                        src/audio_frontends/offline_frontend.h
                        src/audio_frontends/jack_frontend.h
                        src/audio_frontends/xenomai_raspa_frontend.h
                        src/control_frontends/base_control_frontend.h
                        src/control_frontends/osc_frontend.h
                        src/control_frontends/osc_utils.h
                        src/control_frontends/base_midi_frontend.h
                        src/dsp_library/envelopes.h
                        src/dsp_library/sample_wrapper.h
                        src/dsp_library/biquad_filter.h
                        src/dsp_library/value_smoother.h
                        src/library/base_performance_timer.h
                        src/library/event.h
                        src/library/event_interface.h
                        src/library/sample_buffer.h
                        src/library/midi_decoder.h
                        src/library/midi_encoder.h
                        src/library/rt_event.h
                        src/library/processor.h
                        src/library/performance_timer.h
                        src/library/internal_plugin.h
                        src/library/rt_event_fifo.h
                        src/library/rt_event_pipe.h
                        src/library/spinlock.h
                        src/library/simple_fifo.h
                        src/library/synchronised_fifo.h
                        src/library/time.h
                        src/library/vst2x_wrapper.h
                        src/library/vst3x_wrapper.h
                        src/library/lv2/lv2_wrapper.h
                        src/engine/base_engine.h
                        src/engine/audio_engine.h
                        src/engine/controller.h
                        src/engine/track.h
                        src/engine/receiver.h
                        src/engine/midi_dispatcher.h
                        src/engine/event_dispatcher.h
                        src/engine/base_event_dispatcher.h
                        src/engine/event_timer.h
                        src/engine/json_configurator.h
                        src/engine/midi_receiver.h
                        src/engine/host_control.h
                        src/engine/transport.h
                        src/plugins/arpeggiator_plugin.h
                        src/plugins/control_to_cv_plugin.h
                        src/plugins/cv_to_control_plugin.h
                        src/plugins/gain_plugin.h
                        src/plugins/lfo_plugin.h
                        src/plugins/passthrough_plugin.h
                        src/plugins/equalizer_plugin.h
                        src/plugins/peak_meter_plugin.h
                        src/plugins/transposer_plugin.h
                        src/plugins/sample_player_plugin.h
                        src/plugins/sample_player_voice.h
                        src/plugins/step_sequencer_plugin.h
                        src/audio_frontends/base_audio_frontend.h
                        src/audio_frontends/offline_frontend.h
        )

set(SOURCE_FILES "${COMPILATION_UNITS}" "${EXTRA_CLION_SOURCES}")

if (${WITH_XENOMAI} OR ${WITH_JACK})
    set(ADDITIONAL_ALSA_SOURCES src/control_frontends/alsa_midi_frontend.h
                                src/control_frontends/alsa_midi_frontend.cpp)
endif()

if (${WITH_VST2})
    set(ADDITIONAL_VST2_SOURCES src/library/vst2x_host_callback.cpp
                                src/library/vst2x_host_callback.h
                                src/library/vst2x_plugin_loader.cpp
                                src/library/vst2x_plugin_loader.h
                                src/library/vst2x_midi_event_fifo.h)
endif()

if (${WITH_VST3})
    set(ADDITIONAL_VST3_SOURCES src/library/vst3x_host_app.cpp
                                src/library/vst3x_utils.cpp
                                src/library/vst3x_host_app.h
                                src/library/vst3x_utils.h)
endif()

if (${WITH_LV2})
    set(ADDITIONAL_LV2_SOURCES src/library/lv2/lv2_control.h
                               src/library/lv2/lv2_features.h
                               src/library/lv2/lv2_host_nodes.h
                               src/library/lv2/lv2_model.h
                               src/library/lv2/lv2_port.h
                               src/library/lv2/lv2_state.h
                               src/library/lv2/lv2_state.cpp
                               src/library/lv2/lv2_features.cpp
                               src/library/lv2/lv2_model.cpp
                               src/library/lv2/lv2_port.cpp
                               src/library/lv2/lv2_control.cpp)
endif()

add_executable(sushi "${COMPILATION_UNITS}"
                     "${EXTRA_CLION_SOURCES}"
                     "${ADDITIONAL_VST2_SOURCES}"
                     "${ADDITIONAL_VST3_SOURCES}"
                     "${ADDITIONAL_LV2_SOURCES}"
                     "${ADDITIONAL_ALSA_SOURCES}")

#########################
#  Include Directories  #
#########################

if (${WITH_VST2})
    if (VST_2_SDK_BASE_DIR)
        set(VST2_SDK_PATH ${VST_2_SDK_BASE_DIR})
    else()
        find_file(VST2_SDK_PATH NAMES VST2_SDK vstsdk2.4 HINTS $ENV{HOME}/workspace
                                                               $ENV{HOME}/workspace/VST_SDK
                                                               $ENV{HOME}/workspace/vstsdk3610_11_06_2018_build_37)
    endif()
    if (${VST2_SDK_PATH} STREQUAL "VST2_SDK_PATH-NOTFOUND")
        message("Warning! Could not find Steinberg SDK for VST 2.4")
    endif()
endif()

set(INCLUDE_DIRS "${PROJECT_SOURCE_DIR}/src"
                 "${PROJECT_SOURCE_DIR}/include"
                 "${CMAKE_BINARY_DIR}" # for generated version.h
                 "${PROJECT_SOURCE_DIR}"
                 "${PROJECT_SOURCE_DIR}/third-party/optionparser/"
                 "${PROJECT_SOURCE_DIR}/third-party/rapidjson/include"
                 "${PROJECT_SOURCE_DIR}/third-party/spdlog/include"
                 "${PROJECT_SOURCE_DIR}/third-party/vst3sdk"
                 "${PROJECT_SOURCE_DIR}/third-party/link/include")

# /usr/local doesn't get added by default in Mac OS X
if (APPLE)
    set(INCLUDE_DIRS "${INCLUDE_DIRS}" /usr/local/include)
endif()

################################
#  Subdirectory configuration  #
################################


if (${WITH_XENOMAI})
    # explicitly link with cobalt lib
    set(XENOMAI_BASE_DIR "/usr/xenomai" CACHE STRING "xenomai base dir path")

    if(NOT "$ENV{CMAKE_SYSROOT}" STREQUAL "")
        set(CMAKE_SYSROOT "$ENV{CMAKE_SYSROOT}")
        message("ENV_CMAKE_SYSROOT = " $ENV{CMAKE_SYSROOT})
    endif()
    if(NOT "${CMAKE_SYSROOT}" STREQUAL "")
        set(XENOMAI_BASE_DIR "${CMAKE_SYSROOT}/usr/xenomai")
        message("XENOMAI_BASE_DIR is " ${XENOMAI_BASE_DIR})
    endif()

    find_library(COBALT_LIB cobalt HINTS ${XENOMAI_BASE_DIR}/lib)

    set(TWINE_WITH_XENOMAI ON CACHE BOOL "" FORCE)
    find_library(RASPA_LIB
                 NAMES raspa
                 PATHS /usr/lib /usr/local/lib
                 )
    set(EXTRA_BUILD_LIBRARIES ${EXTRA_BUILD_LIBRARIES} asound ${RASPA_LIB} ${COBALT_LIB})
else()
    set(TWINE_WITH_XENOMAI OFF CACHE BOOL "" FORCE)
endif()

if (${BUILD_TWINE})
    set(TWINE_WITH_TESTS OFF CACHE BOOL "")
    add_subdirectory(twine)
    set(EXTRA_BUILD_LIBRARIES ${EXTRA_BUILD_LIBRARIES} twine)
    set(TWINE_LIB twine)
else()
    find_library(TWINE_LIB
            NAMES twine
            PATHS /usr/lib /usr/local/lib
    )
    set(EXTRA_BUILD_LIBRARIES ${EXTRA_BUILD_LIBRARIES} ${twine_lib})
endif()

if (${WITH_LINK})
    include(third-party/link/AbletonLinkConfig.cmake)
endif()

if (${WITH_RPC_INTERFACE})
    add_subdirectory(rpc_interface)
endif()

add_subdirectory(third-party EXCLUDE_FROM_ALL)

#################################
#  Linked libraries             #
#################################

# Common libraries between all builds, and safe to be included in test targets
set(COMMON_LIBRARIES
    sndfile
    lo
    pthread
    dl
    fifo
    ${TWINE_LIB}
)

if (${WITH_VST3})
    set(EXTRA_BUILD_LIBRARIES ${EXTRA_BUILD_LIBRARIES} vst3_host sdk)
endif()

if (WITH_VST2)
    set(INCLUDE_DIRS ${INCLUDE_DIRS} ${VST2_SDK_PATH}/pluginterfaces/vst2.x)
endif()

if (${WITH_LV2})
    set(EXTRA_BUILD_LIBRARIES ${EXTRA_BUILD_LIBRARIES} lilv-0 lv2_host)
endif()

if (${WITH_JACK})
    set(EXTRA_BUILD_LIBRARIES ${EXTRA_BUILD_LIBRARIES} jack asound)
endif()

if (${WITH_LINK})
    set(EXTRA_BUILD_LIBRARIES ${EXTRA_BUILD_LIBRARIES} Ableton::Link)
endif()

if (${WITH_RPC_INTERFACE})
    set(EXTRA_BUILD_LIBRARIES ${EXTRA_BUILD_LIBRARIES} sushi_rpc)
endif()

target_include_directories(sushi PRIVATE ${INCLUDE_DIRS})
target_link_libraries(sushi PRIVATE ${EXTRA_BUILD_LIBRARIES} ${COMMON_LIBRARIES})

####################################
#  Compiler Flags and definitions  #
####################################

target_compile_features(sushi PRIVATE cxx_std_17)
target_compile_options(sushi PRIVATE -Wall -Wextra -Wno-psabi -fno-rtti -ffast-math)
if(CMAKE_CXX_COMPILER_ID STREQUAL "GNU")
    if(NOT (CMAKE_CXX_COMPILER_VERSION VERSION_LESS "7.0"))
        target_compile_options(sushi PRIVATE -faligned-new)
    endif()
endif()

target_compile_definitions(sushi PRIVATE -DSUSHI_CUSTOM_AUDIO_CHUNK_SIZE=${AUDIO_BUFFER_SIZE})

if (${WITH_XENOMAI})
    target_compile_definitions(sushi PRIVATE -DSUSHI_BUILD_WITH_XENOMAI)
endif()

if (${WITH_JACK})
    target_compile_definitions(sushi PRIVATE -DSUSHI_BUILD_WITH_JACK)
endif()

if (${WITH_VST3})
    target_compile_definitions(sushi PRIVATE -DSUSHI_BUILD_WITH_VST3)
endif()

if (${WITH_LV2})
    target_compile_definitions(sushi PRIVATE -DSUSHI_BUILD_WITH_LV2)
endif()

if (${WITH_LINK})
    target_compile_definitions(sushi PRIVATE -DSUSHI_BUILD_WITH_ABLETON_LINK)
endif()

if (${WITH_VST2})
    target_compile_definitions(sushi PRIVATE -DSUSHI_BUILD_WITH_VST2 -D__cdecl=)
endif()

if (${WITH_RPC_INTERFACE})
    target_compile_definitions(sushi PRIVATE -DSUSHI_BUILD_WITH_RPC_INTERFACE)
endif()

######################
#  Tests subproject  #
######################

if (${WITH_UNIT_TESTS})
    add_subdirectory(test)
endif()

####################
#  Install         #
####################
set(DOC_FILES_INSTALL
    "${PROJECT_SOURCE_DIR}/LICENSE.md"
    "${PROJECT_SOURCE_DIR}/README.md"
    "${PROJECT_SOURCE_DIR}/HISTORY.md"
)

install(TARGETS sushi DESTINATION bin)
foreach(ITEM ${DOC_FILES_INSTALL})
<<<<<<< HEAD
    install(FILES ${ITEM} DESTINATION ${CMAKE_INSTALL_PREFIX})
endforeach()
foreach(ITEM ${EXAMPLE_CONFIGS_INSTALL})
    install(FILES ${ITEM} DESTINATION example_configs)
=======
    install(FILES ${ITEM} DESTINATION share/sushi/doc)
>>>>>>> 278c8f5c
endforeach()<|MERGE_RESOLUTION|>--- conflicted
+++ resolved
@@ -448,12 +448,5 @@
 
 install(TARGETS sushi DESTINATION bin)
 foreach(ITEM ${DOC_FILES_INSTALL})
-<<<<<<< HEAD
-    install(FILES ${ITEM} DESTINATION ${CMAKE_INSTALL_PREFIX})
-endforeach()
-foreach(ITEM ${EXAMPLE_CONFIGS_INSTALL})
-    install(FILES ${ITEM} DESTINATION example_configs)
-=======
     install(FILES ${ITEM} DESTINATION share/sushi/doc)
->>>>>>> 278c8f5c
 endforeach()