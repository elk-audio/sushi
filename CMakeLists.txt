--- conflicted
+++ resolved
@@ -32,13 +32,8 @@
 set(BUILD_TWINE true CACHE BOOL "Build included Twine library")
 
 set(AUDIO_BUFFER_SIZE 64 CACHE STRING "Set internal audio buffer size in frames")
-<<<<<<< HEAD
-set(XENOMAI_AUDIO_CHANNELS 8 CACHE STRING "Set the number of audio channels in Raspa")
-set(XENOMAI_SAMPLING_RATE_HZ 48000 CACHE STRING "Set the sampling rate in Raspa")
-=======
 set(XENOMAI_N_CHANNELS 8 CACHE STRING "Set the number of audio channels in Raspa")
 set(XENOMAI_AUDIO_SAMPLE_RATE 48000 CACHE STRING "Set the sampling rate in Raspa")
->>>>>>> 21108bb8
 
 set(WITH_UNIT_TESTS true CACHE BOOL "Enable unit testing after compilation")
 
@@ -253,24 +248,15 @@
     set(WITH_RASPA_TESTS false)
     set(WITH_TWINE_XENOMAI true)
     add_definitions(-DRASPA_N_FRAMES_PER_BUFFER=${AUDIO_BUFFER_SIZE})
-<<<<<<< HEAD
-    add_definitions(-DRASPA_N_CHANNELS=${XENOMAI_AUDIO_CHANNELS})
-    add_definitions(-DRASPA_SAMPLING_FREQ_HZ=${XENOMAI_SAMPLING_RATE_HZ})
-=======
     add_definitions(-DRASPA_N_CHANNELS=${XENOMAI_N_CHANNELS})
     add_definitions(-DRASPA_AUDIO_SAMPLE_RATE=${XENOMAI_AUDIO_SAMPLE_RATE})
->>>>>>> 21108bb8
     add_subdirectory(raspalib)
 
     set(EXTRA_BUILD_LIBRARIES ${EXTRA_BUILD_LIBRARIES} asound)
 endif()
 
 if (${BUILD_TWINE})
-<<<<<<< HEAD
-    set(WITH_TWINE_TESTS false)
-=======
     set(TWINE_WITH_TESTS false)
->>>>>>> 21108bb8
     add_subdirectory(twine)
     set(TWINE_LIB twine)
 else()
