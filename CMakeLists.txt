cmake_minimum_required(VERSION 3.2)
project(sushi)

##################################
#  Build and link configuration  #
##################################

#  Default behaviour is to build and link with everything, using Mercury backend for Xenomai
set(WITH_XENOMAI true CACHE BOOL "Enable Xenomai support")
set(XENOMAI_FLAVOUR mercury CACHE STRING "Xenomai backend flavour. Options are: cobalt mercury")
set(WITH_JACK true CACHE BOOL "Enable Jack support")
set(WITH_VST3 true CACHE BOOL "Enable Vst 3 support")

if (${WITH_XENOMAI})
    add_definitions(-DSUSHI_BUILD_WITH_XENOMAI)
    message("Building with Xenomai ${XENOMAI_FLAVOUR}")
endif()

if (${WITH_JACK})
    add_definitions(-DSUSHI_BUILD_WITH_JACK)
    message("Building with Jack support.")
endif()

if (${WITH_VST3})
    add_definitions(-DSUSHI_BUILD_WITH_VST3)
    message("Building with Vst 3 support.")
endif()

if (${AUDIO_BUFFER_SIZE})
    add_definitions(-DSUSHI_CUSTOM_AUDIO_CHUNK_SIZE=${AUDIO_BUFFER_SIZE})
    message("Building with audio buffer size: ${AUDIO_BUFFER_SIZE} samples")
    unset(AUDIO_BUFFER_SIZE CACHE)
endif()

#############################
#  Preprocessor definitions #
#############################

# API fix for POSIX builds
add_definitions( -D__cdecl= )

####################
#  Compiler Flags  #
####################

# Global flags
set(PROJECT_CXX_FLAGS "-Wall -Wextra -Wno-psabi -std=c++17 -fno-rtti")
if(CMAKE_CXX_COMPILER_ID STREQUAL "GNU")
    if(NOT (CMAKE_CXX_COMPILER_VERSION VERSION_LESS "7.0"))
        set(PROJECT_CXX_FLAGS "${PROJECT_CXX_FLAGS} -faligned-new")
    endif()
endif()

set(PROJECT_LINK_FLAGS )


# Build optimization flags
set(CMAKE_CXX_FLAGS_RELEASE "-DNDEBUG -O3")
set(CMAKE_CXX_FLAGS_DEBUG   "-DDEBUG -O0 -g")

set(CMAKE_CXX_FLAGS "${CMAKE_CXX_FLAGS} ${PROJECT_CXX_FLAGS}")
set(CMAKE_EXE_LINKER_FLAGS "${CMAKE_EXE_LINKER_FLAGS} ${PROJECT_LINK_FLAGS}")

if (${WITH_XENOMAI} AND ${XENOMAI_FLAVOUR} EQUAL "cobalt")
    set(CMAKE_CXX_FLAGS "${CMAKE_CXX_FLAGS} -D_GNU_SOURCE -D_REENTRANT -D__COBALT__ ")
elseif(${WITH_XENOMAI} AND ${XENOMAI_FLAVOUR} EQUAL "mercury")
    set(CMAKE_CXX_FLAGS "${CMAKE_CXX_FLAGS} -D_GNU_SOURCE -D_REENTRANT -D__MERCURY__ ")
endif()

##################
#  Source Files  #
##################

set(COMPILATION_UNITS src/main.cpp
                      src/logging.cpp
                      src/audio_frontends/offline_frontend.cpp
                      src/audio_frontends/jack_frontend.cpp
                      src/audio_frontends/xenomai_frontend.cpp
                      src/control_frontends/base_control_frontend.cpp
                      src/control_frontends/osc_frontend.cpp
                      src/dsp_library/biquad_filter.cpp
                      src/engine/engine.cpp
                      src/engine/plugin_chain.cpp
                      src/engine/midi_dispatcher.cpp
                      src/engine/json_configurator.cpp
                      src/engine/receiver.cpp
                      src/library/mind_allocator.cpp
                      src/library/midi_decoder.cpp
                      src/library/internal_plugin.cpp
                      src/library/vst2x_wrapper.cpp
                      src/library/vst2x_host_callback.cpp
                      src/library/vst2x_plugin_loader.cpp
                      src/library/vst3x_wrapper.cpp
                      src/plugins/gain_plugin.cpp
                      src/plugins/passthrough_plugin.cpp
                      src/plugins/equalizer_plugin.cpp
                      src/plugins/sample_player_plugin.cpp
                      src/plugins/sample_player_voice.cpp
                      src/audio_frontends/offline_frontend.cpp
        )

# Enumerate all the headers separately so that CLion can index them

set(EXTRA_CLION_SOURCES src/logging.h
                        src/options.h
                        include/plugin_interface.h
                        src/audio_frontends/base_audio_frontend.h
                        src/audio_frontends/offline_frontend.h
                        src/audio_frontends/jack_frontend.h
                        src/audio_frontends/xenomai_frontend.h
                        src/control_frontends/base_control_frontend.h
                        src/control_frontends/osc_frontend.h
                        src/dsp_library/envelopes.h
                        src/dsp_library/sample_wrapper.h
                        src/dsp_library/biquad_filter.h
                        src/engine/receiver.h
                        src/library/sample_buffer.h
                        src/library/mind_allocator.h
                        src/library/midi_decoder.h
                        src/library/plugin_events.h
                        src/library/processor.h
                        src/library/internal_plugin.h
                        src/library/event_fifo.h
                        src/library/event_pipe.h
                        src/library/vst2x_wrapper.h
                        src/library/vst2x_midi_event_fifo.h
                        src/library/vst2x_host_callback.h
                        src/library/vst2x_plugin_loader.h
                        src/library/vst3x_wrapper.h
                        src/engine/engine.h
                        src/engine/plugin_chain.h
                        src/engine/midi_dispatcher.h
                        src/engine/json_configurator.h
                        src/plugins/gain_plugin.h
                        src/plugins/passthrough_plugin.h
                        src/plugins/equalizer_plugin.h
                        src/plugins/sample_player_plugin.h
                        src/plugins/sample_player_voice.h
                        src/audio_frontends/base_audio_frontend.h
                        src/audio_frontends/offline_frontend.h
        )

set(ADDITIONAL_VST3_SOURCES src/library/vst3x_host_app.cpp
                            src/library/vst3x_utils.cpp
                            src/library/vst3x_host_app.h
                            src/library/vst3x_utils.h)

set(SOURCE_FILES "${COMPILATION_UNITS}" "${PLATFORM_SPECIFIC_SOURCES}" "${EXTRA_CLION_SOURCES}")

if (${WITH_VST3})
    set(SOURCE_FILES "${SOURCE_FILES}" "${ADDITIONAL_VST3_SOURCES}")
endif()

#########################
#  Include Directories  #
#########################

set(VST_SDK_PATH "${PROJECT_SOURCE_DIR}/third-party/vstsdk2.4")

set(INCLUDE_DIRS "${PROJECT_SOURCE_DIR}/src"
                 "${PROJECT_SOURCE_DIR}/include"
                 "${PROJECT_SOURCE_DIR}/third-party/optionparser/"
                 "${PROJECT_SOURCE_DIR}/third-party/rapidjson/include"
                 "${PROJECT_SOURCE_DIR}/third-party/EASTL/include/"
                 "${PROJECT_SOURCE_DIR}/third-party/EASTL/test/packages/EABase/include/Common/"
                 "${VST_SDK_PATH}/pluginterfaces/vst2.x"
                 "${PROJECT_SOURCE_DIR}/third-party/install/liblo/include"
                 "${PROJECT_SOURCE_DIR}/third-party/spdlog/include"
                 "${PROJECT_SOURCE_DIR}/third-party/vstsdk3"
                 "${PROJECT_SOURCE_DIR}/third-party")

if (${WITH_XENOMAI})
    set(INCLUDE_DIRS ${INCLUDE_DIRS} /usr/xenomai/include
                                     /usr/xenomai/include/${XENOMAI_FLAVOUR}
                                     /usr/xenomai/include/xenomai
                                     /usr/xenomai/include/alchemy)
endif()

# /usr/local doesn't get added by default in Mac OS X
if (APPLE)
    set(INCLUDE_DIRS "${INCLUDE_DIRS}" /usr/local/include)
endif()

include_directories(${INCLUDE_DIRS})

#################################
#  Linked libraries  #
#################################

set(LINK_LIBRARIES "${PROJECT_SOURCE_DIR}/third-party/install/liblo/lib/liblo.a"
<<<<<<< HEAD
                    EASTL sndfile pthread dl vst3_host sdk )
=======
                    EASTL sndfile jsoncpp pthread dl)
>>>>>>> 382c19c7

if (${WITH_XENOMAI})
    set(LINK_LIBRARIES ${LINK_LIBRARIES} alchemy copperplate ${XENOMAI_FLAVOUR} pthread rt)
    set(LINK_DIRS /usr/xenomai/lib)
else()
    set(LINK_DIRS "")
endif()

if (${WITH_VST3})
    set(LINK_LIBRARIES ${LINK_LIBRARIES} vst3_host sdk)
endif()

if (APPLE)
    set(PROJECT_LINK_FLAGS "${PROJECT_LINK_FLAGS}"
                           "-framework IOKit"
                           "-framework CoreFoundation"
        )
    set(LINK_DIRS ${LINK_DIRS} "/usr/local/lib")
endif()

link_directories(${LINK_DIRS})

#############
# Vst3 Host #
#############

# Build the given Vst3 host implementation into a separate library to
# Avoid littering our own code with ugly defines

set(VST3_SDK_PATH "${PROJECT_SOURCE_DIR}/third-party/vstsdk3")
set(VST3_HOST_SOURCES
            "${VST3_SDK_PATH}/public.sdk/source/vst/hosting/eventlist.cpp"
            "${VST3_SDK_PATH}/public.sdk/source/vst/hosting/parameterchanges.cpp"
            "${VST3_SDK_PATH}/public.sdk/source/vst/hosting/hostclasses.cpp"
            "${VST3_SDK_PATH}/public.sdk/source/vst/hosting/module_linux.cpp"
            "${VST3_SDK_PATH}/public.sdk/source/vst/hosting/module.cpp"
            "${VST3_SDK_PATH}/public.sdk/source/vst/hosting/stringconvert.cpp")

add_library(vst3_host STATIC ${VST3_HOST_SOURCES})
set_target_properties(vst3_host PROPERTIES EXCLUDE_FROM_ALL true)
set_target_properties(vst3_host PROPERTIES COMPILE_FLAGS -DDEVELOPMENT)
add_dependencies(vst3_host sdk)

#############################################
#  Subdirectory projects                    #
#############################################

add_subdirectory(third-party)
add_subdirectory(test)

####################
#  Target Objects  #
####################

add_executable(sushi ${SOURCE_FILES})
add_dependencies(sushi liblo)

if (${WITH_JACK})
    set(LINK_LIBRARIES ${LINK_LIBRARIES} jack)
endif()

if (${WITH_VST3})
    add_dependencies(sushi vst3_host sdk base)
endif()

target_link_libraries(sushi ${LINK_LIBRARIES})
<|MERGE_RESOLUTION|>--- conflicted
+++ resolved
@@ -188,11 +188,7 @@
 #################################
 
 set(LINK_LIBRARIES "${PROJECT_SOURCE_DIR}/third-party/install/liblo/lib/liblo.a"
-<<<<<<< HEAD
-                    EASTL sndfile pthread dl vst3_host sdk )
-=======
-                    EASTL sndfile jsoncpp pthread dl)
->>>>>>> 382c19c7
+                    EASTL sndfile pthread dl)
 
 if (${WITH_XENOMAI})
     set(LINK_LIBRARIES ${LINK_LIBRARIES} alchemy copperplate ${XENOMAI_FLAVOUR} pthread rt)
