cmake_minimum_required(VERSION 3.2)
project(sushi)

##################################
#  Build and link configuration  #
##################################

#  Default behaviour is to build and link with everything
if (DEFINED BUILD_WITH_XENOMAI)
    set(BUILD_WITH_XENOMAI ${BUILD_WITH_XENOMAI} CACHE BOOL "" )
    if (DEFINED XENOMAI_FLAVOUR)
        set(XENOMAI_FLAVOUR  ${XENOMAI_FLAVOUR} CACHE BOOL "")
    else()
        set(XENOMAI_FLAVOUR mercury CACHE STRING "")
    endif()
else()
    set(BUILD_WITH_XENOMAI true CACHE BOOL "")
    set(XENOMAI_FLAVOUR mercury CACHE STRING "")
endif()

if (DEFINED BUILD_WITH_JACK)
    set(BUILD_WITH_JACK ${BUILD_WITH_JACK} CACHE BOOL "")
else()
    set(BUILD_WITH_JACK true CACHE BOOL "")
endif()

if(${BUILD_WITH_JACK})
    add_definitions(-DSUSHI_BUILD_WITH_JACK)
    message("Building with Jack support.")
endif()
if(${BUILD_WITH_XENOMAI})
    add_definitions(-DSUSHI_BUILD_WITH_XENOMAI)
    message("Building with Xenomai ${XENOMAI_FLAVOUR}")
endif()

####################
#  Compiler Flags  #
####################

# Global flags
set(PROJECT_CXX_FLAGS "-Wall -Wextra -Wno-psabi -std=c++17 -fno-rtti")
if(CMAKE_CXX_COMPILER_ID STREQUAL "GNU")
    if(NOT (CMAKE_CXX_COMPILER_VERSION VERSION_LESS "7.0"))
        set(PROJECT_CXX_FLAGS "${PROJECT_CXX_FLAGS} -faligned-new")
    endif()
endif()

set(PROJECT_LINK_FLAGS )


# Build optimization flags
set(CMAKE_CXX_FLAGS_RELEASE "-DNDEBUG -O3")
set(CMAKE_CXX_FLAGS_DEBUG   "-DDEBUG -O0 -g")

set(CMAKE_CXX_FLAGS "${CMAKE_CXX_FLAGS} ${PROJECT_CXX_FLAGS}")
set(CMAKE_EXE_LINKER_FLAGS "${CMAKE_EXE_LINKER_FLAGS} ${PROJECT_LINK_FLAGS}")

if (${BUILD_WITH_XENOMAI} AND ${XENOMAI_FLAVOUR} EQUAL "cobalt")
    set(CMAKE_CXX_FLAGS "${CMAKE_CXX_FLAGS} -D_GNU_SOURCE -D_REENTRANT -D__COBALT__ ")
elseif(${BUILD_WITH_XENOMAI} AND ${XENOMAI_FLAVOUR} EQUAL "mercury")
    set(CMAKE_CXX_FLAGS "${CMAKE_CXX_FLAGS} -D_GNU_SOURCE -D_REENTRANT -D__MERCURY__ ")
endif()

##################
#  Source Files  #
##################

set(COMPILATION_UNITS src/main.cpp
                      src/logging.cpp
                      src/audio_frontends/offline_frontend.cpp
                      src/audio_frontends/jack_frontend.cpp
                      src/audio_frontends/xenomai_frontend.cpp
                      src/control_frontends/base_control_frontend.cpp
                      src/control_frontends/osc_frontend.cpp
                      src/dsp_library/biquad_filter.cpp
                      src/engine/engine.cpp
                      src/engine/plugin_chain.cpp
                      src/engine/midi_dispatcher.cpp
                      src/library/mind_allocator.cpp
                      src/library/midi_decoder.cpp
                      src/library/internal_plugin.cpp
                      src/plugins/gain_plugin.cpp
                      src/plugins/passthrough_plugin.cpp
                      src/plugins/equalizer_plugin.cpp
                      src/plugins/sample_player_plugin.cpp
<<<<<<< HEAD
                      src/plugins/sample_player_voice.cpp
                      src/plugins/biquad_filter.cpp
                      src/audio_frontends/offline_frontend.cpp
                      #src/library/vst2x_plugin.cpp
                      src/library/vst2x_host_callback.cpp
        )
=======
                      src/plugins/sample_player_voice.cpp)
>>>>>>> 91f7923a


# Enumerate all the headers separately so that CLion can index them

set(EXTRA_CLION_SOURCES src/logging.h
                        src/options.h
                        include/plugin_interface.h
                        src/audio_frontends/base_audio_frontend.h
                        src/audio_frontends/offline_frontend.h
                        src/audio_frontends/jack_frontend.h
                        src/audio_frontends/xenomai_frontend.h
                        src/control_frontends/base_control_frontend.h
                        src/control_frontends/osc_frontend.h
                        src/dsp_library/envelopes.h
                        src/dsp_library/sample_wrapper.h
                        src/dsp_library/biquad_filter.h
                        src/library/sample_buffer.h
                        src/library/mind_allocator.h
                        src/library/midi_decoder.h
                        src/library/plugin_events.h
                        src/library/processor.h
                        src/library/internal_plugin.h
<<<<<<< HEAD
                        src/library/vst2x_plugin_loader.h
=======
                        src/library/event_fifo.h
                        src/library/event_pipe.h
>>>>>>> 91f7923a
                        src/engine/engine.h
                        src/engine/plugin_chain.h
                        src/engine/midi_dispatcher.h
                        src/plugins/gain_plugin.h
                        src/plugins/passthrough_plugin.h
                        src/plugins/equalizer_plugin.h
                        src/plugins/sample_player_plugin.h
<<<<<<< HEAD
                        src/plugins/sample_player_voice.h
                        src/plugins/biquad_filter.h
                        src/audio_frontends/base_audio_frontend.h
                        src/audio_frontends/offline_frontend.h
                        #src/library/vst2x_plugin.h
                        src/library/vst2x_host_callback.h
        )


# Platform-specific sources
if(${CMAKE_SYSTEM_NAME} MATCHES "Linux")
    set(PLATFORM_SPECIFIC_SOURCES
        src/library/vst2x_plugin_loader_linux.cpp
    )

elseif(APPLE)
    set(PLATFORM_SPECIFIC_SOURCES
        src/library/vst2x_plugin_loader_mac.mm
    )
endif()
=======
                        src/plugins/sample_player_voice.h)
>>>>>>> 91f7923a

if(APPLE)
    set_source_files_properties(${PLATFORM_SPECIFIC_SOURCES}
        PROPERTIES COMPILE_FLAGS
        "-x objective-c++"
    )
endif()

set(SOURCE_FILES "${COMPILATION_UNITS}" "${PLATFORM_SPECIFIC_SOURCES}" "${EXTRA_CLION_SOURCES}")

#########################
#  Include Directories  #
#########################

set(VST_SDK_PATH "${PROJECT_SOURCE_DIR}/third-party/vstsdk2.4")

set(INCLUDE_DIRS "${PROJECT_SOURCE_DIR}/src"
                 "${PROJECT_SOURCE_DIR}/include"
                 "${PROJECT_SOURCE_DIR}/third-party/optionparser/"
                 "${PROJECT_SOURCE_DIR}/third-party/EASTL/include/"
                 "${PROJECT_SOURCE_DIR}/third-party/EASTL/test/packages/EABase/include/Common/"
<<<<<<< HEAD
                 "${VST_SDK_PATH}/pluginterfaces/vst2.x"
=======
                 "${PROJECT_SOURCE_DIR}/third-party/install/liblo/include"
>>>>>>> 91f7923a
                 "${PROJECT_SOURCE_DIR}/third-party")

if(${BUILD_WITH_XENOMAI})
    set(INCLUDE_DIRS ${INCLUDE_DIRS} /usr/xenomai/include
                                     /usr/xenomai/include/${XENOMAI_FLAVOUR}
                                     /usr/xenomai/include/xenomai
                                     /usr/xenomai/include/alchemy)
endif()

# /usr/local doesn't get added by default in Mac OS X
if (APPLE)
    set(INCLUDE_DIRS "${INCLUDE_DIRS}" /usr/local/include)
endif()

include_directories(${INCLUDE_DIRS})

#################################
#  Linked libraries  #
#################################

set(LINK_LIBRARIES "${PROJECT_SOURCE_DIR}/third-party/install/liblo/lib/liblo.a"
                    EASTL sndfile jsoncpp pthread)

if (BUILD_WITH_XENOMAI)
    set(LINK_LIBRARIES ${LINK_LIBRARIES} alchemy copperplate ${XENOMAI_FLAVOUR} pthread rt)
    set(LINK_DIRS /usr/xenomai/lib)
else()
    set(LINK_DIRS "")
endif()

if (APPLE)
<<<<<<< HEAD
    link_directories(/usr/local/lib)
    # set(PROJECT_LINK_FLAGS "${PROJECT_LINK_FLAGS} -framework IOKit -framework CoreFoundation")
    set(PROJECT_LINK_FLAGS "${PROJECT_LINK_FLAGS}"
                           "-framework AppKit"
                           "-framework Carbon"
                           "-framework CoreFoundation"
                           "-framework Foundation"
        )
=======
    set(LINK_DIRS ${LINK_DIRS} "/usr/local/lib")
>>>>>>> 91f7923a
endif()

link_directories(${LINK_DIRS})


#############################################
#  Subdirectory projects                    #
#############################################

add_subdirectory(third-party)
add_subdirectory(test)

####################
#  Target Objects  #
####################

add_executable(sushi ${SOURCE_FILES})

# example:
# add_dependencies(sushi static_library)
add_dependencies(sushi liblo)

if (${BUILD_WITH_JACK})
    set(LINK_LIBRARIES ${LINK_LIBRARIES} jack)
endif()

target_link_libraries(sushi ${LINK_LIBRARIES})
<|MERGE_RESOLUTION|>--- conflicted
+++ resolved
@@ -83,16 +83,12 @@
                       src/plugins/passthrough_plugin.cpp
                       src/plugins/equalizer_plugin.cpp
                       src/plugins/sample_player_plugin.cpp
-<<<<<<< HEAD
                       src/plugins/sample_player_voice.cpp
                       src/plugins/biquad_filter.cpp
                       src/audio_frontends/offline_frontend.cpp
                       #src/library/vst2x_plugin.cpp
                       src/library/vst2x_host_callback.cpp
         )
-=======
-                      src/plugins/sample_player_voice.cpp)
->>>>>>> 91f7923a
 
 
 # Enumerate all the headers separately so that CLion can index them
@@ -115,12 +111,9 @@
                         src/library/plugin_events.h
                         src/library/processor.h
                         src/library/internal_plugin.h
-<<<<<<< HEAD
                         src/library/vst2x_plugin_loader.h
-=======
                         src/library/event_fifo.h
                         src/library/event_pipe.h
->>>>>>> 91f7923a
                         src/engine/engine.h
                         src/engine/plugin_chain.h
                         src/engine/midi_dispatcher.h
@@ -128,7 +121,6 @@
                         src/plugins/passthrough_plugin.h
                         src/plugins/equalizer_plugin.h
                         src/plugins/sample_player_plugin.h
-<<<<<<< HEAD
                         src/plugins/sample_player_voice.h
                         src/plugins/biquad_filter.h
                         src/audio_frontends/base_audio_frontend.h
@@ -149,9 +141,6 @@
         src/library/vst2x_plugin_loader_mac.mm
     )
 endif()
-=======
-                        src/plugins/sample_player_voice.h)
->>>>>>> 91f7923a
 
 if(APPLE)
     set_source_files_properties(${PLATFORM_SPECIFIC_SOURCES}
@@ -173,11 +162,8 @@
                  "${PROJECT_SOURCE_DIR}/third-party/optionparser/"
                  "${PROJECT_SOURCE_DIR}/third-party/EASTL/include/"
                  "${PROJECT_SOURCE_DIR}/third-party/EASTL/test/packages/EABase/include/Common/"
-<<<<<<< HEAD
                  "${VST_SDK_PATH}/pluginterfaces/vst2.x"
-=======
                  "${PROJECT_SOURCE_DIR}/third-party/install/liblo/include"
->>>>>>> 91f7923a
                  "${PROJECT_SOURCE_DIR}/third-party")
 
 if(${BUILD_WITH_XENOMAI})
@@ -209,8 +195,6 @@
 endif()
 
 if (APPLE)
-<<<<<<< HEAD
-    link_directories(/usr/local/lib)
     # set(PROJECT_LINK_FLAGS "${PROJECT_LINK_FLAGS} -framework IOKit -framework CoreFoundation")
     set(PROJECT_LINK_FLAGS "${PROJECT_LINK_FLAGS}"
                            "-framework AppKit"
@@ -218,9 +202,7 @@
                            "-framework CoreFoundation"
                            "-framework Foundation"
         )
-=======
     set(LINK_DIRS ${LINK_DIRS} "/usr/local/lib")
->>>>>>> 91f7923a
 endif()
 
 link_directories(${LINK_DIRS})
