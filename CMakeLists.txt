--- conflicted
+++ resolved
@@ -163,12 +163,9 @@
                       src/plugins/return_plugin.cpp
                       src/plugins/sample_player_plugin.cpp
                       src/plugins/sample_player_voice.cpp
-<<<<<<< HEAD
+                      src/plugins/sample_delay_plugin.cpp
                       src/plugins/send_plugin.cpp
                       src/plugins/send_return_factory.cpp
-=======
-                      src/plugins/sample_delay_plugin.cpp
->>>>>>> c06be4ca
                       src/plugins/step_sequencer_plugin.cpp
                       src/plugins/transposer_plugin.cpp
                       src/plugins/wav_writer_plugin.cpp
@@ -247,10 +244,13 @@
                         src/plugins/passthrough_plugin.h
                         src/plugins/equalizer_plugin.h
                         src/plugins/peak_meter_plugin.h
+                        src/plugins/return_plugin.h
                         src/plugins/transposer_plugin.h
                         src/plugins/sample_player_plugin.h
                         src/plugins/sample_player_voice.h
                         src/plugins/sample_delay_plugin.h
+                        src/plugins/send_plugin.h
+                        src/plugins/send_return_factory.h
                         src/plugins/step_sequencer_plugin.h
                         src/plugins/wav_writer_plugin.h
                         src/plugins/mono_summing_plugin.h
