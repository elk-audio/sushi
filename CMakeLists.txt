--- conflicted
+++ resolved
@@ -106,13 +106,9 @@
                         src/library/internal_plugin.h
                         src/library/event_fifo.h
                         src/library/event_pipe.h
-<<<<<<< HEAD
-                        src/library/types.h
-=======
                         src/library/vst2x_wrapper.h
                         src/library/vst2x_host_callback.h
                         src/library/vst2x_plugin_loader.h
->>>>>>> fe2aff3f
                         src/engine/engine.h
                         src/engine/plugin_chain.h
                         src/engine/midi_dispatcher.h
