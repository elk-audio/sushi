--- conflicted
+++ resolved
@@ -259,13 +259,8 @@
                  "${PROJECT_SOURCE_DIR}/third-party/optionparser/"
                  "${PROJECT_SOURCE_DIR}/third-party/rapidjson/include"
                  "${PROJECT_SOURCE_DIR}/third-party/spdlog/include"
-<<<<<<< HEAD
-                 "${PROJECT_SOURCE_DIR}/third-party/vstsdk3"
-                 "${PROJECT_SOURCE_DIR}/third-party/link/include"
-                 "${PROJECT_SOURCE_DIR}/third-party/vstsdk3")
-=======
-                 "${PROJECT_SOURCE_DIR}/third-party/vst3sdk")
->>>>>>> 79a3b7a0
+                 "${PROJECT_SOURCE_DIR}/third-party/vst3sdk"
+                 "${PROJECT_SOURCE_DIR}/third-party/link/include")
 
 # /usr/local doesn't get added by default in Mac OS X
 if (APPLE)
@@ -324,7 +319,6 @@
 endif()
 
 add_subdirectory(third-party EXCLUDE_FROM_ALL)
-
 
 #################################
 #  Linked libraries             #
