cmake_minimum_required(VERSION 3.8)
project(sushi)

##################################
#  Generate build information    #
##################################

# Get the latest commit hash of the working branch
execute_process(
    COMMAND git log -1 --format=%H
    WORKING_DIRECTORY ${CMAKE_SOURCE_DIR}
    OUTPUT_VARIABLE GIT_COMMIT_HASH
    OUTPUT_STRIP_TRAILING_WHITESPACE
)

string(TIMESTAMP BUILD_TIMESTAMP "%Y-%m-%d %H:%M")

configure_file(
    ${CMAKE_SOURCE_DIR}/include/version.h.in
    ${CMAKE_BINARY_DIR}/generated/version.h
)

<<<<<<< HEAD
##################################
#  Build and link configuration  #
##################################

#  Default behaviour is to build and link with everything, using Mercury backend for Xenomai
set(WITH_XENOMAI true CACHE BOOL "Enable Xenomai support")
set(WITH_JACK true CACHE BOOL "Enable Jack support")
set(WITH_VST3 true CACHE BOOL "Enable Vst 3 support")
set(WITH_LINK true CACHE BOOL "Enable Ableton Link support")
=======
###########################
#  Build and link options #
###########################
>>>>>>> 08b7e6a0

# Default behaviour is to build and link with everything
option(WITH_XENOMAI "Enable Xenomai support" ON)
option(WITH_JACK "Enable Jack support" ON)
option(WITH_VST3 "Enable Vst 3 support" ON)
option(WITH_UNIT_TESTS "Build and run unit tests after compilation" ON)
option(BUILD_TWINE "Build included Twine library" ON)

set(AUDIO_BUFFER_SIZE 64 CACHE STRING "Set internal audio buffer size in frames")
set(XENOMAI_AUDIO_CHANNELS 8 CACHE STRING "Set the number of audio channels in Raspa")
set(XENOMAI_AUDIO_SAMPLE_RATE 48000 CACHE STRING "Set the sampling rate in Raspa")

if (${WITH_XENOMAI})
    message("Building with Xenomai support, ${XENOMAI_AUDIO_CHANNELS} channels @ ${XENOMAI_AUDIO_SAMPLE_RATE}Hz")
endif()
if (${WITH_JACK})
    message("Building with Jack support.")
endif()
if (${WITH_VST3})
    message("Building with Vst 3 support.")
endif()
message("Configured audio buffer size: " ${AUDIO_BUFFER_SIZE} " samples")

<<<<<<< HEAD
if (${WITH_LINK})
    add_definitions(-DSUSHI_BUILD_WITH_ABLETON_LINK)
    message("Building with Ableton Link support.")
endif()

#############################
#  Preprocessor definitions #
#############################

# API fix for POSIX builds
add_definitions( -D__cdecl= )

####################
#  Compiler Flags  #
####################

## Global project flags.
# Change these instead than the CMAKE_*_FLAGS directly, and avoid
# putting target-specific definitions here.

set(CMAKE_CXX_STANDARD 17)
set(CMAKE_CXX_STANDARD_REQUIRED ON)

# Preprocessor
set(PROJECT_CXX_FLAGS "-Wall -Wextra -Wno-psabi -fno-rtti")
if(CMAKE_CXX_COMPILER_ID STREQUAL "GNU")
    if(NOT (CMAKE_CXX_COMPILER_VERSION VERSION_LESS "7.0"))
        set(PROJECT_CXX_FLAGS "${PROJECT_CXX_FLAGS} -faligned-new")
    endif()
endif()
=======
#############
# Vst3 Host #
#############
>>>>>>> 08b7e6a0

# Build the given Vst3 host implementation into a separate library to
# Avoid littering our own code with ugly defines

set(VST3_SDK_PATH "${PROJECT_SOURCE_DIR}/third-party/vstsdk3")
set(VST3_HOST_SOURCES
        "${VST3_SDK_PATH}/public.sdk/source/vst/hosting/eventlist.cpp"
        "${VST3_SDK_PATH}/public.sdk/source/vst/hosting/parameterchanges.cpp"
        "${VST3_SDK_PATH}/public.sdk/source/vst/hosting/hostclasses.cpp"
        "${VST3_SDK_PATH}/public.sdk/source/vst/hosting/module_linux.cpp"
        "${VST3_SDK_PATH}/public.sdk/source/vst/hosting/module.cpp"
        "${VST3_SDK_PATH}/public.sdk/source/vst/hosting/stringconvert.cpp")

add_library(vst3_host STATIC ${VST3_HOST_SOURCES})
set_target_properties(vst3_host PROPERTIES EXCLUDE_FROM_ALL true)
set_target_properties(vst3_host PROPERTIES COMPILE_FLAGS "-DDEVELOPMENT -Wno-unused-parameter -Wno-extra")
target_include_directories(vst3_host PRIVATE "${PROJECT_SOURCE_DIR}/third-party/vstsdk3")
add_dependencies(vst3_host sdk)

####################
#  Main Target     #
####################

set(COMPILATION_UNITS src/main.cpp
                      src/logging.cpp
                      src/audio_frontends/offline_frontend.cpp
                      src/audio_frontends/jack_frontend.cpp
                      src/audio_frontends/xenomai_raspa_frontend.cpp
                      src/control_frontends/base_control_frontend.cpp
                      src/control_frontends/osc_frontend.cpp
                      src/dsp_library/biquad_filter.cpp
                      src/engine/audio_engine.cpp
                      src/engine/event_dispatcher.cpp
                      src/engine/track.cpp
                      src/engine/midi_dispatcher.cpp
                      src/engine/json_configurator.cpp
                      src/engine/receiver.cpp
                      src/engine/event_timer.cpp
                      src/engine/transport.cpp
                      src/library/event.cpp
                      src/library/midi_decoder.cpp
                      src/library/midi_encoder.cpp
                      src/library/internal_plugin.cpp
                      src/library/performance_timer.cpp
                      src/library/vst2x_wrapper.cpp
                      src/library/vst2x_host_callback.cpp
                      src/library/vst2x_plugin_loader.cpp
                      src/library/vst3x_wrapper.cpp
                      src/plugins/arpeggiator_plugin.cpp
                      src/plugins/gain_plugin.cpp
                      src/plugins/passthrough_plugin.cpp
                      src/plugins/equalizer_plugin.cpp
                      src/plugins/peak_meter_plugin.cpp
                      src/plugins/sample_player_plugin.cpp
                      src/plugins/sample_player_voice.cpp
                      src/audio_frontends/offline_frontend.cpp
        )

# Enumerate all the headers separately so that CLion can index them
set(EXTRA_CLION_SOURCES src/logging.h
                        src/options.h
                        include/plugin_interface.h
                        src/audio_frontends/base_audio_frontend.h
                        src/audio_frontends/audio_frontend_internals.h
                        src/audio_frontends/offline_frontend.h
                        src/audio_frontends/jack_frontend.h
                        src/audio_frontends/xenomai_raspa_frontend.h
                        src/control_frontends/base_control_frontend.h
                        src/control_frontends/osc_frontend.h
                        src/control_frontends/base_midi_frontend.h
                        src/dsp_library/envelopes.h
                        src/dsp_library/sample_wrapper.h
                        src/dsp_library/biquad_filter.h
                        src/library/event.h
                        src/library/event_interface.h
                        src/library/sample_buffer.h
                        src/library/midi_decoder.h
                        src/library/midi_encoder.h
                        src/library/rt_event.h
                        src/library/processor.h
                        src/library/performance_timer.h
                        src/library/internal_plugin.h
                        src/library/rt_event_fifo.h
                        src/library/rt_event_pipe.h
                        src/library/spinlock.h
                        src/library/synchronised_fifo.h
                        src/library/time.h
                        src/library/vst2x_wrapper.h
                        src/library/vst2x_midi_event_fifo.h
                        src/library/vst2x_host_callback.h
                        src/library/vst2x_plugin_loader.h
                        src/library/vst3x_wrapper.h
                        src/engine/base_engine.h
                        src/engine/audio_engine.h
                        src/engine/track.h
                        src/engine/receiver.h
                        src/engine/midi_dispatcher.h
                        src/engine/event_dispatcher.h
                        src/engine/base_event_dispatcher.h
                        src/engine/event_timer.h
                        src/engine/json_configurator.h
                        src/engine/midi_receiver.h
                        src/engine/host_control.h
                        src/engine/transport.h
                        src/plugins/arpeggiator_plugin.h
                        src/plugins/gain_plugin.h
                        src/plugins/passthrough_plugin.h
                        src/plugins/equalizer_plugin.h
                        src/plugins/peak_meter_plugin.h
                        src/plugins/sample_player_plugin.h
                        src/plugins/sample_player_voice.h
                        src/audio_frontends/base_audio_frontend.h
                        src/audio_frontends/offline_frontend.h
        )

set(SOURCE_FILES "${COMPILATION_UNITS}" "${EXTRA_CLION_SOURCES}")

if (${WITH_XENOMAI} OR ${WITH_JACK})
    set(ADDITIONAL_ALSA_SOURCES src/control_frontends/alsa_midi_frontend.h
                                src/control_frontends/alsa_midi_frontend.cpp)
endif()

if (${WITH_VST3})
    set(ADDITIONAL_VST3_SOURCES src/library/vst3x_host_app.cpp
                                src/library/vst3x_utils.cpp
                                src/library/vst3x_host_app.h
                                src/library/vst3x_utils.h)
endif()

add_executable(sushi "${COMPILATION_UNITS}"
                     "${EXTRA_CLION_SOURCES}"
                     "${ADDITIONAL_VST3_SOURCES}"
                     "${ADDITIONAL_ALSA_SOURCES}")

#########################
#  Include Directories  #
#########################

set(VST_SDK_PATH "${PROJECT_SOURCE_DIR}/third-party/vstsdk2.4")

set(INCLUDE_DIRS "${PROJECT_SOURCE_DIR}/src"
                 "${PROJECT_SOURCE_DIR}/include"
                 "${CMAKE_BINARY_DIR}" # for generated version.h
                 "${PROJECT_SOURCE_DIR}"
                 "${PROJECT_SOURCE_DIR}/third-party/optionparser/"
                 "${PROJECT_SOURCE_DIR}/third-party/rapidjson/include"
                 "${VST_SDK_PATH}/pluginterfaces/vst2.x"
                 "${PROJECT_SOURCE_DIR}/third-party/spdlog/include"
<<<<<<< HEAD
                 "${PROJECT_SOURCE_DIR}/third-party/vstsdk3"
                 "${PROJECT_SOURCE_DIR}/third-party/link/include"
                 "${PROJECT_SOURCE_DIR}/third-party")
=======
                 "${PROJECT_SOURCE_DIR}/third-party/vstsdk3")
>>>>>>> 08b7e6a0

# /usr/local doesn't get added by default in Mac OS X
if (APPLE)
    set(INCLUDE_DIRS "${INCLUDE_DIRS}" /usr/local/include)
endif()

###########################
#  Subdirectory projects  #
###########################

if (${WITH_XENOMAI})
    set(RASPA_WITH_APPS OFF CACHE BOOL "")
    set(RASPA_WITH_TESTS OFF CACHE BOOL "")
    set(TWINE_WITH_XENOMAI ON CACHE BOOL "")
    set(RASPA_N_FRAMES_PER_BUFFER  ${AUDIO_BUFFER_SIZE} CACHE STRING "")
    set(RASPA_N_AUDIO_CHANNELS ${XENOMAI_AUDIO_CHANNELS} CACHE STRING "")
    set(RASPA_AUDIO_SAMPLE_RATE ${XENOMAI_AUDIO_SAMPLE_RATE} CACHE STRING "")
    add_subdirectory(raspalib)

    set(EXTRA_BUILD_LIBRARIES ${EXTRA_BUILD_LIBRARIES} asound raspa)
else()
    set(TWINE_WITH_XENOMAI OFF CACHE BOOL "")
endif()

if (${BUILD_TWINE})
<<<<<<< HEAD
    set(TWINE_WITH_TESTS false)
=======
    set(TWINE_WITH_TESTS OFF CACHE BOOL "")
>>>>>>> 08b7e6a0
    add_subdirectory(twine)
    set(EXTRA_BUILD_LIBRARIES ${EXTRA_BUILD_LIBRARIES} twine)
    set(TWINE_LIB twine)
else()
    find_library(TWINE_LIB
            NAMES twine
            PATHS /usr/lib /usr/local/lib
    )
    set(EXTRA_BUILD_LIBRARIES ${EXTRA_BUILD_LIBRARIES} ${twine_lib})
endif()

include(third-party/link/AbletonLinkConfig.cmake)
add_subdirectory(third-party EXCLUDE_FROM_ALL)


#################################
#  Linked libraries             #
#################################

# Common libraries between all builds, and safe to be included in test targets
set(COMMON_LIBRARIES
    sndfile
    lo
    pthread
    dl
<<<<<<< HEAD
    Ableton::Link
=======
    fifo
>>>>>>> 08b7e6a0
    ${TWINE_LIB}
)

if (${WITH_VST3})
    set(EXTRA_BUILD_LIBRARIES ${EXTRA_BUILD_LIBRARIES} vst3_host sdk)
endif()

if (${WITH_JACK})
    set(EXTRA_BUILD_LIBRARIES ${EXTRA_BUILD_LIBRARIES} jack asound)
endif()

target_include_directories(sushi PRIVATE ${INCLUDE_DIRS})
target_link_libraries(sushi PRIVATE ${EXTRA_BUILD_LIBRARIES} ${COMMON_LIBRARIES})

####################################
#  Compiler Flags and definitions  #
####################################

target_compile_features(sushi PRIVATE cxx_std_17)
target_compile_options(sushi PRIVATE -Wall -Wextra -Wno-psabi -fno-rtti -ffast-math -mfpmath=sse)
if(CMAKE_CXX_COMPILER_ID STREQUAL "GNU")
    if(NOT (CMAKE_CXX_COMPILER_VERSION VERSION_LESS "7.0"))
        target_compile_options(sushi PRIVATE -faligned-new)
    endif()
endif()

target_compile_definitions(sushi PRIVATE -DSUSHI_CUSTOM_AUDIO_CHUNK_SIZE=${AUDIO_BUFFER_SIZE})
# Added for Vst2.x interface, really a MSVC specific thing
target_compile_definitions(sushi PRIVATE -D__cdecl= )

if (${WITH_XENOMAI})
    target_compile_definitions(sushi PRIVATE -DSUSHI_BUILD_WITH_XENOMAI)
endif()

if (${WITH_JACK})
    target_compile_definitions(sushi PRIVATE -DSUSHI_BUILD_WITH_JACK)
endif()

if (${WITH_VST3})
    target_compile_definitions(sushi PRIVATE -DSUSHI_BUILD_WITH_VST3)
endif()

######################
#  Tests subproject  #
######################

if (${WITH_UNIT_TESTS})
    add_subdirectory(test)
endif()

####################
#  Install         #
####################
set(DOC_FILES_INSTALL
    "${PROJECT_SOURCE_DIR}/LICENSE"
    "${PROJECT_SOURCE_DIR}/README.md"
    "${PROJECT_SOURCE_DIR}/HISTORY.md"
)
set(EXAMPLE_CONFIGS_INSTALL
    "${PROJECT_SOURCE_DIR}/misc/config_files/config_empty.json"
    "${PROJECT_SOURCE_DIR}/misc/config_files/config_fx.json"
    "${PROJECT_SOURCE_DIR}/misc/config_files/config_synth.json"
    "${PROJECT_SOURCE_DIR}/misc/config_files/config_multi_track.json"
    "${PROJECT_SOURCE_DIR}/misc/config_files/config_multichannel_plugin.json"
    "${PROJECT_SOURCE_DIR}/test/data/config.json"
)

install(TARGETS sushi DESTINATION bin)
foreach(ITEM ${DOC_FILES_INSTALL})
    install(FILES ${ITEM} DESTINATION ${CMAKE_INSTALL_PREFIX})
endforeach()
foreach(ITEM ${EXAMPLE_CONFIGS_INSTALL})
    install(FILES ${ITEM} DESTINATION example_configs)
endforeach()
<|MERGE_RESOLUTION|>--- conflicted
+++ resolved
@@ -20,27 +20,16 @@
     ${CMAKE_BINARY_DIR}/generated/version.h
 )
 
-<<<<<<< HEAD
-##################################
-#  Build and link configuration  #
-##################################
-
-#  Default behaviour is to build and link with everything, using Mercury backend for Xenomai
-set(WITH_XENOMAI true CACHE BOOL "Enable Xenomai support")
-set(WITH_JACK true CACHE BOOL "Enable Jack support")
-set(WITH_VST3 true CACHE BOOL "Enable Vst 3 support")
-set(WITH_LINK true CACHE BOOL "Enable Ableton Link support")
-=======
 ###########################
 #  Build and link options #
 ###########################
->>>>>>> 08b7e6a0
 
 # Default behaviour is to build and link with everything
 option(WITH_XENOMAI "Enable Xenomai support" ON)
 option(WITH_JACK "Enable Jack support" ON)
 option(WITH_VST3 "Enable Vst 3 support" ON)
 option(WITH_UNIT_TESTS "Build and run unit tests after compilation" ON)
+option(WITH_LINK "Enable Ableton Link support" ON)
 option(BUILD_TWINE "Build included Twine library" ON)
 
 set(AUDIO_BUFFER_SIZE 64 CACHE STRING "Set internal audio buffer size in frames")
@@ -56,44 +45,16 @@
 if (${WITH_VST3})
     message("Building with Vst 3 support.")
 endif()
+if (${WITH_LINK})
+    message("Building with Ableton Link support.")
+endif()
+
 message("Configured audio buffer size: " ${AUDIO_BUFFER_SIZE} " samples")
 
-<<<<<<< HEAD
-if (${WITH_LINK})
-    add_definitions(-DSUSHI_BUILD_WITH_ABLETON_LINK)
-    message("Building with Ableton Link support.")
-endif()
-
-#############################
-#  Preprocessor definitions #
-#############################
-
-# API fix for POSIX builds
-add_definitions( -D__cdecl= )
-
-####################
-#  Compiler Flags  #
-####################
-
-## Global project flags.
-# Change these instead than the CMAKE_*_FLAGS directly, and avoid
-# putting target-specific definitions here.
-
-set(CMAKE_CXX_STANDARD 17)
-set(CMAKE_CXX_STANDARD_REQUIRED ON)
-
-# Preprocessor
-set(PROJECT_CXX_FLAGS "-Wall -Wextra -Wno-psabi -fno-rtti")
-if(CMAKE_CXX_COMPILER_ID STREQUAL "GNU")
-    if(NOT (CMAKE_CXX_COMPILER_VERSION VERSION_LESS "7.0"))
-        set(PROJECT_CXX_FLAGS "${PROJECT_CXX_FLAGS} -faligned-new")
-    endif()
-endif()
-=======
+
 #############
 # Vst3 Host #
 #############
->>>>>>> 08b7e6a0
 
 # Build the given Vst3 host implementation into a separate library to
 # Avoid littering our own code with ugly defines
@@ -242,13 +203,9 @@
                  "${PROJECT_SOURCE_DIR}/third-party/rapidjson/include"
                  "${VST_SDK_PATH}/pluginterfaces/vst2.x"
                  "${PROJECT_SOURCE_DIR}/third-party/spdlog/include"
-<<<<<<< HEAD
                  "${PROJECT_SOURCE_DIR}/third-party/vstsdk3"
                  "${PROJECT_SOURCE_DIR}/third-party/link/include"
-                 "${PROJECT_SOURCE_DIR}/third-party")
-=======
                  "${PROJECT_SOURCE_DIR}/third-party/vstsdk3")
->>>>>>> 08b7e6a0
 
 # /usr/local doesn't get added by default in Mac OS X
 if (APPLE)
@@ -274,11 +231,7 @@
 endif()
 
 if (${BUILD_TWINE})
-<<<<<<< HEAD
-    set(TWINE_WITH_TESTS false)
-=======
     set(TWINE_WITH_TESTS OFF CACHE BOOL "")
->>>>>>> 08b7e6a0
     add_subdirectory(twine)
     set(EXTRA_BUILD_LIBRARIES ${EXTRA_BUILD_LIBRARIES} twine)
     set(TWINE_LIB twine)
@@ -304,11 +257,8 @@
     lo
     pthread
     dl
-<<<<<<< HEAD
     Ableton::Link
-=======
     fifo
->>>>>>> 08b7e6a0
     ${TWINE_LIB}
 )
 
@@ -349,6 +299,10 @@
 
 if (${WITH_VST3})
     target_compile_definitions(sushi PRIVATE -DSUSHI_BUILD_WITH_VST3)
+endif()
+
+if (${WITH_LINK})
+    target_compile_definitions(sushi PRIVATE -DSUSHI_BUILD_WITH_ABLETON_LINK)
 endif()
 
 ######################
