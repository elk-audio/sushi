--- conflicted
+++ resolved
@@ -26,12 +26,9 @@
 [submodule "twine"]
 	path = twine
 	url = git@bitbucket.org:mindswteam/twine.git
-<<<<<<< HEAD
 [submodule "Ableton Link"]
 	path = third-party/link
 	url = git://github.com/Ableton/link.git
-=======
 [submodule "test/gtest"]
 	path = test/gtest
-	url = https://github.com/google/googletest.git
->>>>>>> c0fa275a
+	url = https://github.com/google/googletest.git