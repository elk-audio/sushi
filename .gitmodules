[submodule "third-party/EASTL"]
	path = third-party/EASTL
	url = https://github.com/electronicarts/EASTL.git
[submodule "third-party/liblo"]
	path = third-party/liblo
	url = git://github.com/radarsat1/liblo.git
[submodule "vst3_pluginterfaces"]
	path = third-party/vstsdk3/pluginterfaces
	url = git://github.com/steinbergmedia/vst3_pluginterfaces.git
[submodule "vst3_cmake"]
	path = third-party/vstsdk3/cmake
	url = git://github.com/steinbergmedia/vst3_cmake.git
[submodule "vst3_base"]
	path = third-party/vstsdk3/base
	url = git://github.com/steinbergmedia/vst3_base.git
[submodule "vst3_public_sdk"]
	path = third-party/vstsdk3/public.sdk
	url = git://github.com/steinbergmedia/vst3_public_sdk.git
[submodule "third-party/rapidjson"]
	path = third-party/rapidjson
	url = https://github.com/miloyip/rapidjson.git
<<<<<<< HEAD
	branch = master
=======
	branch = master
[submodule "third-party/spdlog"]
	path = third-party/spdlog
	url = git://github.com/gabime/spdlog.git
>>>>>>> 3a895646
<|MERGE_RESOLUTION|>--- conflicted
+++ resolved
@@ -19,11 +19,7 @@
 [submodule "third-party/rapidjson"]
 	path = third-party/rapidjson
 	url = https://github.com/miloyip/rapidjson.git
-<<<<<<< HEAD
-	branch = master
-=======
 	branch = master
 [submodule "third-party/spdlog"]
 	path = third-party/spdlog
-	url = git://github.com/gabime/spdlog.git
->>>>>>> 3a895646
+	url = git://github.com/gabime/spdlog.git