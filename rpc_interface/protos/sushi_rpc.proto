/** gRPC definitions for external control of sushi
 *
 * @copyright 2018 Modern Ancient Instruments Networked AB, dba Elk, Stockholm
 */

syntax = "proto3";

package sushi_rpc;

service SushiController {
    rpc GetSamplerate (GenericVoidValue) returns (GenericFloatValue) {}
    rpc GetPlayingMode (GenericVoidValue) returns (PlayingMode) {}
    rpc SetPlayingMode (PlayingMode) returns (GenericVoidValue) {}
    rpc GetSyncMode (GenericVoidValue) returns (SyncMode) {}
    rpc SetSyncMode (SyncMode) returns (GenericVoidValue) {}
    rpc GetTempo (GenericVoidValue) returns (GenericFloatValue) {}
    rpc SetTempo (GenericFloatValue) returns (GenericVoidValue) {}
    rpc GetTimeSignature (GenericVoidValue) returns (TimeSignature) {}
    rpc SetTimeSignature (TimeSignature) returns (GenericVoidValue) {}
    rpc GetTracks(GenericVoidValue) returns (TrackInfoList) {}

    // Keyboard control
    rpc SendNoteOn (NoteOnRequest) returns (GenericVoidValue) {}
    rpc SendNoteOff (NoteOffRequest) returns (GenericVoidValue) {}
    rpc SendNoteAftertouch (NoteAftertouchRequest) returns (GenericVoidValue) {}
    rpc SendAftertouch (NoteModulationRequest) returns (GenericVoidValue) {}
    rpc SendPitchBend (NoteModulationRequest) returns (GenericVoidValue) {}
    rpc SendModulation (NoteModulationRequest) returns (GenericVoidValue) {}

    // Cpu timings
    rpc GetEngineTimings (GenericVoidValue) returns (CpuTimings) {}
    rpc GetTrackTimings (TrackIdentifier) returns (CpuTimings) {}
    rpc GetProcessorTimings (ProcessorIdentifier) returns (CpuTimings) {}
    rpc ResetAllTimings (GenericVoidValue) returns (GenericVoidValue) {}
    rpc ResetTrackTimings (TrackIdentifier) returns (GenericVoidValue) {}
    rpc ResetProcessorTimings (ProcessorIdentifier) returns (GenericVoidValue) {}

    // Track control
    rpc GetTrackId (GenericStringValue) returns (TrackIdentifier) {}
    rpc GetTrackInfo (TrackIdentifier) returns (TrackInfo) {}
    rpc GetTrackProcessors (TrackIdentifier) returns (ProcessorInfoList) {}
    rpc GetTrackParameters (TrackIdentifier) returns (ParameterInfoList) {}
    // list requests left out for now

    // Processor control
    rpc GetProcessorId (GenericStringValue) returns (ProcessorIdentifier) {}
    rpc GetProcessorInfo (ProcessorIdentifier) returns (ProcessorInfo) {}
    rpc GetProcessorBypassState (ProcessorIdentifier) returns (GenericBoolValue) {}
    rpc SetProcessorBypassState (ProcessorBypassStateSetRequest) returns (GenericVoidValue) {}
    rpc GetProcessorCurrentProgram (ProcessorIdentifier) returns (ProgramIdentifier) {}
    rpc GetProcessorCurrentProgramName (ProcessorIdentifier) returns (GenericStringValue) {}
    rpc GetProcessorProgramName (ProcessorProgramIdentifier) returns (GenericStringValue) {}
    rpc GetProcessorPrograms (ProcessorIdentifier) returns (ProgramInfoList) {}
    rpc SetProcessorProgram (ProcessorProgramSetRequest) returns (GenericVoidValue) {}
    rpc GetProcessorParameters (ProcessorIdentifier) returns (ParameterInfoList) {}
    // list requests left out

    // Parameter control
    rpc GetParameterId (ParameterIdRequest) returns (ParameterIdentifier) {}
    rpc GetParameterInfo (ParameterIdentifier) returns (ParameterInfo) {}
<<<<<<< HEAD
    rpc GetParameterValue(ParameterIdentifier) returns (GenericFloatValue) {}
    rpc GetParameterValueNormalised(ParameterIdentifier) returns (GenericFloatValue) {}
    rpc GetParameterValueAsString(ParameterIdentifier) returns (GenericStringValue) {}
    rpc GetStringPropertyValue(ParameterIdentifier) returns (GenericStringValue) {}
    rpc SetParameterValue(ParameterSetRequest) returns (GenericVoidValue) {}
    rpc SetParameterValueNormalised(ParameterSetRequest) returns (GenericVoidValue) {}
    rpc SetStringPropertyValue(StringPropertySetRequest) returns (GenericVoidValue) {}
    
    // Notification RPCs
    rpc SubscribeToParameterUpdates(ParameterNotificationRequest) returns (stream ParameterSetRequest) {}
=======
    rpc GetParameterValue (ParameterIdentifier) returns (GenericFloatValue) {}
    rpc GetParameterValueInDomain (ParameterIdentifier) returns (GenericFloatValue) {}
    rpc GetParameterValueAsString (ParameterIdentifier) returns (GenericStringValue) {}
    rpc GetStringPropertyValue (ParameterIdentifier) returns (GenericStringValue) {}
    rpc SetParameterValue (ParameterSetRequest) returns (GenericVoidValue) {}
    rpc SetStringPropertyValue (StringPropertySetRequest) returns (GenericVoidValue) {}
>>>>>>> ad31e487
}


/**
 * Global wrappers for primitive types.
 *
 * gRPC requires the usage of custom messages as arguments/return types of services,
 * and it is good practice to define custom values for better future expansion of the
 * protocol.
 *
 * However, this leads to unnecessary bloat especially for cases where it's clear
 * that a primitive type is the best choice (e.g. GetNumSomething), so we define here
 * some common cases to all services.
 */

message GenericVoidValue {
}

message GenericFloatValue {
    float value = 1;
}

message GenericIntValue {
    int32 value = 1;
}

message GenericBoolValue {
    bool value = 1;
}

message GenericStringValue {
    string value = 1;
}

/* Common types */

message TrackIdentifier {
    int32 id = 1;
}

message ProcessorIdentifier {
    int32 id = 1;
}

message ParameterIdentifier {
    int32 processor_id = 1;
    int32 parameter_id = 2;
}

/* 0 is reserved for "not set" in protobuf, so we don't use it for a valid response */
message ParameterType {
    enum Type {
        DUMMY = 0;
        BOOL = 1;
        INT = 2;
        FLOAT = 3;
        STRING_PROPERTY = 4;
        DATA_PROPERTY = 5;
    }
    Type type = 1;
}

/* Messages */

message PlayingMode {
    enum Mode {
        DUMMY = 0;
        STOPPED = 1;
        PLAYING = 2;
        RECORDING = 3;
    }
    Mode mode = 1;
}

message SyncMode {
    enum Mode {
        DUMMY = 0;
        INTERNAL = 1;
        MIDI = 2;
        LINK = 3;
    }
    Mode mode = 1;
}

message TimeSignature {
    int32 numerator = 1;
    int32 denominator = 2;
}

message CpuTimings {
    float average = 1;
    float min = 2;
    float max = 3;
}

message NoteOnRequest {
    TrackIdentifier track = 1;
    int32 channel = 2;
    int32 note = 3;
    float velocity = 4;
}

message NoteOffRequest {
    TrackIdentifier track = 1;
    int32 channel = 2;
    int32 note = 3;
    float velocity = 4;
}

message NoteAftertouchRequest {
    TrackIdentifier track = 1;
    int32 channel = 2;
    int32 note = 3;
    float value = 4;
}

message NoteModulationRequest {
    TrackIdentifier track = 1;
    int32 channel = 2;
    float value = 3;
}

message TrackInfo {
    int32  id = 1;
    string label = 2;
    string name = 3;
    int32  input_channels = 4;
    int32  input_busses = 5;
    int32  output_channels = 6;
    int32  output_busses = 7;
    int32  processor_count = 8;
}

message TrackInfoList {
    repeated TrackInfo tracks = 1;
}

message ProcessorInfo {
    int32  id = 1;
    string label = 2;
    string name = 3;
    int32  parameter_count = 4;
    int32  program_count = 5;
}

message ProcessorInfoList {
    repeated ProcessorInfo processors = 1;
}

message ProgramIdentifier {
    int32 program = 1;
}

message ProcessorProgramIdentifier {
    ProcessorIdentifier processor = 1;
    int32 program = 2;
}

message ProgramInfo {
    ProgramIdentifier id = 1;
    string name = 2;
}

message ProgramInfoList {
    repeated ProgramInfo programs = 1;
}

message ProcessorProgramSetRequest {
    ProcessorIdentifier processor = 1;
    ProgramIdentifier program = 2;
}

message ProcessorBypassStateSetRequest {
    ProcessorIdentifier processor = 1;
    bool value = 2;
}

message ParameterInfo {
    int32  id = 1;
    ParameterType  type = 2;
    string label = 3;
    string name = 4;
    string unit = 5;
    bool   automatable = 6;
    float  min_domain_value = 7;
    float  max_domain_value = 8;
}

message ParameterInfoList {
    repeated ParameterInfo parameters = 1;
}

message ParameterIdRequest {
    ProcessorIdentifier processor  = 1;
    string ParameterName = 2;
}

message ParameterSetRequest {
    ParameterIdentifier parameter = 1;
    float value = 2;
}

message StringPropertySetRequest {
    ParameterIdentifier property = 1;
    string value = 2;
}

message ParameterNotificationRequest {
    repeated ParameterIdentifier parameters = 1;
}<|MERGE_RESOLUTION|>--- conflicted
+++ resolved
@@ -58,25 +58,15 @@
     // Parameter control
     rpc GetParameterId (ParameterIdRequest) returns (ParameterIdentifier) {}
     rpc GetParameterInfo (ParameterIdentifier) returns (ParameterInfo) {}
-<<<<<<< HEAD
-    rpc GetParameterValue(ParameterIdentifier) returns (GenericFloatValue) {}
-    rpc GetParameterValueNormalised(ParameterIdentifier) returns (GenericFloatValue) {}
-    rpc GetParameterValueAsString(ParameterIdentifier) returns (GenericStringValue) {}
-    rpc GetStringPropertyValue(ParameterIdentifier) returns (GenericStringValue) {}
-    rpc SetParameterValue(ParameterSetRequest) returns (GenericVoidValue) {}
-    rpc SetParameterValueNormalised(ParameterSetRequest) returns (GenericVoidValue) {}
-    rpc SetStringPropertyValue(StringPropertySetRequest) returns (GenericVoidValue) {}
-    
-    // Notification RPCs
-    rpc SubscribeToParameterUpdates(ParameterNotificationRequest) returns (stream ParameterSetRequest) {}
-=======
     rpc GetParameterValue (ParameterIdentifier) returns (GenericFloatValue) {}
     rpc GetParameterValueInDomain (ParameterIdentifier) returns (GenericFloatValue) {}
     rpc GetParameterValueAsString (ParameterIdentifier) returns (GenericStringValue) {}
     rpc GetStringPropertyValue (ParameterIdentifier) returns (GenericStringValue) {}
     rpc SetParameterValue (ParameterSetRequest) returns (GenericVoidValue) {}
     rpc SetStringPropertyValue (StringPropertySetRequest) returns (GenericVoidValue) {}
->>>>>>> ad31e487
+
+    // Notification RPCs
+    rpc SubscribeToParameterUpdates(ParameterNotificationRequest) returns (stream ParameterSetRequest) {}
 }
 
 
