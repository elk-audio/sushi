--- conflicted
+++ resolved
@@ -58,27 +58,17 @@
     // Parameter control
     rpc GetParameterId (ParameterIdRequest) returns (ParameterIdentifier) {}
     rpc GetParameterInfo (ParameterIdentifier) returns (ParameterInfo) {}
-<<<<<<< HEAD
-    rpc GetParameterValue(ParameterIdentifier) returns (GenericFloatValue) {}
-    rpc GetParameterValueNormalised(ParameterIdentifier) returns (GenericFloatValue) {}
-    rpc GetParameterValueAsString(ParameterIdentifier) returns (GenericStringValue) {}
-    rpc GetStringPropertyValue(ParameterIdentifier) returns (GenericStringValue) {}
-    rpc SetParameterValue(ParameterSetRequest) returns (GenericVoidValue) {}
-    rpc SetParameterValueNormalised(ParameterSetRequest) returns (GenericVoidValue) {}
-    rpc SetStringPropertyValue(StringPropertySetRequest) returns (GenericVoidValue) {}
-
-    // Audio Graph Control
-    rpc CreateProcessorOnTrack(CreateProcessorRequest) returns (GenericVoidValue) {}
-    rpc MoveProcessorOnTrack(MoveProcessorRequest) returns (GenericVoidValue) {}
-    rpc DeleteProcessorFromTrack(DeleteProcessorRequest) returns (GenericVoidValue) {}
-=======
     rpc GetParameterValue (ParameterIdentifier) returns (GenericFloatValue) {}
     rpc GetParameterValueInDomain (ParameterIdentifier) returns (GenericFloatValue) {}
     rpc GetParameterValueAsString (ParameterIdentifier) returns (GenericStringValue) {}
     rpc GetStringPropertyValue (ParameterIdentifier) returns (GenericStringValue) {}
     rpc SetParameterValue (ParameterSetRequest) returns (GenericVoidValue) {}
     rpc SetStringPropertyValue (StringPropertySetRequest) returns (GenericVoidValue) {}
->>>>>>> ad31e487
+
+    // Audio Graph Control
+    rpc CreateProcessorOnTrack(CreateProcessorRequest) returns (GenericVoidValue) {}
+    rpc MoveProcessorOnTrack(MoveProcessorRequest) returns (GenericVoidValue) {}
+    rpc DeleteProcessorFromTrack(DeleteProcessorRequest) returns (GenericVoidValue) {}
 }
 
 
