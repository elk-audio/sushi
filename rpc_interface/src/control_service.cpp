/*
 * Copyright 2017-2019 Modern Ancient Instruments Networked AB, dba Elk
 *
 * SUSHI is free software: you can redistribute it and/or modify it under the terms of
 * the GNU Affero General Public License as published by the Free Software Foundation,
 * either version 3 of the License, or (at your option) any later version.
 *
 * SUSHI is distributed in the hope that it will be useful, but WITHOUT ANY WARRANTY;
 * without even the implied warranty of MERCHANTABILITY or FITNESS FOR A PARTICULAR
 * PURPOSE.  See the GNU Affero General Public License for more details.
 *
 * You should have received a copy of the GNU Affero General Public License along with
 * SUSHI.  If not, see http://www.gnu.org/licenses/
 */

/**
 * @brief Sushi Control Service, gRPC service for external control of Sushi
 * @copyright 2017-2019 Modern Ancient Instruments Networked AB, dba Elk, Stockholm
 */


#include "../../include/control_notifications.h"
#include "control_service.h"
#include "async_service_call_data.h"

namespace sushi_rpc {

/* Convenience conversion functions between sushi enums and their respective grpc implementations */
inline sushi_rpc::ParameterType::Type to_grpc(const sushi::ext::ParameterType type)
{
    switch (type)
    {
        case sushi::ext::ParameterType::FLOAT:            return sushi_rpc::ParameterType::FLOAT;
        case sushi::ext::ParameterType::INT:              return sushi_rpc::ParameterType::INT;
        case sushi::ext::ParameterType::BOOL:             return sushi_rpc::ParameterType::BOOL;
        case sushi::ext::ParameterType::STRING_PROPERTY:  return sushi_rpc::ParameterType::STRING_PROPERTY;;
        case sushi::ext::ParameterType::DATA_PROPERTY:    return sushi_rpc::ParameterType::DATA_PROPERTY;;
        default:                                          return sushi_rpc::ParameterType::FLOAT;
    }
}

inline sushi_rpc::PlayingMode::Mode to_grpc(const sushi::ext::PlayingMode mode)
{
    switch (mode)
    {
        case sushi::ext::PlayingMode::STOPPED:      return sushi_rpc::PlayingMode::STOPPED;
        case sushi::ext::PlayingMode::PLAYING:      return sushi_rpc::PlayingMode::PLAYING;
        case sushi::ext::PlayingMode::RECORDING:    return sushi_rpc::PlayingMode::RECORDING;
        default:                                    return sushi_rpc::PlayingMode::PLAYING;
    }
}

inline sushi::ext::PlayingMode to_sushi_ext(const sushi_rpc::PlayingMode::Mode mode)
{
    switch (mode)
    {
        case sushi_rpc::PlayingMode::STOPPED:   return sushi::ext::PlayingMode::STOPPED;
        case sushi_rpc::PlayingMode::PLAYING:   return sushi::ext::PlayingMode::PLAYING;
        case sushi_rpc::PlayingMode::RECORDING: return sushi::ext::PlayingMode::RECORDING;
        default:                                return sushi::ext::PlayingMode::PLAYING;
    }
}

inline sushi_rpc::SyncMode::Mode to_grpc(const sushi::ext::SyncMode mode)
{
    switch (mode)
    {
        case sushi::ext::SyncMode::INTERNAL: return sushi_rpc::SyncMode::INTERNAL;
        case sushi::ext::SyncMode::MIDI:     return sushi_rpc::SyncMode::MIDI;
        case sushi::ext::SyncMode::LINK:     return sushi_rpc::SyncMode::LINK;
        default:                             return sushi_rpc::SyncMode::INTERNAL;
    }
}

inline sushi::ext::SyncMode to_sushi_ext(const sushi_rpc::SyncMode::Mode mode)
{
    switch (mode)
    {
        case sushi_rpc::SyncMode::INTERNAL: return sushi::ext::SyncMode::INTERNAL;
        case sushi_rpc::SyncMode::MIDI:     return sushi::ext::SyncMode::MIDI;
        case sushi_rpc::SyncMode::LINK:     return sushi::ext::SyncMode::LINK;
        default:                            return sushi::ext::SyncMode::INTERNAL;
    }
}

inline const char* to_string(const sushi::ext::ControlStatus status)
{
   switch (status)
    {
        case sushi::ext::ControlStatus::OK:                    return "OK";
        case sushi::ext::ControlStatus::ERROR:                 return "ERROR";
        case sushi::ext::ControlStatus::UNSUPPORTED_OPERATION: return "UNSUPPORTED OPERATION";
        case sushi::ext::ControlStatus::NOT_FOUND:             return "NOT FOUND";
        case sushi::ext::ControlStatus::OUT_OF_RANGE:          return "OUT OF RANGE";
        case sushi::ext::ControlStatus::INVALID_ARGUMENTS:     return "INVALID ARGUMENTS";
        default:                                               return "INTERNAL";
    }
}

inline grpc::Status to_grpc_status(sushi::ext::ControlStatus status, const char* error = nullptr)
{
    if (!error)
    {
        error = to_string(status);
    }
    switch (status)
    {
        case sushi::ext::ControlStatus::OK:
            return ::grpc::Status::OK;

        case sushi::ext::ControlStatus::ERROR:
            return ::grpc::Status(::grpc::StatusCode::UNKNOWN, error);

        case sushi::ext::ControlStatus::UNSUPPORTED_OPERATION:
            return ::grpc::Status(::grpc::StatusCode::FAILED_PRECONDITION, error);

        case sushi::ext::ControlStatus::NOT_FOUND:
            return ::grpc::Status(::grpc::StatusCode::NOT_FOUND, error);

        case sushi::ext::ControlStatus::OUT_OF_RANGE:
            return ::grpc::Status(::grpc::StatusCode::OUT_OF_RANGE, error);

        case sushi::ext::ControlStatus::INVALID_ARGUMENTS:
            return ::grpc::Status(::grpc::StatusCode::INVALID_ARGUMENT, error);

        default:
            return ::grpc::Status(::grpc::StatusCode::INTERNAL, error);
    }
}

inline void to_grpc(ParameterInfo& dest, const sushi::ext::ParameterInfo& src)
{
    dest.set_id(src.id);
    dest.mutable_type()->set_type(to_grpc(src.type));
    dest.set_label(src.label);
    dest.set_name(src.name);
    dest.set_unit(src.unit);
    dest.set_automatable(src.automatable);
    dest.set_min_domain_value(src.min_domain_value);
    dest.set_max_domain_value(src.max_domain_value);
}

inline void to_grpc(sushi_rpc::ProcessorInfo& dest, const sushi::ext::ProcessorInfo& src)
{
    dest.set_id(src.id);
    dest.set_label(src.label);
    dest.set_name(src.name);
    dest.set_parameter_count(src.parameter_count);
    dest.set_program_count(src.program_count);
}

inline void to_grpc(sushi_rpc::TrackInfo& dest, const sushi::ext::TrackInfo& src)
{
    dest.set_id(src.id);
    dest.set_label(src.label);
    dest.set_name(src.name);
    dest.set_input_channels(src.input_channels);
    dest.set_input_busses(src.input_busses);
    dest.set_output_channels(src.output_channels);
    dest.set_output_busses(src.output_busses);
    for (auto i : src.processors)
    {
        dest.mutable_processors()->Add()->set_id(i);
    }
}

inline void to_grpc(sushi_rpc::CpuTimings& dest, const sushi::ext::CpuTimings& src)
{
    dest.set_average(src.avg);
    dest.set_min(src.min);
    dest.set_max(src.max);
}

inline sushi::ext::PluginType to_sushi_ext(const sushi_rpc::PluginType::Type type)
{
    switch (type)
    {
        case sushi_rpc::PluginType::INTERNAL:       return sushi::ext::PluginType::INTERNAL;
        case sushi_rpc::PluginType::VST2X:          return sushi::ext::PluginType::VST2X;
        case sushi_rpc::PluginType::VST3X:          return sushi::ext::PluginType::VST3X;
        case sushi_rpc::PluginType::LV2:            return sushi::ext::PluginType::LV2;
        default:                                    return sushi::ext::PluginType::INTERNAL;
    }
}

grpc::Status SushiControlService::GetSamplerate(grpc::ServerContext* /*context*/,
                                                const sushi_rpc::GenericVoidValue* /*request*/,
                                                sushi_rpc::GenericFloatValue* response)
{
    response->set_value(_controller->get_samplerate());
    return grpc::Status::OK;
}

grpc::Status SushiControlService::GetPlayingMode(grpc::ServerContext* /*context*/,
                                                 const sushi_rpc::GenericVoidValue* /*request*/,
                                                 sushi_rpc::PlayingMode* response)
{
    response->set_mode(to_grpc(_controller->get_playing_mode()));
    return grpc::Status::OK;
}

grpc::Status SushiControlService::SetPlayingMode(grpc::ServerContext* /*context*/,
                                                 const sushi_rpc::PlayingMode* request,
                                                 sushi_rpc::GenericVoidValue* /*response*/)
{
    _controller->set_playing_mode(to_sushi_ext(request->mode()));
    return grpc::Status::OK;
}

grpc::Status SushiControlService::GetSyncMode(grpc::ServerContext* /*context*/,
                                              const sushi_rpc::GenericVoidValue* /*request*/,
                                              sushi_rpc::SyncMode* response)
{
    response->set_mode(to_grpc(_controller->get_sync_mode()));
    return grpc::Status::OK;
}

grpc::Status SushiControlService::SetSyncMode(grpc::ServerContext* /*context*/,
                                              const sushi_rpc::SyncMode*request,
                                              sushi_rpc::GenericVoidValue* /*response*/)
{
    _controller->set_sync_mode(to_sushi_ext(request->mode()));
    // TODO - set_sync_mode should return a status, not void
    return grpc::Status::OK;
}

grpc::Status SushiControlService::GetTempo(grpc::ServerContext* /*context*/,
                                           const sushi_rpc::GenericVoidValue* /*request*/,
                                           sushi_rpc::GenericFloatValue* response)
{
    response->set_value(_controller->get_tempo());
    return grpc::Status::OK;
}

grpc::Status SushiControlService::SetTempo(grpc::ServerContext* /*context*/,
                                           const sushi_rpc::GenericFloatValue* request,
                                           sushi_rpc::GenericVoidValue* /*response*/)
{
    auto status = _controller->set_tempo(request->value());
    return to_grpc_status(status);
}

grpc::Status SushiControlService::GetTimeSignature(grpc::ServerContext* /*context*/,
                                                   const sushi_rpc::GenericVoidValue* /*request*/,
                                                   sushi_rpc::TimeSignature* response)
{
    auto ts = _controller->get_time_signature();
    response->set_denominator(ts.denominator);
    response->set_numerator(ts.numerator);
    return grpc::Status::OK;
}

grpc::Status SushiControlService::SetTimeSignature(grpc::ServerContext* /*context*/,
                                                   const sushi_rpc::TimeSignature* request,
                                                   sushi_rpc::GenericVoidValue* /*response*/)
{
    sushi::ext::TimeSignature ts;
    ts.numerator = request->numerator();
    ts.denominator = request->denominator();
    auto status = _controller->set_time_signature(ts);
    return to_grpc_status(status);
}

grpc::Status SushiControlService::GetTracks(grpc::ServerContext* /*context*/,
                                            const sushi_rpc::GenericVoidValue* /*request*/,
                                            sushi_rpc::TrackInfoList* response)
{
    auto tracks = _controller->get_tracks();
    for (const auto& track : tracks)
    {
        auto info = response->add_tracks();
        to_grpc(*info, track);
    }
    return grpc::Status::OK;
}

grpc::Status SushiControlService::SendNoteOn(grpc::ServerContext* /*context*/,
                                             const sushi_rpc::NoteOnRequest*request,
                                             sushi_rpc::GenericVoidValue* /*response*/)
{
    auto status = _controller->send_note_on(request->track().id(), request->channel(), request->note(), request->velocity());
    return to_grpc_status(status);
}

grpc::Status SushiControlService::SendNoteOff(grpc::ServerContext* /*context*/,
                                              const sushi_rpc::NoteOffRequest* request,
                                              sushi_rpc::GenericVoidValue* /*response*/)
{
    auto status = _controller->send_note_off(request->track().id(), request->channel(), request->note(), request->velocity());
    return to_grpc_status(status);
}

grpc::Status SushiControlService::SendNoteAftertouch(grpc::ServerContext* /*context*/,
                                                     const sushi_rpc::NoteAftertouchRequest* request,
                                                     sushi_rpc::GenericVoidValue* /*response*/)
{
    auto status = _controller->send_note_aftertouch(request->track().id(), request->channel(), request->note(), request->value());
    return to_grpc_status(status);
}

grpc::Status SushiControlService::SendAftertouch(grpc::ServerContext* /*context*/,
                                                 const sushi_rpc::NoteModulationRequest* request,
                                                 sushi_rpc::GenericVoidValue* /*response*/)
{
    auto status = _controller->send_aftertouch(request->track().id(), request->channel(), request->value());
    return to_grpc_status(status);
}

grpc::Status SushiControlService::SendPitchBend(grpc::ServerContext* /*context*/,
                                                const sushi_rpc::NoteModulationRequest* request,
                                                sushi_rpc::GenericVoidValue* /*response*/)
{
    auto status = _controller->send_pitch_bend(request->track().id(), request->channel(), request->value());
    return to_grpc_status(status);
}

grpc::Status SushiControlService::SendModulation(grpc::ServerContext* /*context*/,
                                                 const sushi_rpc::NoteModulationRequest* request,
                                                 sushi_rpc::GenericVoidValue* /*response*/)
{
    auto status = _controller->send_modulation(request->track().id(), request->channel(), request->value());
    return to_grpc_status(status);
}

grpc::Status SushiControlService::GetEngineTimings(grpc::ServerContext* /*context*/,
                                                   const sushi_rpc::GenericVoidValue* /*request*/,
                                                   sushi_rpc::CpuTimings* response)
{
    auto [status, timings] = _controller->get_engine_timings();
    if (status != sushi::ext::ControlStatus::OK)
    {
        return to_grpc_status(status);
    }
    to_grpc(*response, timings);
    return grpc::Status::OK;
}

grpc::Status SushiControlService::GetTrackTimings(grpc::ServerContext* /*context*/,
                                                  const sushi_rpc::TrackIdentifier* request,
                                                  sushi_rpc::CpuTimings* response)
{
    auto [status, timings] = _controller->get_track_timings(request->id());
    if (status != sushi::ext::ControlStatus::OK)
    {
        return to_grpc_status(status);
    }
    to_grpc(*response, timings);
    return grpc::Status::OK;
}

grpc::Status SushiControlService::GetProcessorTimings(grpc::ServerContext* /*context*/,
                                                      const sushi_rpc::ProcessorIdentifier* request,
                                                      sushi_rpc::CpuTimings* response)
{
    auto [status, timings] = _controller->get_processor_timings(request->id());
    if (status != sushi::ext::ControlStatus::OK)
    {
        return to_grpc_status(status);
    }
    to_grpc(*response, timings);
    return grpc::Status::OK;
}

grpc::Status SushiControlService::ResetAllTimings(grpc::ServerContext* /*context*/,
                                                  const sushi_rpc::GenericVoidValue* /*request*/,
                                                  sushi_rpc::GenericVoidValue* /*response*/)
{
    _controller->reset_all_timings();
    return grpc::Status::OK;
}

grpc::Status SushiControlService::ResetTrackTimings(grpc::ServerContext* /*context*/,
                                                    const sushi_rpc::TrackIdentifier* request,
                                                    sushi_rpc::GenericVoidValue* /*response*/)
{
    auto status = _controller->reset_track_timings(request->id());
    return to_grpc_status(status);
}

grpc::Status SushiControlService::ResetProcessorTimings(grpc::ServerContext* /*context*/,
                                                        const sushi_rpc::ProcessorIdentifier* request,
                                                        sushi_rpc::GenericVoidValue* /*response*/)
{
    auto status = _controller->reset_processor_timings(request->id());
    return to_grpc_status(status);
}

grpc::Status SushiControlService::GetTrackId(grpc::ServerContext* /*context*/,
                                             const sushi_rpc::GenericStringValue* request,
                                             sushi_rpc::TrackIdentifier* response)
{
    auto [status, id] = _controller->get_track_id(request->value());
    if (status != sushi::ext::ControlStatus::OK)
    {
        return to_grpc_status(status, "No track with that name");
    }
    response->set_id(id);
    return grpc::Status::OK;
}

grpc::Status SushiControlService::GetTrackInfo(grpc::ServerContext* /*context*/,
                                               const sushi_rpc::TrackIdentifier* request,
                                               sushi_rpc::TrackInfo* response)
{
    auto [status, track] = _controller->get_track_info(request->id());
    if (status != sushi::ext::ControlStatus::OK)
    {
        return to_grpc_status(status, nullptr);
    }
    to_grpc(*response, track);
    return grpc::Status::OK;
}

grpc::Status SushiControlService::GetTrackProcessors(grpc::ServerContext* /*context*/,
                                                     const sushi_rpc::TrackIdentifier* request,
                                                     sushi_rpc::ProcessorInfoList* response)
{
    auto [status, processors]= _controller->get_track_processors(request->id());
    for (const auto& processor : processors)
    {
        auto info = response->add_processors();
        to_grpc(*info, processor);
    }
    return to_grpc_status(status);
}

grpc::Status SushiControlService::GetTrackParameters(grpc::ServerContext* /*context*/,
                                                     const sushi_rpc::TrackIdentifier* request,
                                                     sushi_rpc::ParameterInfoList* response)
{
    auto [status, parameters] = _controller->get_track_parameters(request->id());
    for (const auto& parameter : parameters)
    {
        auto info = response->add_parameters();
        to_grpc(*info, parameter);
    }
    return to_grpc_status(status);
}

grpc::Status SushiControlService::GetProcessorId(grpc::ServerContext* /*context*/,
                                                 const sushi_rpc::GenericStringValue* request,
                                                 sushi_rpc::ProcessorIdentifier* response)
{
    auto [status, id] = _controller->get_processor_id(request->value());
    if (status != sushi::ext::ControlStatus::OK)
    {
        return to_grpc_status(status, "No processor with that name");
    }
    response->set_id(id);
    return grpc::Status::OK;
}

grpc::Status SushiControlService::GetProcessorInfo(grpc::ServerContext* /*context*/,
                                                   const sushi_rpc::ProcessorIdentifier* request,
                                                   sushi_rpc::ProcessorInfo* response)
{
    auto [status, processor] = _controller->get_processor_info(request->id());
    if (status != sushi::ext::ControlStatus::OK)
    {
        return to_grpc_status(status);
    }
    to_grpc(*response, processor);
    return grpc::Status::OK;
}

grpc::Status SushiControlService::GetProcessorBypassState(grpc::ServerContext* /*context*/,
                                                          const sushi_rpc::ProcessorIdentifier* request,
                                                          sushi_rpc::GenericBoolValue* response)
{
    auto [status, state] = _controller->get_processor_bypass_state(request->id());
    if (status != sushi::ext::ControlStatus::OK)
    {
        return to_grpc_status(status);
    }
    response->set_value(state);
    return grpc::Status::OK;
}

grpc::Status SushiControlService::SetProcessorBypassState(grpc::ServerContext* /*context*/,
                                                          const sushi_rpc::ProcessorBypassStateSetRequest* request,
                                                          sushi_rpc::GenericVoidValue* /*response*/)
{
    auto status = _controller->set_processor_bypass_state(request->processor().id(), request->value());
    return to_grpc_status(status);
}

grpc::Status SushiControlService::GetProcessorCurrentProgram(grpc::ServerContext* /*context*/,
                                                             const sushi_rpc::ProcessorIdentifier* request,
                                                             sushi_rpc::ProgramIdentifier* response)
{
    auto [status, program] = _controller->get_processor_current_program(request->id());
    if (status != sushi::ext::ControlStatus::OK)
    {
        return to_grpc_status(status);
    }
    response->set_program(program);
    return grpc::Status::OK;
}

grpc::Status SushiControlService::GetProcessorCurrentProgramName(grpc::ServerContext* /*context*/,
                                                                 const sushi_rpc::ProcessorIdentifier* request,
                                                                 sushi_rpc::GenericStringValue* response)
{
    auto [status, program] = _controller->get_processor_current_program_name(request->id());
    if (status != sushi::ext::ControlStatus::OK)
    {
        return to_grpc_status(status);
    }
    response->set_value(program);
    return grpc::Status::OK;
}

grpc::Status SushiControlService::GetProcessorProgramName(grpc::ServerContext* /*context*/,
                                                          const sushi_rpc::ProcessorProgramIdentifier* request,
                                                          sushi_rpc::GenericStringValue* response)
{
    auto [status, program] = _controller->get_processor_program_name(request->processor().id(), request->program());
    if (status != sushi::ext::ControlStatus::OK)
    {
        return to_grpc_status(status);
    }
    response->set_value(program);
    return grpc::Status::OK;
}

grpc::Status SushiControlService::GetProcessorPrograms(grpc::ServerContext* /*context*/,
                                                       const sushi_rpc::ProcessorIdentifier* request,
                                                       sushi_rpc::ProgramInfoList* response)
{
    auto [status, programs] = _controller->get_processor_programs(request->id());
    int id = 0;
    for (auto& program : programs)
    {
        auto info = response->add_programs();
        info->set_name(program);
        info->mutable_id()->set_program(id++);
    }
    return to_grpc_status(status);
}

grpc::Status SushiControlService::SetProcessorProgram(grpc::ServerContext* /*context*/,
                                                      const sushi_rpc::ProcessorProgramSetRequest* request,
                                                      sushi_rpc::GenericVoidValue* /*response*/)
{
    auto status = _controller->set_processor_program(request->processor().id(), request->program().program());
    return to_grpc_status(status);
}

grpc::Status SushiControlService::GetProcessorParameters(grpc::ServerContext* /*context*/,
                                                         const sushi_rpc::ProcessorIdentifier* request,
                                                         sushi_rpc::ParameterInfoList* response)
{
    auto [status, parameters] = _controller->get_processor_parameters(request->id());
    for (const auto& parameter : parameters)
    {
        auto info = response->add_parameters();
        to_grpc(*info, parameter);
    }
    return to_grpc_status(status);
}

grpc::Status SushiControlService::GetParameterId(grpc::ServerContext* /*context*/,
                                                 const sushi_rpc::ParameterIdRequest* request,
                                                 sushi_rpc::ParameterIdentifier* response)
{
    auto [status, id] = _controller->get_parameter_id(request->processor().id(), request->parametername());
    if (status != sushi::ext::ControlStatus::OK)
    {
        return to_grpc_status(status,  "No parameter with that name");
    }
    response->set_parameter_id(id);
    return grpc::Status::OK;
}

grpc::Status SushiControlService::GetParameterInfo(::grpc::ServerContext* /*context*/,
                                                   const sushi_rpc::ParameterIdentifier* request,
                                                   sushi_rpc::ParameterInfo* response)
{
    auto [status, parameter] = _controller->get_parameter_info(request->processor_id(), request->parameter_id());
    if (status != sushi::ext::ControlStatus::OK)
    {
        return to_grpc_status(status);
    }
    to_grpc(*response, parameter);
    return grpc::Status::OK;
}

grpc::Status SushiControlService::GetParameterValue(grpc::ServerContext* /*context*/,
                                                    const sushi_rpc::ParameterIdentifier* request,
                                                    sushi_rpc::GenericFloatValue* response)
{
    auto [status, value] = _controller->get_parameter_value(request->processor_id(), request->parameter_id());
    if (status != sushi::ext::ControlStatus::OK)
    {
        return to_grpc_status(status);
    }
    response->set_value(value);
    return grpc::Status::OK;
}

grpc::Status SushiControlService::GetParameterValueInDomain(grpc::ServerContext* /*context*/,
                                                            const sushi_rpc::ParameterIdentifier* request,
                                                            sushi_rpc::GenericFloatValue* response)
{
    auto [status, value] = _controller->get_parameter_value_in_domain(request->processor_id(), request->parameter_id());
    if (status != sushi::ext::ControlStatus::OK)
    {
        return to_grpc_status(status);
    }
    response->set_value(value);
    return grpc::Status::OK;
}

grpc::Status SushiControlService::GetParameterValueAsString(grpc::ServerContext* /*context*/,
                                                            const sushi_rpc::ParameterIdentifier* request,
                                                            sushi_rpc::GenericStringValue* response)
{
    auto [status, value] = _controller->get_parameter_value_as_string(request->processor_id(), request->parameter_id());
    if (status != sushi::ext::ControlStatus::OK)
    {
        return to_grpc_status(status);
    }
    response->set_value(value);
    return grpc::Status::OK;
}

grpc::Status SushiControlService::GetStringPropertyValue(grpc::ServerContext* /*context*/,
                                                         const sushi_rpc::ParameterIdentifier* request,
                                                         sushi_rpc::GenericStringValue* response)
{
    auto [status, value] = _controller->get_string_property_value(request->processor_id(), request->parameter_id());
    if (status != sushi::ext::ControlStatus::OK)
    {
        return to_grpc_status(status);
    }
    response->set_value(value);
    return grpc::Status::OK;
}

grpc::Status SushiControlService::SetParameterValue(grpc::ServerContext* /*context*/,
                                                    const sushi_rpc::ParameterValue* request,
                                                    sushi_rpc::GenericVoidValue* /*response*/)
{
    auto status = _controller->set_parameter_value(request->parameter().processor_id(),
                                                   request->parameter().parameter_id(),
                                                   request->value());
    return to_grpc_status(status);
}

grpc::Status SushiControlService::SetStringPropertyValue(grpc::ServerContext* /*context*/,
                                                         const sushi_rpc::StringPropertySetRequest* request,
                                                         sushi_rpc::GenericVoidValue* /*response*/)
{
    auto status = _controller->set_string_property_value(request->property().processor_id(),
                                                         request->property().parameter_id(),
                                                         request->value());
    return to_grpc_status(status);
}

<<<<<<< HEAD
grpc::Status SushiControlService::CreateStereoTrack(grpc::ServerContext* /*context*/,
                                                    const sushi_rpc::CreateStereoTrackRequest* request,
                                                    sushi_rpc::GenericVoidValue* /*response*/)
{
    std::optional<int> input_bus;
    if (request->has_input())
    {
        input_bus = request->input_bus();
    }
    auto status = _controller->create_stereo_track(request->name(), request->output_bus(), input_bus);
    return to_grpc_status(status);
}

grpc::Status SushiControlService::CreateMonoTrack(grpc::ServerContext* /*context*/,
                                                  const sushi_rpc::CreateMonoTrackRequest* request,
                                                  sushi_rpc::GenericVoidValue* /*response*/)
{
    std::optional<int> input_channel;
    if (request->has_input())
    {
        input_channel = request->input_channel();
    }
    auto status = _controller->create_mono_track(request->name(), request->output_channel(), input_channel);
    return to_grpc_status(status);
}

grpc::Status SushiControlService::DeleteTrack(grpc::ServerContext* /*context*/,
                                              const sushi_rpc::TrackIdentifier* request,
                                              sushi_rpc::GenericVoidValue* /*response*/)
{
    auto status = _controller->delete_track(request->id());
    return to_grpc_status(status);
}

grpc::Status SushiControlService::CreateProcessorOnTrack(grpc::ServerContext* /*context*/,
                                                         const sushi_rpc::CreateProcessorRequest* request,
                                                         sushi_rpc::GenericVoidValue* /*response*/)
{
    std::optional<int> before_processor = std::nullopt;
    if (request->position().add_to_back() == false)
    {
        before_processor = request->position().before_processor().id();
    }
    auto status = _controller->create_processor_on_track(request->name(),
                                                         request->uid(),
                                                         request->path(),
                                                         to_sushi_ext(request->type().type()),
                                                         request->track().id(),
                                                         before_processor);
    return to_grpc_status(status);
}

grpc::Status SushiControlService::MoveProcessorOnTrack(grpc::ServerContext* /*context*/, const sushi_rpc::MoveProcessorRequest*request,
                                                       sushi_rpc::GenericVoidValue* /*response*/)
{
    std::optional<int> before_processor = std::nullopt;
    if (request->position().add_to_back() == false)
    {
        before_processor = request->position().before_processor().id();
    }
    auto status = _controller->move_processor_on_track(request->processor().id(),
                                                       request->source_track().id(),
                                                       request->dest_track().id(),
                                                       before_processor);
    return to_grpc_status(status);

}

grpc::Status SushiControlService::DeleteProcessorFromTrack(grpc::ServerContext* /*context*/,
                                                           const sushi_rpc::DeleteProcessorRequest* request,
                                                           sushi_rpc::GenericVoidValue* /*response*/)
{
    auto status = _controller->delete_processor_from_track(request->processor().id(),
                                                           request->track().id());
    return to_grpc_status(status);
=======
void SushiControlService::notification(const sushi::ext::ControlNotification* notification)
{
    if (notification->type() == sushi::ext::NotificationType::PARAMETER_CHANGE)
    {
        auto typed_notification = static_cast<const sushi::ext::ParameterChangeNotification*>(notification);
        auto notification_content = std::make_shared<ParameterValue>();
        notification_content->set_value(typed_notification->value());
        notification_content->mutable_parameter()->set_parameter_id(typed_notification->parameter_id());
        notification_content->mutable_parameter()->set_processor_id(typed_notification->processor_id());

        std::scoped_lock lock(_subscriber_lock);
        for(auto& subscriber : _parameter_subscribers)
        {
            subscriber->push(notification_content);
        }
    }
}

void SushiControlService::subscribe_to_parameter_updates(SubscribeToParameterUpdatesCallData* subscriber)
     {
         std::scoped_lock lock(_subscriber_lock);
         _parameter_subscribers.push_back(subscriber);
     }

void SushiControlService::unsubscribe_from_parameter_updates(SubscribeToParameterUpdatesCallData* subscriber)
{
    std::scoped_lock lock(_subscriber_lock);
    _parameter_subscribers.erase(std::remove(_parameter_subscribers.begin(),
                                            _parameter_subscribers.end(),
                                            subscriber));
}

void SushiControlService::stop_all_call_data()
{
    for (auto& subscriber : _parameter_subscribers)
    {
        subscriber->stop();
        subscriber->proceed();
    }
>>>>>>> 9d52d0ed
}

} // sushi_rpc<|MERGE_RESOLUTION|>--- conflicted
+++ resolved
@@ -657,7 +657,6 @@
     return to_grpc_status(status);
 }
 
-<<<<<<< HEAD
 grpc::Status SushiControlService::CreateStereoTrack(grpc::ServerContext* /*context*/,
                                                     const sushi_rpc::CreateStereoTrackRequest* request,
                                                     sushi_rpc::GenericVoidValue* /*response*/)
@@ -733,7 +732,9 @@
     auto status = _controller->delete_processor_from_track(request->processor().id(),
                                                            request->track().id());
     return to_grpc_status(status);
-=======
+}
+
+
 void SushiControlService::notification(const sushi::ext::ControlNotification* notification)
 {
     if (notification->type() == sushi::ext::NotificationType::PARAMETER_CHANGE)
@@ -773,7 +774,6 @@
         subscriber->stop();
         subscriber->proceed();
     }
->>>>>>> 9d52d0ed
 }
 
 } // sushi_rpc