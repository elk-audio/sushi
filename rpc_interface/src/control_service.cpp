/*
 * Copyright 2017-2019 Modern Ancient Instruments Networked AB, dba Elk
 *
 * SUSHI is free software: you can redistribute it and/or modify it under the terms of
 * the GNU Affero General Public License as published by the Free Software Foundation,
 * either version 3 of the License, or (at your option) any later version.
 *
 * SUSHI is distributed in the hope that it will be useful, but WITHOUT ANY WARRANTY;
 * without even the implied warranty of MERCHANTABILITY or FITNESS FOR A PARTICULAR
 * PURPOSE.  See the GNU Affero General Public License for more details.
 *
 * You should have received a copy of the GNU Affero General Public License along with
 * SUSHI.  If not, see http://www.gnu.org/licenses/
 */

/**
 * @brief Sushi Control Service, gRPC service for external control of Sushi
 * @copyright 2017-2019 Modern Ancient Instruments Networked AB, dba Elk, Stockholm
 */

#include "control_service.h"
#include "control_notifications.h"

#include "async_service_call_data.h"

namespace sushi_rpc {

/* Convenience conversion functions between sushi enums and their respective grpc implementations */
inline sushi_rpc::ParameterType::Type to_grpc(const sushi::ext::ParameterType type)
{
    switch (type)
    {
        case sushi::ext::ParameterType::FLOAT:            return sushi_rpc::ParameterType::FLOAT;
        case sushi::ext::ParameterType::INT:              return sushi_rpc::ParameterType::INT;
        case sushi::ext::ParameterType::BOOL:             return sushi_rpc::ParameterType::BOOL;
        case sushi::ext::ParameterType::STRING_PROPERTY:  return sushi_rpc::ParameterType::FLOAT; // Currently not supported in gRPC
        case sushi::ext::ParameterType::DATA_PROPERTY:    return sushi_rpc::ParameterType::FLOAT; // Currently not supported in gRPC
        default:                                          return sushi_rpc::ParameterType::FLOAT;
    }
}

inline sushi_rpc::PlayingMode::Mode to_grpc(const sushi::ext::PlayingMode mode)
{
    switch (mode)
    {
        case sushi::ext::PlayingMode::STOPPED:      return sushi_rpc::PlayingMode::STOPPED;
        case sushi::ext::PlayingMode::PLAYING:      return sushi_rpc::PlayingMode::PLAYING;
        case sushi::ext::PlayingMode::RECORDING:    return sushi_rpc::PlayingMode::RECORDING;
        default:                                    return sushi_rpc::PlayingMode::PLAYING;
    }
}

inline MidiChannel_Channel to_grpc(const sushi::ext::MidiChannel channel)
{
    switch (channel)
    {
        case sushi::ext::MidiChannel::MIDI_CH_1:    return sushi_rpc::MidiChannel::MIDI_CH_1;
        case sushi::ext::MidiChannel::MIDI_CH_2:    return sushi_rpc::MidiChannel::MIDI_CH_2;
        case sushi::ext::MidiChannel::MIDI_CH_3:    return sushi_rpc::MidiChannel::MIDI_CH_3;
        case sushi::ext::MidiChannel::MIDI_CH_4:    return sushi_rpc::MidiChannel::MIDI_CH_4;
        case sushi::ext::MidiChannel::MIDI_CH_5:    return sushi_rpc::MidiChannel::MIDI_CH_5;
        case sushi::ext::MidiChannel::MIDI_CH_6:    return sushi_rpc::MidiChannel::MIDI_CH_6;
        case sushi::ext::MidiChannel::MIDI_CH_7:    return sushi_rpc::MidiChannel::MIDI_CH_7;
        case sushi::ext::MidiChannel::MIDI_CH_8:    return sushi_rpc::MidiChannel::MIDI_CH_8;
        case sushi::ext::MidiChannel::MIDI_CH_9:    return sushi_rpc::MidiChannel::MIDI_CH_9;
        case sushi::ext::MidiChannel::MIDI_CH_10:   return sushi_rpc::MidiChannel::MIDI_CH_10;
        case sushi::ext::MidiChannel::MIDI_CH_11:   return sushi_rpc::MidiChannel::MIDI_CH_11;
        case sushi::ext::MidiChannel::MIDI_CH_12:   return sushi_rpc::MidiChannel::MIDI_CH_12;
        case sushi::ext::MidiChannel::MIDI_CH_13:   return sushi_rpc::MidiChannel::MIDI_CH_13;
        case sushi::ext::MidiChannel::MIDI_CH_14:   return sushi_rpc::MidiChannel::MIDI_CH_14;
        case sushi::ext::MidiChannel::MIDI_CH_15:   return sushi_rpc::MidiChannel::MIDI_CH_15;
        case sushi::ext::MidiChannel::MIDI_CH_16:   return sushi_rpc::MidiChannel::MIDI_CH_16;
        case sushi::ext::MidiChannel::MIDI_CH_OMNI: return sushi_rpc::MidiChannel::MIDI_CH_OMNI;
        default:                                    return sushi_rpc::MidiChannel::MIDI_CH_OMNI;
    }
}

inline sushi::ext::MidiChannel to_sushi_ext(const MidiChannel_Channel channel)
{
    switch (channel)
    {
        case sushi_rpc::MidiChannel::MIDI_CH_1:    return sushi::ext::MidiChannel::MIDI_CH_1;
        case sushi_rpc::MidiChannel::MIDI_CH_2:    return sushi::ext::MidiChannel::MIDI_CH_2;
        case sushi_rpc::MidiChannel::MIDI_CH_3:    return sushi::ext::MidiChannel::MIDI_CH_3;
        case sushi_rpc::MidiChannel::MIDI_CH_4:    return sushi::ext::MidiChannel::MIDI_CH_4;
        case sushi_rpc::MidiChannel::MIDI_CH_5:    return sushi::ext::MidiChannel::MIDI_CH_5;
        case sushi_rpc::MidiChannel::MIDI_CH_6:    return sushi::ext::MidiChannel::MIDI_CH_6;
        case sushi_rpc::MidiChannel::MIDI_CH_7:    return sushi::ext::MidiChannel::MIDI_CH_7;
        case sushi_rpc::MidiChannel::MIDI_CH_8:    return sushi::ext::MidiChannel::MIDI_CH_8;
        case sushi_rpc::MidiChannel::MIDI_CH_9:    return sushi::ext::MidiChannel::MIDI_CH_9;
        case sushi_rpc::MidiChannel::MIDI_CH_10:   return sushi::ext::MidiChannel::MIDI_CH_10;
        case sushi_rpc::MidiChannel::MIDI_CH_11:   return sushi::ext::MidiChannel::MIDI_CH_11;
        case sushi_rpc::MidiChannel::MIDI_CH_12:   return sushi::ext::MidiChannel::MIDI_CH_12;
        case sushi_rpc::MidiChannel::MIDI_CH_13:   return sushi::ext::MidiChannel::MIDI_CH_13;
        case sushi_rpc::MidiChannel::MIDI_CH_14:   return sushi::ext::MidiChannel::MIDI_CH_14;
        case sushi_rpc::MidiChannel::MIDI_CH_15:   return sushi::ext::MidiChannel::MIDI_CH_15;
        case sushi_rpc::MidiChannel::MIDI_CH_16:   return sushi::ext::MidiChannel::MIDI_CH_16;
        case sushi_rpc::MidiChannel::MIDI_CH_OMNI: return sushi::ext::MidiChannel::MIDI_CH_OMNI;
        default:                                   return sushi::ext::MidiChannel::MIDI_CH_OMNI;
    }
}

inline sushi::ext::PlayingMode to_sushi_ext(const sushi_rpc::PlayingMode::Mode mode)
{
    switch (mode)
    {
        case sushi_rpc::PlayingMode::STOPPED:   return sushi::ext::PlayingMode::STOPPED;
        case sushi_rpc::PlayingMode::PLAYING:   return sushi::ext::PlayingMode::PLAYING;
        case sushi_rpc::PlayingMode::RECORDING: return sushi::ext::PlayingMode::RECORDING;
        default:                                return sushi::ext::PlayingMode::PLAYING;
    }
}

inline sushi_rpc::SyncMode::Mode to_grpc(const sushi::ext::SyncMode mode)
{
    switch (mode)
    {
        case sushi::ext::SyncMode::INTERNAL: return sushi_rpc::SyncMode::INTERNAL;
        case sushi::ext::SyncMode::MIDI:     return sushi_rpc::SyncMode::MIDI;
        case sushi::ext::SyncMode::LINK:     return sushi_rpc::SyncMode::LINK;
        default:                             return sushi_rpc::SyncMode::INTERNAL;
    }
}

inline sushi::ext::SyncMode to_sushi_ext(const sushi_rpc::SyncMode::Mode mode)
{
    switch (mode)
    {
        case sushi_rpc::SyncMode::INTERNAL: return sushi::ext::SyncMode::INTERNAL;
        case sushi_rpc::SyncMode::MIDI:     return sushi::ext::SyncMode::MIDI;
        case sushi_rpc::SyncMode::LINK:     return sushi::ext::SyncMode::LINK;
        default:                            return sushi::ext::SyncMode::INTERNAL;
    }
}

inline const char* to_string(const sushi::ext::ControlStatus status)
{
   switch (status)
    {
        case sushi::ext::ControlStatus::OK:                    return "OK";
        case sushi::ext::ControlStatus::ERROR:                 return "ERROR";
        case sushi::ext::ControlStatus::UNSUPPORTED_OPERATION: return "UNSUPPORTED OPERATION";
        case sushi::ext::ControlStatus::NOT_FOUND:             return "NOT FOUND";
        case sushi::ext::ControlStatus::OUT_OF_RANGE:          return "OUT OF RANGE";
        case sushi::ext::ControlStatus::INVALID_ARGUMENTS:     return "INVALID ARGUMENTS";
        default:                                               return "INTERNAL";
    }
}

inline grpc::Status to_grpc_status(sushi::ext::ControlStatus status, const char* error = nullptr)
{
    if (!error)
    {
        error = to_string(status);
    }
    switch (status)
    {
        case sushi::ext::ControlStatus::OK:
            return ::grpc::Status::OK;

        case sushi::ext::ControlStatus::ERROR:
            return ::grpc::Status(::grpc::StatusCode::UNKNOWN, error);

        case sushi::ext::ControlStatus::UNSUPPORTED_OPERATION:
            return ::grpc::Status(::grpc::StatusCode::FAILED_PRECONDITION, error);

        case sushi::ext::ControlStatus::NOT_FOUND:
            return ::grpc::Status(::grpc::StatusCode::NOT_FOUND, error);

        case sushi::ext::ControlStatus::OUT_OF_RANGE:
            return ::grpc::Status(::grpc::StatusCode::OUT_OF_RANGE, error);

        case sushi::ext::ControlStatus::INVALID_ARGUMENTS:
            return ::grpc::Status(::grpc::StatusCode::INVALID_ARGUMENT, error);

        default:
            return ::grpc::Status(::grpc::StatusCode::INTERNAL, error);
    }
}

inline void to_grpc(ParameterInfo& dest, const sushi::ext::ParameterInfo& src)
{
    dest.set_id(src.id);
    dest.mutable_type()->set_type(to_grpc(src.type));
    dest.set_label(src.label);
    dest.set_name(src.name);
    dest.set_unit(src.unit);
    dest.set_automatable(src.automatable);
    dest.set_min_domain_value(src.min_domain_value);
    dest.set_max_domain_value(src.max_domain_value);
}

inline void to_grpc(sushi_rpc::ProcessorInfo& dest, const sushi::ext::ProcessorInfo& src)
{
    dest.set_id(src.id);
    dest.set_label(src.label);
    dest.set_name(src.name);
    dest.set_parameter_count(src.parameter_count);
    dest.set_program_count(src.program_count);
}

inline void to_grpc(sushi_rpc::MidiKbdConnection& dest, const sushi::ext::MidiKbdConnection& src)
{
    dest.mutable_track()->set_id(src.track_id);
    dest.mutable_channel()->set_channel(to_grpc(src.channel));
    dest.set_port(src.port);
    dest.set_raw_midi(src.raw_midi);
}

inline void to_grpc(sushi_rpc::MidiCCConnection& dest, const sushi::ext::MidiCCConnection& src)
{
    dest.mutable_parameter()->set_processor_id(src.processor_id);
    dest.mutable_parameter()->set_parameter_id(src.parameter_id);
    dest.mutable_parameter()->set_processor_id(src.processor_id);
    dest.mutable_channel()->set_channel(to_grpc(src.channel));
    dest.set_port(src.port);
    dest.set_cc_number(src.cc_number);
    dest.set_min_range(src.min_range);
    dest.set_max_range(src.max_range);
    dest.set_relative_mode(src.relative_mode);
}

inline void to_grpc(sushi_rpc::MidiPCConnection& dest, const sushi::ext::MidiPCConnection& src)
{
    dest.mutable_processor()->set_id(src.processor_id);
    dest.mutable_channel()->set_channel(to_grpc(src.channel));
    dest.set_port(src.port);
}

inline void to_grpc(sushi_rpc::TrackInfo& dest, const sushi::ext::TrackInfo& src)
{
    dest.set_id(src.id);
    dest.set_label(src.label);
    dest.set_name(src.name);
    dest.set_input_channels(src.input_channels);
    dest.set_input_busses(src.input_busses);
    dest.set_output_channels(src.output_channels);
    dest.set_output_busses(src.output_busses);
    for (auto i : src.processors)
    {
        dest.mutable_processors()->Add()->set_id(i);
    }
}

inline void to_grpc(sushi_rpc::CpuTimings& dest, const sushi::ext::CpuTimings& src)
{
    dest.set_average(src.avg);
    dest.set_min(src.min);
    dest.set_max(src.max);
}

inline void to_grpc(sushi_rpc::AudioConnection& dest, const sushi::ext::AudioConnection& src)
{
    dest.mutable_track()->set_id(src.track_id);
    dest.set_track_channel(src.track_channel);
    dest.set_engine_channel(src.engine_channel);
}

inline sushi::ext::PluginType to_sushi_ext(const sushi_rpc::PluginType::Type type)
{
    switch (type)
    {
        case sushi_rpc::PluginType::INTERNAL:       return sushi::ext::PluginType::INTERNAL;
        case sushi_rpc::PluginType::VST2X:          return sushi::ext::PluginType::VST2X;
        case sushi_rpc::PluginType::VST3X:          return sushi::ext::PluginType::VST3X;
        case sushi_rpc::PluginType::LV2:            return sushi::ext::PluginType::LV2;
        default:                                    return sushi::ext::PluginType::INTERNAL;
    }
}

grpc::Status SystemControlService::GetSushiVersion(grpc::ServerContext* /*context*/,
                                                   const sushi_rpc::GenericVoidValue* /*request*/,
                                                   sushi_rpc::GenericStringValue* response)
{
    response->set_value(_controller->get_sushi_version());
    return grpc::Status::OK;
}

grpc::Status SystemControlService::GetBuildInfo(grpc::ServerContext* /*context*/,
                                                const sushi_rpc::GenericVoidValue* /*request*/,
                                                sushi_rpc::SushiBuildInfo* response)
{
    auto build_info = _controller->get_sushi_build_info();

    response->set_version(build_info.version);

    for (auto& option : build_info.build_options)
    {
        response->add_build_options(option);
    }

    response->set_audio_buffer_size(build_info.audio_buffer_size);
    response->set_commit_hash(build_info.commit_hash);
    response->set_build_date(build_info.build_date);

    return grpc::Status::OK;
}

grpc::Status SystemControlService::GetInputAudioChannelCount(grpc::ServerContext* /*context*/,
                                                             const sushi_rpc::GenericVoidValue* /*request*/,
                                                             sushi_rpc::GenericIntValue* response)
{
    response->set_value(_controller->get_input_audio_channel_count());
    return grpc::Status::OK;
}

grpc::Status SystemControlService::GetOutputAudioChannelCount(grpc::ServerContext* /*context*/,
                                                              const sushi_rpc::GenericVoidValue* /*request*/,
                                                              sushi_rpc::GenericIntValue* response)
{
    response->set_value(_controller->get_output_audio_channel_count());
    return grpc::Status::OK;
}


grpc::Status TransportControlService::GetSamplerate(grpc::ServerContext* /*context*/,
                                                    const sushi_rpc::GenericVoidValue* /*request*/,
                                                    sushi_rpc::GenericFloatValue* response)
{
    response->set_value(_controller->get_samplerate());
    return grpc::Status::OK;
}

grpc::Status TransportControlService::GetPlayingMode(grpc::ServerContext* /*context*/,
                                                     const sushi_rpc::GenericVoidValue* /*request*/,
                                                     sushi_rpc::PlayingMode* response)
{
    response->set_mode(to_grpc(_controller->get_playing_mode()));
    return grpc::Status::OK;
}

grpc::Status TransportControlService::GetSyncMode(grpc::ServerContext* /*context*/,
                                                  const sushi_rpc::GenericVoidValue* /*request*/,
                                                  sushi_rpc::SyncMode* response)
{
    response->set_mode(to_grpc(_controller->get_sync_mode()));
    return grpc::Status::OK;
}

grpc::Status TransportControlService::GetTimeSignature(grpc::ServerContext* /*context*/,
                                                       const sushi_rpc::GenericVoidValue* /*request*/,
                                                       sushi_rpc::TimeSignature* response)
{
    auto ts = _controller->get_time_signature();
    response->set_denominator(ts.denominator);
    response->set_numerator(ts.numerator);
    return grpc::Status::OK;
}

grpc::Status TransportControlService::GetTempo(grpc::ServerContext* /*context*/,
                                               const sushi_rpc::GenericVoidValue* /*request*/,
                                               sushi_rpc::GenericFloatValue* response)
{
    response->set_value(_controller->get_tempo());
    return grpc::Status::OK;
}

grpc::Status TransportControlService::SetTempo(grpc::ServerContext* /*context*/,
                                               const sushi_rpc::GenericFloatValue* request,
                                               sushi_rpc::GenericVoidValue* /*response*/)
{
    auto status = _controller->set_tempo(request->value());
    return to_grpc_status(status);
}

grpc::Status TransportControlService::SetPlayingMode(grpc::ServerContext* /*context*/,
                                                     const sushi_rpc::PlayingMode* request,
                                                     sushi_rpc::GenericVoidValue* /*response*/)
{
    _controller->set_playing_mode(to_sushi_ext(request->mode()));
    return grpc::Status::OK;
}

grpc::Status TransportControlService::SetSyncMode(grpc::ServerContext* /*context*/,
                                                  const sushi_rpc::SyncMode*request,
                                                  sushi_rpc::GenericVoidValue* /*response*/)
{
    _controller->set_sync_mode(to_sushi_ext(request->mode()));
    // TODO - set_sync_mode should return a status, not void
    return grpc::Status::OK;
}

grpc::Status TransportControlService::SetTimeSignature(grpc::ServerContext* /*context*/,
                                                       const sushi_rpc::TimeSignature* request,
                                                       sushi_rpc::GenericVoidValue* /*response*/)
{
    sushi::ext::TimeSignature ts;
    ts.numerator = request->numerator();
    ts.denominator = request->denominator();
    auto status = _controller->set_time_signature(ts);
    return to_grpc_status(status);
}

grpc::Status TimingControlService::GetTimingsEnabled(grpc::ServerContext* /*context*/,
                                                     const sushi_rpc::GenericVoidValue* /*request*/,
                                                     sushi_rpc::GenericBoolValue* response)
{
    response->set_value(_controller->get_timing_statistics_enabled());
    return grpc::Status::OK;
}

grpc::Status TimingControlService::SetTimingsEnabled(grpc::ServerContext* /*context*/,
                                                     const sushi_rpc::GenericBoolValue* request,
                                                     sushi_rpc::GenericVoidValue* /*response*/)
{
    // TODO - should not really be void here
    _controller->set_timing_statistics_enabled(request->value());
    return grpc::Status::OK;
}

grpc::Status TimingControlService::GetEngineTimings(grpc::ServerContext* /*context*/,
                                                    const sushi_rpc::GenericVoidValue* /*request*/,
                                                    sushi_rpc::CpuTimings* response)
{
    auto [status, timings] = _controller->get_engine_timings();
    if (status != sushi::ext::ControlStatus::OK)
    {
        return to_grpc_status(status);
    }
    to_grpc(*response, timings);
    return grpc::Status::OK;
}

grpc::Status TimingControlService::GetTrackTimings(grpc::ServerContext* /*context*/,
                                                   const sushi_rpc::TrackIdentifier* request,
                                                   sushi_rpc::CpuTimings* response)
{
    auto [status, timings] = _controller->get_track_timings(request->id());
    if (status != sushi::ext::ControlStatus::OK)
    {
        return to_grpc_status(status);
    }
    to_grpc(*response, timings);
    return grpc::Status::OK;
}

grpc::Status TimingControlService::GetProcessorTimings(grpc::ServerContext* /*context*/,
                                                       const sushi_rpc::ProcessorIdentifier* request,
                                                       sushi_rpc::CpuTimings* response)
{
    auto [status, timings] = _controller->get_processor_timings(request->id());
    if (status != sushi::ext::ControlStatus::OK)
    {
        return to_grpc_status(status);
    }
    to_grpc(*response, timings);
    return grpc::Status::OK;
}

grpc::Status TimingControlService::ResetAllTimings(grpc::ServerContext* /*context*/,
                                                   const sushi_rpc::GenericVoidValue* /*request*/,
                                                   sushi_rpc::GenericVoidValue* /*response*/)
{
    _controller->reset_all_timings();
    return grpc::Status::OK;
}

grpc::Status TimingControlService::ResetTrackTimings(grpc::ServerContext* /*context*/,
                                                     const sushi_rpc::TrackIdentifier* request,
                                                     sushi_rpc::GenericVoidValue* /*response*/)
{
    auto status = _controller->reset_track_timings(request->id());
    return to_grpc_status(status);
}

grpc::Status TimingControlService::ResetProcessorTimings(grpc::ServerContext* /*context*/,
                                                         const sushi_rpc::ProcessorIdentifier* request,
                                                         sushi_rpc::GenericVoidValue* /*response*/)
{
    auto status = _controller->reset_processor_timings(request->id());
    return to_grpc_status(status);
}

grpc::Status KeyboardControlService::SendNoteOn(grpc::ServerContext* /*context*/,
                                                const sushi_rpc::NoteOnRequest*request,
                                                sushi_rpc::GenericVoidValue* /*response*/)
{
    auto status = _controller->send_note_on(request->track().id(), request->channel(), request->note(), request->velocity());
    return to_grpc_status(status);
}

grpc::Status KeyboardControlService::SendNoteOff(grpc::ServerContext* /*context*/,
                                                 const sushi_rpc::NoteOffRequest* request,
                                                 sushi_rpc::GenericVoidValue* /*response*/)
{
    auto status = _controller->send_note_off(request->track().id(), request->channel(), request->note(), request->velocity());
    return to_grpc_status(status);
}

grpc::Status KeyboardControlService::SendNoteAftertouch(grpc::ServerContext* /*context*/,
                                                        const sushi_rpc::NoteAftertouchRequest* request,
                                                        sushi_rpc::GenericVoidValue* /*response*/)
{
    auto status = _controller->send_note_aftertouch(request->track().id(), request->channel(), request->note(), request->value());
    return to_grpc_status(status);
}

grpc::Status KeyboardControlService::SendAftertouch(grpc::ServerContext* /*context*/,
                                                    const sushi_rpc::NoteModulationRequest* request,
                                                    sushi_rpc::GenericVoidValue* /*response*/)
{
    auto status = _controller->send_aftertouch(request->track().id(), request->channel(), request->value());
    return to_grpc_status(status);
}

grpc::Status KeyboardControlService::SendPitchBend(grpc::ServerContext* /*context*/,
                                                   const sushi_rpc::NoteModulationRequest* request,
                                                   sushi_rpc::GenericVoidValue* /*response*/)
{
    auto status = _controller->send_pitch_bend(request->track().id(), request->channel(), request->value());
    return to_grpc_status(status);
}

grpc::Status KeyboardControlService::SendModulation(grpc::ServerContext* /*context*/,
                                                    const sushi_rpc::NoteModulationRequest* request,
                                                    sushi_rpc::GenericVoidValue* /*response*/)
{
    auto status = _controller->send_modulation(request->track().id(), request->channel(), request->value());
    return to_grpc_status(status);
}

grpc::Status AudioGraphControlService::GetAllProcessors(grpc::ServerContext* /*context*/,
                                                        const sushi_rpc::GenericVoidValue* /*request*/,
                                                        sushi_rpc::ProcessorInfoList* response)
{
    auto processors = _controller->get_all_processors();
    for (const auto& processor : processors)
    {
        auto info = response->add_processors();
        to_grpc(*info, processor);
    }
    return grpc::Status::OK;
}

grpc::Status AudioGraphControlService::GetAllTracks(grpc::ServerContext* /*context*/,
                                                    const sushi_rpc::GenericVoidValue* /*request*/,
                                                    sushi_rpc::TrackInfoList* response)
{
    auto tracks = _controller->get_all_tracks();
    for (const auto& track : tracks)
    {
        auto info = response->add_tracks();
        to_grpc(*info, track);
    }
    return grpc::Status::OK;
}

grpc::Status AudioGraphControlService::GetTrackId(grpc::ServerContext* /*context*/,
                                                  const sushi_rpc::GenericStringValue* request,
                                                  sushi_rpc::TrackIdentifier* response)
{
    auto [status, id] = _controller->get_track_id(request->value());
    if (status != sushi::ext::ControlStatus::OK)
    {
        return to_grpc_status(status, "No track with that name");
    }
    response->set_id(id);
    return grpc::Status::OK;
}

grpc::Status AudioGraphControlService::GetTrackInfo(grpc::ServerContext* /*context*/,
                                                    const sushi_rpc::TrackIdentifier* request,
                                                    sushi_rpc::TrackInfo* response)
{
    auto [status, track] = _controller->get_track_info(request->id());
    if (status != sushi::ext::ControlStatus::OK)
    {
        return to_grpc_status(status, nullptr);
    }
    to_grpc(*response, track);
    return grpc::Status::OK;
}

grpc::Status AudioGraphControlService::GetTrackProcessors(grpc::ServerContext* /*context*/,
                                                          const sushi_rpc::TrackIdentifier* request,
                                                          sushi_rpc::ProcessorInfoList* response)
{
    auto [status, processors] = _controller->get_track_processors(request->id());
    for (const auto& processor : processors)
    {
        auto info = response->add_processors();
        to_grpc(*info, processor);
    }
    return to_grpc_status(status);
}

grpc::Status AudioGraphControlService::GetProcessorId(grpc::ServerContext* /*context*/,
                                                      const sushi_rpc::GenericStringValue* request,
                                                      sushi_rpc::ProcessorIdentifier* response)
{
    auto [status, id] = _controller->get_processor_id(request->value());
    if (status != sushi::ext::ControlStatus::OK)
    {
        return to_grpc_status(status, "No processor with that name");
    }
    response->set_id(id);
    return grpc::Status::OK;
}

grpc::Status AudioGraphControlService::GetProcessorInfo(grpc::ServerContext* /*context*/,
                                                        const sushi_rpc::ProcessorIdentifier* request,
                                                        sushi_rpc::ProcessorInfo* response)
{
    auto [status, processor] = _controller->get_processor_info(request->id());
    if (status != sushi::ext::ControlStatus::OK)
    {
        return to_grpc_status(status);
    }
    to_grpc(*response, processor);
    return grpc::Status::OK;
}

grpc::Status AudioGraphControlService::GetProcessorBypassState(grpc::ServerContext* /*context*/,
                                                               const sushi_rpc::ProcessorIdentifier* request,
                                                               sushi_rpc::GenericBoolValue* response)
{
    auto [status, state] = _controller->get_processor_bypass_state(request->id());
    if (status != sushi::ext::ControlStatus::OK)
    {
        return to_grpc_status(status);
    }
    response->set_value(state);
    return grpc::Status::OK;
}

grpc::Status AudioGraphControlService::SetProcessorBypassState(grpc::ServerContext* /*context*/,
                                                               const sushi_rpc::ProcessorBypassStateSetRequest* request,
                                                               sushi_rpc::GenericVoidValue* /*response*/)
{
    auto status = _controller->set_processor_bypass_state(request->processor().id(), request->value());
    return to_grpc_status(status);
}

grpc::Status AudioGraphControlService::CreateTrack(grpc::ServerContext* /*context*/,
                                                   const sushi_rpc::CreateTrackRequest* request,
                                                   sushi_rpc::GenericVoidValue* /*response*/)
{
    auto status = _controller->create_track(request->name(), request->channels());
    return to_grpc_status(status);
}

grpc::Status AudioGraphControlService::CreateMultibusTrack(grpc::ServerContext* /*context*/,
                                                           const sushi_rpc::CreateMultibusTrackRequest* request,
                                                           sushi_rpc::GenericVoidValue* /*response*/)
{
    auto status = _controller->create_multibus_track(request->name(), request->input_busses(), request->output_busses());
    return to_grpc_status(status);
}

grpc::Status AudioGraphControlService::DeleteTrack(grpc::ServerContext* /*context*/,
                                                   const sushi_rpc::TrackIdentifier* request,
                                                   sushi_rpc::GenericVoidValue* /*response*/)
{
    auto status = _controller->delete_track(request->id());
    return to_grpc_status(status);
}

grpc::Status AudioGraphControlService::CreateProcessorOnTrack(grpc::ServerContext* /*context*/,
                                                              const sushi_rpc::CreateProcessorRequest* request,
                                                              sushi_rpc::GenericVoidValue* /*response*/)
{
    std::optional<int> before_processor = std::nullopt;
    if (request->position().add_to_back() == false)
    {
        before_processor = request->position().before_processor().id();
    }
    auto status = _controller->create_processor_on_track(request->name(),
                                                         request->uid(),
                                                         request->path(),
                                                         to_sushi_ext(request->type().type()),
                                                         request->track().id(),
                                                         before_processor);
    return to_grpc_status(status);
}

grpc::Status AudioGraphControlService::MoveProcessorOnTrack(grpc::ServerContext* /*context*/, const sushi_rpc::MoveProcessorRequest*request,
                                                            sushi_rpc::GenericVoidValue* /*response*/)
{
    std::optional<int> before_processor = std::nullopt;
    if (request->position().add_to_back() == false)
    {
        before_processor = request->position().before_processor().id();
    }
    auto status = _controller->move_processor_on_track(request->processor().id(),
                                                       request->source_track().id(),
                                                       request->dest_track().id(),
                                                       before_processor);
    return to_grpc_status(status);

}

grpc::Status AudioGraphControlService::DeleteProcessorFromTrack(grpc::ServerContext* /*context*/,
                                                                const sushi_rpc::DeleteProcessorRequest* request,
                                                                sushi_rpc::GenericVoidValue* /*response*/)
{
    auto status = _controller->delete_processor_from_track(request->processor().id(),
                                                           request->track().id());
    return to_grpc_status(status);
}

grpc::Status ParameterControlService::GetTrackParameters(grpc::ServerContext* /*context*/,
                                                         const sushi_rpc::TrackIdentifier* request,
                                                         sushi_rpc::ParameterInfoList* response)
{
    auto [status, parameters] = _controller->get_track_parameters(request->id());
    for (const auto& parameter : parameters)
    {
        auto info = response->add_parameters();
        to_grpc(*info, parameter);
    }
    return to_grpc_status(status);
}

grpc::Status ParameterControlService::GetParameterId(grpc::ServerContext* /*context*/,
                                                     const sushi_rpc::ParameterIdRequest* request,
                                                     sushi_rpc::ParameterIdentifier* response)
{
    auto [status, id] = _controller->get_parameter_id(request->processor().id(), request->parametername());
    if (status != sushi::ext::ControlStatus::OK)
    {
        return to_grpc_status(status,  "No parameter with that name");
    }
    response->set_parameter_id(id);
    return grpc::Status::OK;
}

grpc::Status ParameterControlService::GetParameterInfo(grpc::ServerContext* /*context*/,
                                                       const sushi_rpc::ParameterIdentifier* request,
                                                       sushi_rpc::ParameterInfo* response)
{
    auto [status, parameter] = _controller->get_parameter_info(request->processor_id(), request->parameter_id());
    if (status != sushi::ext::ControlStatus::OK)
    {
        return to_grpc_status(status);
    }
    to_grpc(*response, parameter);
    return grpc::Status::OK;
}

grpc::Status ParameterControlService::GetParameterValue(grpc::ServerContext* /*context*/,
                                                        const sushi_rpc::ParameterIdentifier* request,
                                                        sushi_rpc::GenericFloatValue* response)
{
    auto [status, value] = _controller->get_parameter_value(request->processor_id(), request->parameter_id());
    if (status != sushi::ext::ControlStatus::OK)
    {
        return to_grpc_status(status);
    }
    response->set_value(value);
    return grpc::Status::OK;
}

grpc::Status ParameterControlService::GetParameterValueInDomain(grpc::ServerContext* /*context*/,
                                                                const sushi_rpc::ParameterIdentifier* request,
                                                                sushi_rpc::GenericFloatValue* response)
{
    auto [status, value] = _controller->get_parameter_value_in_domain(request->processor_id(), request->parameter_id());
    if (status != sushi::ext::ControlStatus::OK)
    {
        return to_grpc_status(status);
    }
    response->set_value(value);
    return grpc::Status::OK;
}

grpc::Status ParameterControlService::GetParameterValueAsString(grpc::ServerContext* /*context*/,
                                                            const sushi_rpc::ParameterIdentifier* request,
                                                            sushi_rpc::GenericStringValue* response)
{
    auto [status, value] = _controller->get_parameter_value_as_string(request->processor_id(), request->parameter_id());
    if (status != sushi::ext::ControlStatus::OK)
    {
        return to_grpc_status(status);
    }
    response->set_value(value);
    return grpc::Status::OK;
}

grpc::Status ParameterControlService::SetParameterValue(grpc::ServerContext* /*context*/,
                                                        const sushi_rpc::ParameterValue* request,
                                                        sushi_rpc::GenericVoidValue* /*response*/)
{
    auto status = _controller->set_parameter_value(request->parameter().processor_id(),
                                                   request->parameter().parameter_id(),
                                                   request->value());
    return to_grpc_status(status);
}

grpc::Status ProgramControlService::GetProcessorCurrentProgram(grpc::ServerContext* /*context*/,
                                                               const sushi_rpc::ProcessorIdentifier* request,
                                                               sushi_rpc::ProgramIdentifier* response)
{
    auto [status, program] = _controller->get_processor_current_program(request->id());
    if (status != sushi::ext::ControlStatus::OK)
    {
        return to_grpc_status(status);
    }
    response->set_program(program);
    return grpc::Status::OK;
}

grpc::Status ProgramControlService::GetProcessorCurrentProgramName(grpc::ServerContext* /*context*/,
                                                                   const sushi_rpc::ProcessorIdentifier* request,
                                                                   sushi_rpc::GenericStringValue* response)
{
    auto [status, program] = _controller->get_processor_current_program_name(request->id());
    if (status != sushi::ext::ControlStatus::OK)
    {
        return to_grpc_status(status);
    }
    response->set_value(program);
    return grpc::Status::OK;
}

grpc::Status ProgramControlService::GetProcessorProgramName(grpc::ServerContext* /*context*/,
                                                            const sushi_rpc::ProcessorProgramIdentifier* request,
                                                            sushi_rpc::GenericStringValue* response)
{
    auto [status, program] = _controller->get_processor_program_name(request->processor().id(), request->program());
    if (status != sushi::ext::ControlStatus::OK)
    {
        return to_grpc_status(status);
    }
    response->set_value(program);
    return grpc::Status::OK;
}

grpc::Status ProgramControlService::GetProcessorPrograms(grpc::ServerContext* /*context*/,
                                                         const sushi_rpc::ProcessorIdentifier* request,
                                                         sushi_rpc::ProgramInfoList* response)
{
    auto [status, programs] = _controller->get_processor_programs(request->id());
    int id = 0;
    for (auto& program : programs)
    {
        auto info = response->add_programs();
        info->set_name(program);
        info->mutable_id()->set_program(id++);
    }
    return to_grpc_status(status);
}

grpc::Status ProgramControlService::SetProcessorProgram(grpc::ServerContext* /*context*/,
                                                        const sushi_rpc::ProcessorProgramSetRequest* request,
                                                        sushi_rpc::GenericVoidValue* /*response*/)
{
    auto status = _controller->set_processor_program(request->processor().id(), request->program().program());
    return to_grpc_status(status);
}

grpc::Status ParameterControlService::GetProcessorParameters(grpc::ServerContext* /*context*/,
                                                             const sushi_rpc::ProcessorIdentifier* request,
                                                             sushi_rpc::ParameterInfoList* response)
{
    auto [status, parameters] = _controller->get_processor_parameters(request->id());
    for (const auto& parameter : parameters)
    {
        auto info = response->add_parameters();
        to_grpc(*info, parameter);
    }
    return to_grpc_status(status);
}

grpc::Status MidiControlService::GetInputPorts(grpc::ServerContext* /*context*/,
                                               const sushi_rpc::GenericVoidValue* /*request*/,
                                               sushi_rpc::GenericIntValue* response)
{
    response->set_value(_midi_controller->get_input_ports());
    return grpc::Status::OK;
}

grpc::Status MidiControlService::GetOutputPorts(grpc::ServerContext* /*context*/,
                                                const sushi_rpc::GenericVoidValue* /*request*/,
                                                sushi_rpc::GenericIntValue* response)
{
    response->set_value(_midi_controller->get_output_ports());
    return grpc::Status::OK;
}

grpc::Status MidiControlService::GetAllKbdInputConnections(grpc::ServerContext* /*context*/,
                                                           const sushi_rpc::GenericVoidValue* /*request*/,
                                                           sushi_rpc::MidiKbdConnectionList* response)
{
    auto input_connections = _midi_controller->get_all_kbd_input_connections();
    for (const auto& connection : input_connections)
    {
        auto info = response->add_connections();
        to_grpc(*info, connection);
    }
    return grpc::Status::OK;
}

grpc::Status MidiControlService::GetAllKbdOutputConnections(grpc::ServerContext* /*context*/,
                                                            const sushi_rpc::GenericVoidValue* /*request*/,
                                                            sushi_rpc::MidiKbdConnectionList* response)
{
    auto output_connections = _midi_controller->get_all_kbd_output_connections();
    for (const auto& connection : output_connections)
    {
        auto info = response->add_connections();
        to_grpc(*info, connection);
    }
    return grpc::Status::OK;
}

grpc::Status MidiControlService::GetAllCCInputConnections(grpc::ServerContext* /*context*/,
                                                          const sushi_rpc::GenericVoidValue* /*request*/,
                                                          sushi_rpc::MidiCCConnectionList* response)
{
    auto output_connections = _midi_controller->get_all_cc_input_connections();
    for (const auto& connection : output_connections)
    {
        auto info = response->add_connections();
        to_grpc(*info, connection);
    }
    return grpc::Status::OK;
}

grpc::Status MidiControlService::GetAllPCInputConnections(grpc::ServerContext* /*context*/,
                                                          const sushi_rpc::GenericVoidValue* /*request*/,
                                                          sushi_rpc::MidiPCConnectionList* response)
{
    auto input_connections = _midi_controller->get_all_pc_input_connections();
    for (const auto& connection : input_connections)
    {
        auto info = response->add_connections();
        to_grpc(*info, connection);
    }
    return grpc::Status::OK;
}

grpc::Status MidiControlService::GetCCInputConnectionsForProcessor(grpc::ServerContext* /*context*/,
                                                                   const sushi_rpc::ProcessorIdentifier* request,
                                                                   sushi_rpc::MidiCCConnectionList* response)
{
    const auto processor_id = request->id();
    auto output_connections = _midi_controller->get_cc_input_connections_for_processor(processor_id);
    if(output_connections.first == sushi::ext::ControlStatus::OK)
    {
        for (const auto& connection : output_connections.second)
        {
            auto info = response->add_connections();
            to_grpc(*info, connection);
        }
        return grpc::Status::OK;
    }
    else
    {
        return to_grpc_status(output_connections.first);
    }
}

grpc::Status MidiControlService::GetPCInputConnectionsForProcessor(grpc::ServerContext* /*context*/,
                                                                   const sushi_rpc::ProcessorIdentifier* request,
                                                                   sushi_rpc::MidiPCConnectionList* response)
{
    const auto processor_id = request->id();
    auto output_connections = _midi_controller->get_pc_input_connections_for_processor(processor_id);
    if(output_connections.first == sushi::ext::ControlStatus::OK)
    {
        for (const auto& connection : output_connections.second)
        {
            auto info = response->add_connections();
            to_grpc(*info, connection);
        }
        return grpc::Status::OK;
    }
    else
    {
        return to_grpc_status(output_connections.first);
    }
}

grpc::Status MidiControlService::ConnectKbdInputToTrack(grpc::ServerContext* /*context*/,
                                                        const sushi_rpc::MidiKbdConnection* request,
                                                        sushi_rpc::GenericVoidValue* /*response*/)
{
    const auto track_id = request->track();
    const auto channel = request->channel().channel();
    const auto port = request->port();
    const auto raw_midi = request->raw_midi();
    const auto midi_channel = to_sushi_ext(channel);

    const auto status = _midi_controller->connect_kbd_input_to_track(track_id.id(), midi_channel, port, raw_midi);

    return to_grpc_status(status);
}

grpc::Status MidiControlService::ConnectKbdOutputFromTrack(grpc::ServerContext* /*context*/,
                                                           const sushi_rpc::MidiKbdConnection* request,
                                                           sushi_rpc::GenericVoidValue* /*response*/)
{
    const auto track_id = request->track();
    const auto channel = request->channel().channel();
    const auto port = request->port();
    const auto midi_channel = to_sushi_ext(channel);

    const auto status = _midi_controller->connect_kbd_output_from_track(track_id.id(), midi_channel, port);

    return to_grpc_status(status);
}

grpc::Status MidiControlService::ConnectCCToParameter(grpc::ServerContext* /*context*/,
                                                      const sushi_rpc::MidiCCConnection* request,
                                                      sushi_rpc::GenericVoidValue* /*response*/)
{
    const auto midi_channel = to_sushi_ext(request->channel().channel());
    const auto status = _midi_controller->connect_cc_to_parameter(request->parameter().processor_id(),
                                                                  request->parameter().parameter_id(),
                                                                  midi_channel,
                                                                  request->port(),
                                                                  request->cc_number(),
                                                                  request->min_range(),
                                                                  request->max_range(),
                                                                  request->relative_mode());

    return to_grpc_status(status);
}

grpc::Status MidiControlService::ConnectPCToProcessor(grpc::ServerContext* /*context*/,
                                                      const sushi_rpc::MidiPCConnection* request,
                                                      sushi_rpc::GenericVoidValue* /*response*/)
{
    const auto processor_id = request->processor().id();
    const MidiChannel_Channel channel = request->channel().channel();
    const auto port = request->port();

    sushi::ext::MidiChannel midi_channel = to_sushi_ext(channel);

    const auto status = _midi_controller->connect_pc_to_processor(processor_id, midi_channel, port);

    return to_grpc_status(status);
}

grpc::Status MidiControlService::DisconnectKbdInput(grpc::ServerContext* /*context*/,
                                                    const sushi_rpc::MidiKbdConnection* request,
                                                    sushi_rpc::GenericVoidValue* /*response*/)
{
    const auto track_id = request->track();
    const auto channel = request->channel().channel();
    const auto port = request->port();
    const auto midi_channel = to_sushi_ext(channel);
    const auto raw_midi = request->raw_midi();
    const auto status = _midi_controller->disconnect_kbd_input(track_id.id(), midi_channel, port, raw_midi);

    return to_grpc_status(status);
}

grpc::Status MidiControlService::DisconnectKbdOutput(grpc::ServerContext* /*context*/,
                                                     const sushi_rpc::MidiKbdConnection* request,
                                                     sushi_rpc::GenericVoidValue* /*response*/)
{
    const auto track_id = request->track();
    const auto channel = request->channel().channel();
    const auto port = request->port();
    const auto midi_channel = to_sushi_ext(channel);

    const auto status = _midi_controller->disconnect_kbd_output(track_id.id(), midi_channel, port);

    return to_grpc_status(status);
}

grpc::Status MidiControlService::DisconnectCC(grpc::ServerContext* /*context*/,
                                              const sushi_rpc::MidiCCConnection* request,
                                              sushi_rpc::GenericVoidValue* /*response*/)
{
    const auto midi_channel = to_sushi_ext(request->channel().channel());
    const auto status = _midi_controller->disconnect_cc(request->parameter().processor_id(),
                                                        midi_channel,
                                                        request->port(),
                                                        request->cc_number());

    return to_grpc_status(status);
}

grpc::Status MidiControlService::DisconnectPC(grpc::ServerContext* /*context*/,
                                              const sushi_rpc::MidiPCConnection* request,
                                              sushi_rpc::GenericVoidValue* /*response*/)
{
    const auto processor_id = request->processor().id();
    const MidiChannel_Channel channel = request->channel().channel();
    const auto port = request->port();
    sushi::ext::MidiChannel midi_channel = to_sushi_ext(channel);

    const auto status = _midi_controller->disconnect_pc(processor_id, midi_channel, port);
    return to_grpc_status(status);
}

grpc::Status MidiControlService::DisconnectAllCCFromProcessor(grpc::ServerContext* /*context*/,
                                                              const sushi_rpc::ProcessorIdentifier* request,
                                                              sushi_rpc::GenericVoidValue* /*response*/)
{
    const auto processor_id = request->id();
    const auto status = _midi_controller->disconnect_all_cc_from_processor(processor_id);
    return to_grpc_status(status);
}

grpc::Status MidiControlService::DisconnectAllPCFromProcessor(grpc::ServerContext* /*context*/,
                                                              const sushi_rpc::ProcessorIdentifier* request,
                                                              sushi_rpc::GenericVoidValue* /*response*/)
{
    const auto processor_id = request->id();
    const auto status = _midi_controller->disconnect_all_pc_from_processor(processor_id);
    return to_grpc_status(status);
}

grpc::Status AudioRoutingControlService::GetAllInputConnections(grpc::ServerContext* /*context*/,
                                                                const sushi_rpc::GenericVoidValue* /*request*/,
                                                                sushi_rpc::AudioConnectionList* response)
{
    auto connections = _controller->get_all_input_connections();
    for (const auto& connection : connections)
    {
        auto c = response->add_connections();
        to_grpc(*c, connection);
    }
    return grpc::Status::OK;
}

grpc::Status AudioRoutingControlService::GetAllOutputConnections(grpc::ServerContext* /*context*/,
                                                                 const sushi_rpc::GenericVoidValue* /*request*/,
                                                                 sushi_rpc::AudioConnectionList* response)
{
    auto connections = _controller->get_all_output_connections();
    for (const auto& connection : connections)
    {
        auto c = response->add_connections();
        to_grpc(*c, connection);
    }
    return grpc::Status::OK;
}

grpc::Status AudioRoutingControlService::GetInputConnectionsForTrack(grpc::ServerContext* /*context*/,
                                                                     const sushi_rpc::TrackIdentifier* request,
                                                                     sushi_rpc::AudioConnectionList* response)
{
    auto connections = _controller->get_input_connections_for_track(request->id());
    for (const auto& connection : connections)
    {
        auto c = response->add_connections();
        to_grpc(*c, connection);
    }
    return grpc::Status::OK;
}

grpc::Status AudioRoutingControlService::GetOutputConnectionsForTrack(grpc::ServerContext* /*context*/,
                                                                      const sushi_rpc::TrackIdentifier* request,
                                                                      sushi_rpc::AudioConnectionList* response)
{
    auto connections = _controller->get_output_connections_for_track(request->id());
    for (const auto& connection : connections)
    {
        auto c = response->add_connections();
        to_grpc(*c, connection);
    }
    return grpc::Status::OK;
}

grpc::Status AudioRoutingControlService::ConnectInputChannelToTrack(grpc::ServerContext* /*context*/,
                                                                    const sushi_rpc::AudioConnection* request,
                                                                    sushi_rpc::GenericVoidValue* /*response*/)
{
    auto status = _controller->connect_input_channel_to_track(request->track().id(),
                                                              request->track_channel(),
                                                              request->engine_channel());
    return to_grpc_status(status);
}

grpc::Status AudioRoutingControlService::ConnectOutputChannelFromTrack(grpc::ServerContext* /*context*/,
                                                                       const sushi_rpc::AudioConnection* request,
                                                                       sushi_rpc::GenericVoidValue* /*response*/)
{
    auto status = _controller->connect_output_channel_to_track(request->track().id(),
                                                               request->track_channel(),
                                                               request->engine_channel());
    return to_grpc_status(status);
}

grpc::Status AudioRoutingControlService::DisconnectInput(grpc::ServerContext* /*context*/,
                                                         const sushi_rpc::AudioConnection* request,
                                                         sushi_rpc::GenericVoidValue* /*response*/)
{
    auto status = _controller->disconnect_input(request->track().id(),
                                                request->track_channel(),
                                                request->engine_channel());
    return to_grpc_status(status);
}

grpc::Status AudioRoutingControlService::DisconnectOutput(grpc::ServerContext* /*context*/,
                                                          const sushi_rpc::AudioConnection* request,
                                                          sushi_rpc::GenericVoidValue* /*response*/)
{
    auto status = _controller->disconnect_output(request->track().id(),
                                                 request->track_channel(),
                                                 request->engine_channel());
    return to_grpc_status(status);
}

grpc::Status AudioRoutingControlService::DisconnectAllInputsFromTrack(grpc::ServerContext* /*context*/,
                                                                      const sushi_rpc::TrackIdentifier* request,
                                                                      sushi_rpc::GenericVoidValue* /*response*/)
{
    auto status = _controller->disconnect_all_inputs_from_track(request->id());
    return to_grpc_status(status);
}

grpc::Status AudioRoutingControlService::DisconnectAllOutputFromTrack(grpc::ServerContext* /*context*/,
                                                                      const sushi_rpc::TrackIdentifier* request,
                                                                      sushi_rpc::GenericVoidValue* /*response*/)
{
    auto status = _controller->disconnect_all_outputs_from_track(request->id());
    return to_grpc_status(status);
}

grpc::Status CvGateControlService::GetCvInputChannelCount(grpc::ServerContext* context,
                                                          const sushi_rpc::GenericVoidValue* request,
                                                          sushi_rpc::GenericIntValue* response)
{
    return Service::GetCvInputChannelCount(context, request, response);
}

grpc::Status CvGateControlService::GetCvOutputChannelCount(grpc::ServerContext* context,
                                                           const sushi_rpc::GenericVoidValue* request,
                                                           sushi_rpc::GenericIntValue* response)
{
    return Service::GetCvOutputChannelCount(context, request, response);
}

grpc::Status CvGateControlService::GetAllCvInputConnections(grpc::ServerContext* context,
                                                            const sushi_rpc::GenericVoidValue* request,
                                                            sushi_rpc::CvConnectionList* response)
{
    return Service::GetAllCvInputConnections(context, request, response);
}

grpc::Status CvGateControlService::GetAllCvOutputConnections(grpc::ServerContext* context,
                                                             const sushi_rpc::GenericVoidValue* request,
                                                             sushi_rpc::CvConnectionList* response)
{
    return Service::GetAllCvOutputConnections(context, request, response);
}

grpc::Status CvGateControlService::GetAllGateInputConnections(grpc::ServerContext* context,
                                                              const sushi_rpc::GenericVoidValue* request,
                                                              sushi_rpc::GateConnectionList* response)
{
    return Service::GetAllGateInputConnections(context, request, response);
}

grpc::Status CvGateControlService::GetAllGateOutputConnections(grpc::ServerContext* context,
                                                               const sushi_rpc::GenericVoidValue* request,
                                                               sushi_rpc::GateConnectionList* response)
{
    return Service::GetAllGateOutputConnections(context, request, response);
}

grpc::Status CvGateControlService::GetCvInputConnectionsForProcessor(grpc::ServerContext* context,
                                                                     const sushi_rpc::ProcessorIdentifier* request,
                                                                     sushi_rpc::CvConnectionList* response)
{
    return Service::GetCvInputConnectionsForProcessor(context, request, response);
}

grpc::Status CvGateControlService::GetCvOutputConnectionsForProcessor(grpc::ServerContext* context,
                                                                      const sushi_rpc::ProcessorIdentifier* request,
                                                                      sushi_rpc::CvConnectionList* response)
{
    return Service::GetCvOutputConnectionsForProcessor(context, request, response);
}

grpc::Status CvGateControlService::GetGateInputConnectionsForProcessor(grpc::ServerContext* context,
                                                                       const sushi_rpc::ProcessorIdentifier* request,
                                                                       sushi_rpc::GateConnectionList* response)
{
    return Service::GetGateInputConnectionsForProcessor(context, request, response);
}

grpc::Status CvGateControlService::GetGateOutputConnectionsForProcessor(grpc::ServerContext* context,
                                                                        const sushi_rpc::ProcessorIdentifier* request,
                                                                        sushi_rpc::GateConnectionList* response)
{
    return Service::GetGateOutputConnectionsForProcessor(context, request, response);
}

grpc::Status CvGateControlService::ConnectCvInputToParameter(grpc::ServerContext* context,
                                                             const sushi_rpc::CvConnection* request,
                                                             sushi_rpc::GenericVoidValue* response)
{
    return Service::ConnectCvInputToParameter(context, request, response);
}

grpc::Status CvGateControlService::ConnectCvOutputFromParameter(grpc::ServerContext* context,
                                                                const sushi_rpc::CvConnection* request,
                                                                sushi_rpc::GenericVoidValue* response)
{
    return Service::ConnectCvOutputFromParameter(context, request, response);
}

grpc::Status CvGateControlService::ConnectGateInputToProcessor(grpc::ServerContext* context,
                                                               const sushi_rpc::GateConnection* request,
                                                               sushi_rpc::GenericVoidValue* response)
{
    return Service::ConnectGateInputToProcessor(context, request, response);
}

grpc::Status CvGateControlService::ConnectGateOutputFromProcessor(grpc::ServerContext* context,
                                                                  const sushi_rpc::GateConnection* request,
                                                                  sushi_rpc::GenericVoidValue* response)
{
    return Service::ConnectGateOutputFromProcessor(context, request, response);
}

grpc::Status CvGateControlService::DisconnectCvInput(grpc::ServerContext* context,
                                                     const sushi_rpc::CvConnection* request,
                                                     sushi_rpc::GenericVoidValue* response)
{
    return Service::DisconnectCvInput(context, request, response);
}

grpc::Status CvGateControlService::DisconnectCvOutput(grpc::ServerContext* context,
                                                      const sushi_rpc::CvConnection* request,
                                                      sushi_rpc::GenericVoidValue* response)
{
    return Service::DisconnectCvOutput(context, request, response);
}

grpc::Status CvGateControlService::DisconnectGateInput(grpc::ServerContext* context,
                                                       const sushi_rpc::GateConnection* request,
                                                       sushi_rpc::GenericVoidValue* response)
{
    return Service::DisconnectGateInput(context, request, response);
}

grpc::Status CvGateControlService::DisconnectGateOutput(grpc::ServerContext* context,
                                                        const sushi_rpc::GateConnection* request,
                                                        sushi_rpc::GenericVoidValue* response)
{
    return Service::DisconnectGateOutput(context, request, response);
}

grpc::Status CvGateControlService::DisconnectAllCvInputsFromProcessor(grpc::ServerContext* context,
                                                                      const sushi_rpc::ProcessorIdentifier* request,
                                                                      sushi_rpc::GenericVoidValue* response)
{
    return Service::DisconnectAllCvInputsFromProcessor(context, request, response);
}

grpc::Status CvGateControlService::DisconnectAllCvOutputsFromProcessor(grpc::ServerContext* context,
                                                                       const sushi_rpc::ProcessorIdentifier* request,
                                                                       sushi_rpc::GenericVoidValue* response)
{
    return Service::DisconnectAllCvOutputsFromProcessor(context, request, response);
}

grpc::Status CvGateControlService::DisconnectAllGateInputsFromProcessor(grpc::ServerContext* context,
                                                                        const sushi_rpc::ProcessorIdentifier* request,
                                                                        sushi_rpc::GenericVoidValue* response)
{
    return Service::DisconnectAllGateInputsFromProcessor(context, request, response);
}

grpc::Status CvGateControlService::DisconnectAllGateOutputsFromProcessor(grpc::ServerContext* context,
                                                                         const sushi_rpc::ProcessorIdentifier* request,
                                                                         sushi_rpc::GenericVoidValue* response)
{
    return Service::DisconnectAllGateOutputsFromProcessor(context, request, response);
}


grpc::Status OscControlService::GetSendPort(grpc::ServerContext* /*context*/,
                                            const sushi_rpc::GenericVoidValue* /*request*/,
                                            sushi_rpc::GenericIntValue* response)
{
    response->set_value(_controller->get_send_port());
    return grpc::Status::OK;
}

grpc::Status OscControlService::GetReceivePort(grpc::ServerContext* /*context*/,
                                               const sushi_rpc::GenericVoidValue* /*request*/,
                                               sushi_rpc::GenericIntValue* response)
{
    response->set_value(_controller->get_receive_port());
    return grpc::Status::OK;
}

grpc::Status OscControlService::GetEnabledParameterOutputs(grpc::ServerContext* /*context*/,
                                                           const sushi_rpc::GenericVoidValue* /*request*/,
                                                           sushi_rpc::OscParameterOutputList* response)
{
    auto enabled_outputs = _controller->get_enabled_parameter_outputs();

    for (const auto& path : enabled_outputs)
    {
        response->add_path(path);
    }
    return grpc::Status::OK;
}

grpc::Status OscControlService::EnableOutputForParameter(grpc::ServerContext* /*context*/,
                                                         const sushi_rpc::ParameterIdentifier* request,
                                                         sushi_rpc::GenericVoidValue* /*response*/)
{
    const auto processor_id = request->processor_id();
    const auto parameter_id = request->parameter_id();

    auto status = _controller->enable_output_for_parameter(processor_id, parameter_id);

    return to_grpc_status(status);
}

grpc::Status OscControlService::DisableOutputForParameter(grpc::ServerContext* /*context*/,
                                                          const sushi_rpc::ParameterIdentifier* request,
                                                          sushi_rpc::GenericVoidValue* /*response*/)
{
    const auto processor_id = request->processor_id();
    const auto parameter_id = request->parameter_id();

    auto status = _controller->disable_output_for_parameter(processor_id, parameter_id);

    return to_grpc_status(status);
}

<<<<<<< HEAD
grpc::Status OscControlService::EnableAllOutput(grpc::ServerContext* context, const sushi_rpc::GenericVoidValue* request, sushi_rpc::GenericVoidValue* response)
{
    auto status = _controller->enable_all_output();
    return to_grpc_status(status);
}

grpc::Status OscControlService::DisableAllOutput(grpc::ServerContext* context, const sushi_rpc::GenericVoidValue* request, sushi_rpc::GenericVoidValue* response)
{
    auto status = _controller->disable_all_output();
    return to_grpc_status(status);
}

NotificationControlService::NotificationControlService(sushi::ext::SushiControl* controller) : _controller{controller}
=======
NotificationControlService::NotificationControlService(sushi::ext::SushiControl* controller) : _controller{controller},
                                                                                               _audio_graph_controller{controller->audio_graph_controller()}
>>>>>>> 6178f4c0
{
    _controller->subscribe_to_notifications(sushi::ext::NotificationType::TRANSPORT_UPDATE, this);
    _controller->subscribe_to_notifications(sushi::ext::NotificationType::CPU_TIMING_UPDATE, this);
    _controller->subscribe_to_notifications(sushi::ext::NotificationType::TRACK_UPDATE, this);
    _controller->subscribe_to_notifications(sushi::ext::NotificationType::PROCESSOR_UPDATE, this);
    _controller->subscribe_to_notifications(sushi::ext::NotificationType::PARAMETER_CHANGE, this);
}

void NotificationControlService::notification(const sushi::ext::ControlNotification* notification)
{
    switch(notification->type())
    {
        case sushi::ext::NotificationType::TRANSPORT_UPDATE:
        {
            _forward_transport_notification_to_subscribers(notification);
            break;
        }
        case sushi::ext::NotificationType::CPU_TIMING_UPDATE:
        {
            _forward_cpu_timing_notification_to_subscribers(notification);
            break;
        }
        case sushi::ext::NotificationType::TRACK_UPDATE:
        {
            _forward_track_notification_to_subscribers(notification);
            break;
        }
        case sushi::ext::NotificationType::PROCESSOR_UPDATE:
        {
            _forward_processor_notification_to_subscribers(notification);
            break;
        }
        case sushi::ext::NotificationType::PARAMETER_CHANGE:
        {
            _forward_parameter_notification_to_subscribers(notification);
            break;
        }
        default:
            break;
    }
}

void NotificationControlService::_forward_transport_notification_to_subscribers(const sushi::ext::ControlNotification* notification)
{
    auto typed_notification = static_cast<const sushi::ext::TransportNotification*>(notification);
    auto notification_content = std::make_shared<TransportUpdate>();
    auto action = typed_notification->action();

    switch(action)
    {
        case sushi::ext::TransportAction::TEMPO_CHANGED:
        {
            float value = std::get<float>(typed_notification->value());
            notification_content->set_tempo(value);
            break;
        }
        case sushi::ext::TransportAction::PLAYING_MODE_CHANGED:
        {
            auto grpc_playing_mode = to_grpc(std::get<sushi::ext::PlayingMode>(typed_notification->value()));
            notification_content->mutable_playing_mode()->set_mode(grpc_playing_mode);
            break;
        }
        case sushi::ext::TransportAction::SYNC_MODE_CHANGED:
        {
            auto grpc_sync_mode = to_grpc(std::get<sushi::ext::SyncMode>(typed_notification->value()));
            notification_content->mutable_sync_mode()->set_mode(grpc_sync_mode);
            break;
        }
        case sushi::ext::TransportAction::TIME_SIGNATURE_CHANGED:
        {
            auto mutable_time_signature = notification_content->mutable_time_signature();
            const auto source_time_signature = std::get<sushi::ext::TimeSignature>(typed_notification->value());
            mutable_time_signature->set_denominator(source_time_signature.denominator);
            mutable_time_signature->set_numerator(source_time_signature.numerator);
            break;
        }
        default:
        {
            assert(false);
            break;
        }
    }

    std::scoped_lock lock(_transport_subscriber_lock);
    for (auto& subscriber : _transport_subscribers)
    {
        subscriber->push(notification_content);
    }
}

void NotificationControlService::_forward_cpu_timing_notification_to_subscribers(const sushi::ext::ControlNotification* notification)
{
    auto typed_notification = static_cast<const sushi::ext::CpuTimingNotification*>(notification);
    auto notification_content = std::make_shared<CpuTimings>();
    auto timings = typed_notification->cpu_timings();
    notification_content->set_average(timings.avg);
    notification_content->set_min(timings.min);
    notification_content->set_max(timings.max);

    std::scoped_lock lock(_timing_subscriber_lock);
    for (auto& subscriber : _timing_subscribers)
    {
        subscriber->push(notification_content);
    }
}

void NotificationControlService::_forward_track_notification_to_subscribers(const sushi::ext::ControlNotification* notification)
{
    auto typed_notification = static_cast<const sushi::ext::TrackNotification*>(notification);
    auto notification_content = std::make_shared<TrackUpdate>();
    auto action = typed_notification->action();

    switch(action)
    {
        case sushi::ext::TrackAction::ADDED:
        {
            notification_content->set_action(TrackUpdate_Action_TRACK_ADDED);
            break;
        }
        case sushi::ext::TrackAction::DELETED:
        {
            notification_content->set_action(TrackUpdate_Action_TRACK_DELETED);
            break;
        }
        default:
        {
            assert(false);
            break;
        }
    }

    notification_content->mutable_track()->set_id(typed_notification->track_id());

    std::scoped_lock lock(_track_subscriber_lock);
    for (auto& subscriber : _track_subscribers)
    {
        subscriber->push(notification_content);
    }
}

void NotificationControlService::_forward_processor_notification_to_subscribers(const sushi::ext::ControlNotification* notification)
{
    auto typed_notification = static_cast<const sushi::ext::ProcessorNotification*>(notification);
    auto notification_content = std::make_shared<ProcessorUpdate>();
    auto action = typed_notification->action();

    switch(action)
    {
        case sushi::ext::ProcessorAction::ADDED:
        {
            notification_content->set_action(ProcessorUpdate_Action_PROCESSOR_ADDED);
            break;
        }
        case sushi::ext::ProcessorAction::DELETED:
        {
            notification_content->set_action(ProcessorUpdate_Action_PROCESSOR_DELETED);
            break;
        }
        case sushi::ext::ProcessorAction::MOVED:
        {
            notification_content->set_action(ProcessorUpdate_Action_PROCESSOR_MOVED);
            break;
        }
        default:
        {
            assert(false);
            break;
        }
    }

    notification_content->mutable_processor()->set_id(typed_notification->processor_id());
    notification_content->mutable_parent_track()->set_id(typed_notification->parent_track_id());

    std::scoped_lock lock(_processor_subscriber_lock);
    for (auto& subscriber : _processor_subscribers)
    {
        subscriber->push(notification_content);
    }
}

void NotificationControlService::_forward_parameter_notification_to_subscribers(const sushi::ext::ControlNotification* notification)
{
    auto typed_notification = static_cast<const sushi::ext::ParameterChangeNotification*>(notification);
    auto notification_content = std::make_shared<ParameterValue>();
    notification_content->set_value(typed_notification->value());
    notification_content->mutable_parameter()->set_parameter_id(typed_notification->parameter_id());
    notification_content->mutable_parameter()->set_processor_id(typed_notification->processor_id());

    std::scoped_lock lock(_parameter_subscriber_lock);
    for (auto& subscriber : _parameter_subscribers)
    {
        subscriber->push(notification_content);
    }
}

void NotificationControlService::subscribe(SubscribeToTransportChangesCallData* subscriber)
{
    std::scoped_lock lock(_transport_subscriber_lock);
    _transport_subscribers.push_back(subscriber);
}

void NotificationControlService::unsubscribe(SubscribeToTransportChangesCallData* subscriber)
{
    std::scoped_lock lock(_transport_subscriber_lock);
    _transport_subscribers.erase(std::remove(_transport_subscribers.begin(),
                                             _transport_subscribers.end(),
                                             subscriber));
}

void NotificationControlService::subscribe(SubscribeToCpuTimingUpdatesCallData* subscriber)
{
    std::scoped_lock lock(_timing_subscriber_lock);
    _timing_subscribers.push_back(subscriber);
}

void NotificationControlService::unsubscribe(SubscribeToCpuTimingUpdatesCallData* subscriber)
{
    std::scoped_lock lock(_timing_subscriber_lock);
    _timing_subscribers.erase(std::remove(_timing_subscribers.begin(),
                                          _timing_subscribers.end(),
                                          subscriber));
}

void NotificationControlService::subscribe(SubscribeToTrackChangesCallData* subscriber)
{
    std::scoped_lock lock(_track_subscriber_lock);
    _track_subscribers.push_back(subscriber);
}

void NotificationControlService::unsubscribe(SubscribeToTrackChangesCallData* subscriber)
{
    std::scoped_lock lock(_track_subscriber_lock);
    _track_subscribers.erase(std::remove(_track_subscribers.begin(),
                                                 _track_subscribers.end(),
                                                 subscriber));
}

void NotificationControlService::subscribe(SubscribeToProcessorChangesCallData* subscriber)
{
    std::scoped_lock lock(_processor_subscriber_lock);
    _processor_subscribers.push_back(subscriber);
}

void NotificationControlService::unsubscribe(SubscribeToProcessorChangesCallData* subscriber)
{
    std::scoped_lock lock(_processor_subscriber_lock);
    _processor_subscribers.erase(std::remove(_processor_subscribers.begin(),
                                                     _processor_subscribers.end(),
                                                     subscriber));
}

void NotificationControlService::subscribe(SubscribeToParameterUpdatesCallData* subscriber)
{
    std::scoped_lock lock(_parameter_subscriber_lock);
    _parameter_subscribers.push_back(subscriber);
}

void NotificationControlService::unsubscribe(SubscribeToParameterUpdatesCallData* subscriber)
{
    std::scoped_lock lock(_parameter_subscriber_lock);
    _parameter_subscribers.erase(std::remove(_parameter_subscribers.begin(),
                                                     _parameter_subscribers.end(),
                                                     subscriber));
}

void NotificationControlService::delete_all_subscribers()
{
    for (auto& subscriber : _transport_subscribers)
    {
        delete subscriber;
    }

    for (auto& subscriber : _timing_subscribers)
    {
        delete subscriber;
    }

    for (auto& subscriber : _track_subscribers)
    {
        delete subscriber;
    }

    for (auto& subscriber : _parameter_subscribers)
    {
        delete subscriber;
    }

    for (auto& subscriber : _processor_subscribers)
    {
        delete subscriber;
    }
}

} // sushi_rpc<|MERGE_RESOLUTION|>--- conflicted
+++ resolved
@@ -1420,7 +1420,6 @@
     return to_grpc_status(status);
 }
 
-<<<<<<< HEAD
 grpc::Status OscControlService::EnableAllOutput(grpc::ServerContext* context, const sushi_rpc::GenericVoidValue* request, sushi_rpc::GenericVoidValue* response)
 {
     auto status = _controller->enable_all_output();
@@ -1433,11 +1432,8 @@
     return to_grpc_status(status);
 }
 
-NotificationControlService::NotificationControlService(sushi::ext::SushiControl* controller) : _controller{controller}
-=======
 NotificationControlService::NotificationControlService(sushi::ext::SushiControl* controller) : _controller{controller},
                                                                                                _audio_graph_controller{controller->audio_graph_controller()}
->>>>>>> 6178f4c0
 {
     _controller->subscribe_to_notifications(sushi::ext::NotificationType::TRANSPORT_UPDATE, this);
     _controller->subscribe_to_notifications(sushi::ext::NotificationType::CPU_TIMING_UPDATE, this);
